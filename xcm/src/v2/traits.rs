--- conflicted
+++ resolved
@@ -19,11 +19,6 @@
 use core::result;
 use parity_scale_codec::{Decode, Encode};
 
-<<<<<<< HEAD
-use crate::latest::InteriorMultiLocation;
-
-=======
->>>>>>> a543821d
 use super::*;
 
 #[derive(Copy, Clone, Encode, Decode, Eq, PartialEq, Debug)]
@@ -319,13 +314,8 @@
 	}
 }
 
-<<<<<<< HEAD
-// TODO: Macro to generate this
-// The info needed to weight an XCM.
-=======
 /// The info needed to weight an XCM.
 // TODO: Automate Generation
->>>>>>> a543821d
 pub trait XcmWeightInfo<Call> {
 	fn withdraw_asset(assets: &MultiAssets) -> Weight;
 	fn reserve_asset_deposited(assets: &MultiAssets) -> Weight;
@@ -375,13 +365,8 @@
 	) -> Weight;
 	fn buy_execution(fees: &MultiAsset, weight_limit: &WeightLimit) -> Weight;
 	fn refund_surplus() -> Weight;
-<<<<<<< HEAD
-	fn set_error_handler(xcm: &Xcm<()>) -> Weight;
-	fn set_appendix(xcm: &Xcm<()>) -> Weight;
-=======
 	fn set_error_handler(xcm: &Xcm<Call>) -> Weight;
 	fn set_appendix(xcm: &Xcm<Call>) -> Weight;
->>>>>>> a543821d
 	fn clear_error() -> Weight;
 	fn claim_asset(assets: &MultiAssets, ticket: &MultiLocation) -> Weight;
 	fn trap(code: &u64) -> Weight;

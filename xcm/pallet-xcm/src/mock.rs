// Copyright 2020 Parity Technologies (UK) Ltd.
// This file is part of Polkadot.

// Polkadot is free software: you can redistribute it and/or modify
// it under the terms of the GNU General Public License as published by
// the Free Software Foundation, either version 3 of the License, or
// (at your option) any later version.

// Polkadot is distributed in the hope that it will be useful,
// but WITHOUT ANY WARRANTY; without even the implied warranty of
// MERCHANTABILITY or FITNESS FOR A PARTICULAR PURPOSE.  See the
// GNU General Public License for more details.

// You should have received a copy of the GNU General Public License
// along with Polkadot.  If not, see <http://www.gnu.org/licenses/>.

use frame_support::{
	construct_runtime, parameter_types,
	traits::{Everything, Nothing},
	weights::Weight,
};
use polkadot_parachain::primitives::Id as ParaId;
use polkadot_runtime_parachains::origin;
use sp_core::H256;
use sp_runtime::{testing::Header, traits::IdentityLookup, AccountId32};
pub use sp_std::{cell::RefCell, fmt::Debug, marker::PhantomData};
use xcm::latest::prelude::*;
use xcm_builder::{
	AccountId32Aliases, AllowKnownQueryResponses, AllowSubscriptionsFrom,
	AllowTopLevelPaidExecutionFrom, Case, ChildParachainAsNative, ChildParachainConvertsVia,
	ChildSystemParachainAsSuperuser, CurrencyAdapter as XcmCurrencyAdapter, FixedRateOfFungible,
	FixedWeightBounds, IsConcrete, LocationInverter, SignedAccountId32AsNative,
	SignedToAccountId32, SovereignSignedViaLocation, TakeWeightCredit,
};
use xcm_executor::XcmExecutor;

use crate as pallet_xcm;

pub type AccountId = AccountId32;
pub type Balance = u128;
type UncheckedExtrinsic = frame_system::mocking::MockUncheckedExtrinsic<Test>;
type Block = frame_system::mocking::MockBlock<Test>;

#[frame_support::pallet]
pub mod pallet_test_notifier {
	use crate::{ensure_response, QueryId};
	use frame_support::pallet_prelude::*;
	use frame_system::pallet_prelude::*;
	use sp_runtime::DispatchResult;
	use xcm::latest::prelude::*;

	#[pallet::pallet]
	#[pallet::generate_store(pub(super) trait Store)]
	pub struct Pallet<T>(_);

	#[pallet::config]
	pub trait Config: frame_system::Config + crate::Config {
		type Event: IsType<<Self as frame_system::Config>::Event> + From<Event<Self>>;
		type Origin: IsType<<Self as frame_system::Config>::Origin>
			+ Into<Result<crate::Origin, <Self as Config>::Origin>>;
		type Call: IsType<<Self as crate::Config>::Call> + From<Call<Self>>;
	}

	#[pallet::event]
	#[pallet::generate_deposit(pub(super) fn deposit_event)]
	pub enum Event<T: Config> {
		QueryPrepared(QueryId),
		NotifyQueryPrepared(QueryId),
		ResponseReceived(MultiLocation, QueryId, Response),
	}

	#[pallet::error]
	pub enum Error<T> {
		UnexpectedId,
		BadAccountFormat,
	}

	#[pallet::call]
	impl<T: Config> Pallet<T> {
		#[pallet::weight(1_000_000)]
		pub fn prepare_new_query(origin: OriginFor<T>, querier: MultiLocation) -> DispatchResult {
			let who = ensure_signed(origin)?;
			let id = who
				.using_encoded(|mut d| <[u8; 32]>::decode(&mut d))
				.map_err(|_| Error::<T>::BadAccountFormat)?;
			let qid = crate::Pallet::<T>::new_query(
				Junction::AccountId32 { network: None, id },
				100u32.into(),
				querier,
			);
			Self::deposit_event(Event::<T>::QueryPrepared(qid));
			Ok(())
		}

		#[pallet::weight(1_000_000)]
		pub fn prepare_new_notify_query(
			origin: OriginFor<T>,
			querier: MultiLocation,
		) -> DispatchResult {
			let who = ensure_signed(origin)?;
			let id = who
				.using_encoded(|mut d| <[u8; 32]>::decode(&mut d))
				.map_err(|_| Error::<T>::BadAccountFormat)?;
			let call =
				Call::<T>::notification_received { query_id: 0, response: Default::default() };
			let qid = crate::Pallet::<T>::new_notify_query(
				Junction::AccountId32 { network: None, id },
				<T as Config>::Call::from(call),
				100u32.into(),
				querier,
			);
			Self::deposit_event(Event::<T>::NotifyQueryPrepared(qid));
			Ok(())
		}

		#[pallet::weight(1_000_000)]
		pub fn notification_received(
			origin: OriginFor<T>,
			query_id: QueryId,
			response: Response,
		) -> DispatchResult {
			let responder = ensure_response(<T as Config>::Origin::from(origin))?;
			Self::deposit_event(Event::<T>::ResponseReceived(responder, query_id, response));
			Ok(())
		}
	}
}

construct_runtime!(
	pub enum Test where
		Block = Block,
		NodeBlock = Block,
		UncheckedExtrinsic = UncheckedExtrinsic,
	{
		System: frame_system::{Pallet, Call, Storage, Config, Event<T>},
		Balances: pallet_balances::{Pallet, Call, Storage, Config<T>, Event<T>},
		ParasOrigin: origin::{Pallet, Origin},
		XcmPallet: pallet_xcm::{Pallet, Call, Storage, Event<T>, Origin, Config},
		TestNotifier: pallet_test_notifier::{Pallet, Call, Event<T>},
	}
);

thread_local! {
	pub static SENT_XCM: RefCell<Vec<(MultiLocation, Xcm<()>)>> = RefCell::new(Vec::new());
}
pub(crate) fn sent_xcm() -> Vec<(MultiLocation, Xcm<()>)> {
	SENT_XCM.with(|q| (*q.borrow()).clone())
}
pub(crate) fn take_sent_xcm() -> Vec<(MultiLocation, Xcm<()>)> {
	SENT_XCM.with(|q| {
		let mut r = Vec::new();
		std::mem::swap(&mut r, &mut *q.borrow_mut());
		r
	})
}
/// Sender that never returns error, always sends
pub struct TestSendXcm;
impl SendXcm for TestSendXcm {
	type Ticket = (MultiLocation, Xcm<()>);
	fn validate(
		dest: &mut Option<MultiLocation>,
		msg: &mut Option<Xcm<()>>,
	) -> SendResult<(MultiLocation, Xcm<()>)> {
		let pair = (dest.take().unwrap(), msg.take().unwrap());
		Ok((pair, MultiAssets::new()))
	}
	fn deliver(pair: (MultiLocation, Xcm<()>)) -> Result<(), SendError> {
		SENT_XCM.with(|q| q.borrow_mut().push(pair));
		Ok(())
	}
}
/// Sender that returns error if `X8` junction and stops routing
pub struct TestSendXcmErrX8;
impl SendXcm for TestSendXcmErrX8 {
	type Ticket = (MultiLocation, Xcm<()>);
	fn validate(
		dest: &mut Option<MultiLocation>,
		msg: &mut Option<Xcm<()>>,
	) -> SendResult<(MultiLocation, Xcm<()>)> {
		let (dest, msg) = (dest.take().unwrap(), msg.take().unwrap());
		if dest.len() == 8 {
			Err(SendError::Transport("Destination location full"))
		} else {
			Ok(((dest, msg), MultiAssets::new()))
		}
	}
	fn deliver(pair: (MultiLocation, Xcm<()>)) -> Result<(), SendError> {
		SENT_XCM.with(|q| q.borrow_mut().push(pair));
		Ok(())
	}
}

parameter_types! {
	pub const BlockHashCount: u64 = 250;
}

impl frame_system::Config for Test {
	type Origin = Origin;
	type Call = Call;
	type Index = u64;
	type BlockNumber = u64;
	type Hash = H256;
	type Hashing = ::sp_runtime::traits::BlakeTwo256;
	type AccountId = AccountId;
	type Lookup = IdentityLookup<Self::AccountId>;
	type Header = Header;
	type Event = Event;
	type BlockHashCount = BlockHashCount;
	type BlockWeights = ();
	type BlockLength = ();
	type Version = ();
	type PalletInfo = PalletInfo;
	type AccountData = pallet_balances::AccountData<Balance>;
	type OnNewAccount = ();
	type OnKilledAccount = ();
	type DbWeight = ();
	type BaseCallFilter = Everything;
	type SystemWeightInfo = ();
	type SS58Prefix = ();
	type OnSetCode = ();
	type MaxConsumers = frame_support::traits::ConstU32<16>;
}

parameter_types! {
	pub ExistentialDeposit: Balance = 1;
	pub const MaxLocks: u32 = 50;
	pub const MaxReserves: u32 = 50;
}

impl pallet_balances::Config for Test {
	type MaxLocks = MaxLocks;
	type Balance = Balance;
	type Event = Event;
	type DustRemoval = ();
	type ExistentialDeposit = ExistentialDeposit;
	type AccountStore = System;
	type WeightInfo = ();
	type MaxReserves = MaxReserves;
	type ReserveIdentifier = [u8; 8];
}

parameter_types! {
	pub const RelayLocation: MultiLocation = Here.into_location();
	pub const AnyNetwork: Option<NetworkId> = None;
	pub Ancestry: InteriorMultiLocation = Here;
	pub UnitWeightCost: Weight = 1_000;
}

pub type SovereignAccountOf =
	(ChildParachainConvertsVia<ParaId, AccountId>, AccountId32Aliases<AnyNetwork, AccountId>);

pub type LocalAssetTransactor =
	XcmCurrencyAdapter<Balances, IsConcrete<RelayLocation>, SovereignAccountOf, AccountId, ()>;

type LocalOriginConverter = (
	SovereignSignedViaLocation<SovereignAccountOf, Origin>,
	ChildParachainAsNative<origin::Origin, Origin>,
	SignedAccountId32AsNative<AnyNetwork, Origin>,
	ChildSystemParachainAsSuperuser<ParaId, Origin>,
);

parameter_types! {
	pub const BaseXcmWeight: Weight = 1_000;
	pub CurrencyPerSecond: (AssetId, u128) = (Concrete(RelayLocation::get()), 1);
	pub TrustedAssets: (MultiAssetFilter, MultiLocation) = (All.into(), Here.into());
	pub const MaxInstructions: u32 = 100;
	pub const MaxAssetsIntoHolding: u32 = 64;
}

pub type Barrier = (
	TakeWeightCredit,
	AllowTopLevelPaidExecutionFrom<Everything>,
	AllowKnownQueryResponses<XcmPallet>,
	AllowSubscriptionsFrom<Everything>,
);

pub struct XcmConfig;
impl xcm_executor::Config for XcmConfig {
	type Call = Call;
	type XcmSender = TestSendXcm;
	type AssetTransactor = LocalAssetTransactor;
	type OriginConverter = LocalOriginConverter;
	type IsReserve = ();
	type IsTeleporter = Case<TrustedAssets>;
	type LocationInverter = LocationInverter<Ancestry>;
	type Barrier = Barrier;
	type Weigher = FixedWeightBounds<BaseXcmWeight, Call, MaxInstructions>;
	type Trader = FixedRateOfFungible<CurrencyPerSecond, ()>;
	type ResponseHandler = XcmPallet;
	type AssetTrap = XcmPallet;
	type AssetClaims = XcmPallet;
	type SubscriptionService = XcmPallet;
	type PalletInstancesInfo = AllPalletsWithSystem;
	type MaxAssetsIntoHolding = MaxAssetsIntoHolding;
<<<<<<< HEAD
=======
	type FeeManager = ();
	type MessageExporter = ();
	type UniversalAliases = Nothing;
>>>>>>> 6185cf32
}

pub type LocalOriginToLocation = SignedToAccountId32<Origin, AccountId, AnyNetwork>;

parameter_types! {
	pub static AdvertisedXcmVersion: pallet_xcm::XcmVersion = 3;
}

impl pallet_xcm::Config for Test {
	type Event = Event;
	type SendXcmOrigin = xcm_builder::EnsureXcmOrigin<Origin, LocalOriginToLocation>;
	type XcmRouter = (TestSendXcmErrX8, TestSendXcm);
	type ExecuteXcmOrigin = xcm_builder::EnsureXcmOrigin<Origin, LocalOriginToLocation>;
	type XcmExecuteFilter = Everything;
	type XcmExecutor = XcmExecutor<XcmConfig>;
	type XcmTeleportFilter = Everything;
	type XcmReserveTransferFilter = Everything;
	type Weigher = FixedWeightBounds<BaseXcmWeight, Call, MaxInstructions>;
	type LocationInverter = LocationInverter<Ancestry>;
	type Origin = Origin;
	type Call = Call;
	const VERSION_DISCOVERY_QUEUE_SIZE: u32 = 100;
	type AdvertisedXcmVersion = AdvertisedXcmVersion;
}

impl origin::Config for Test {}

impl pallet_test_notifier::Config for Test {
	type Event = Event;
	type Origin = Origin;
	type Call = Call;
}

pub(crate) fn last_event() -> Event {
	System::events().pop().expect("Event expected").event
}

pub(crate) fn last_events(n: usize) -> Vec<Event> {
	System::events().into_iter().map(|e| e.event).rev().take(n).rev().collect()
}

pub(crate) fn buy_execution<C>(fees: impl Into<MultiAsset>) -> Instruction<C> {
	use xcm::latest::prelude::*;
	BuyExecution { fees: fees.into(), weight_limit: Unlimited }
}

pub(crate) fn buy_limited_execution<C>(fees: impl Into<MultiAsset>, weight: u64) -> Instruction<C> {
	use xcm::latest::prelude::*;
	BuyExecution { fees: fees.into(), weight_limit: Limited(weight) }
}

pub(crate) fn new_test_ext_with_balances(
	balances: Vec<(AccountId, Balance)>,
) -> sp_io::TestExternalities {
	let mut t = frame_system::GenesisConfig::default().build_storage::<Test>().unwrap();

	pallet_balances::GenesisConfig::<Test> { balances }
		.assimilate_storage(&mut t)
		.unwrap();

	<pallet_xcm::GenesisConfig as frame_support::traits::GenesisBuild<Test>>::assimilate_storage(
		&pallet_xcm::GenesisConfig { safe_xcm_version: Some(2) },
		&mut t,
	)
	.unwrap();

	let mut ext = sp_io::TestExternalities::new(t);
	ext.execute_with(|| System::set_block_number(1));
	ext
}<|MERGE_RESOLUTION|>--- conflicted
+++ resolved
@@ -292,12 +292,9 @@
 	type SubscriptionService = XcmPallet;
 	type PalletInstancesInfo = AllPalletsWithSystem;
 	type MaxAssetsIntoHolding = MaxAssetsIntoHolding;
-<<<<<<< HEAD
-=======
 	type FeeManager = ();
 	type MessageExporter = ();
 	type UniversalAliases = Nothing;
->>>>>>> 6185cf32
 }
 
 pub type LocalOriginToLocation = SignedToAccountId32<Origin, AccountId, AnyNetwork>;

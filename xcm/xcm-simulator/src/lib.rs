// Copyright 2021 Parity Technologies (UK) Ltd.
// This file is part of Polkadot.

// Polkadot is free software: you can redistribute it and/or modify
// it under the terms of the GNU General Public License as published by
// the Free Software Foundation, either version 3 of the License, or
// (at your option) any later version.

// Polkadot is distributed in the hope that it will be useful,
// but WITHOUT ANY WARRANTY; without even the implied warranty of
// MERCHANTABILITY or FITNESS FOR A PARTICULAR PURPOSE.  See the
// GNU General Public License for more details.

// You should have received a copy of the GNU General Public License
// along with Polkadot.  If not, see <http://www.gnu.org/licenses/>.

//! Test kit to simulate cross-chain message passing and XCM execution

pub use codec::Encode;
pub use paste;

pub use frame_support::{traits::Get, weights::Weight};
pub use sp_io::TestExternalities;
pub use sp_std::{cell::RefCell, collections::vec_deque::VecDeque, marker::PhantomData};

pub use polkadot_core_primitives::{
	BlockNumber as RelayBlockNumber, Hash as RelayHash, MessageQueueChain,
};
pub use polkadot_parachain::primitives::{
	DmpMessageHandler as DmpMessageHandlerT, DmpMessageHandlerContext, Id as ParaId,
	XcmpMessageFormat, XcmpMessageHandler as XcmpMessageHandlerT,
};
pub use polkadot_runtime_parachains::{
	dmp,
	ump::{self, MessageId, UmpSink, XcmSink},
};
pub use xcm::{latest::prelude::*, VersionedXcm};
pub use xcm_executor::XcmExecutor;

pub trait TestExt {
	/// Initialize the test environment.
	fn new_ext() -> sp_io::TestExternalities;
	/// Resets the state of the test environment.
	fn reset_ext();
	/// Execute code in the context of the test externalities, without automatic
	/// message processing. All messages in the message buses can be processed
	/// by calling `Self::dispatch_xcm_buses()`.
	fn execute_without_dispatch<R>(execute: impl FnOnce() -> R) -> R;
	/// Process all messages in the message buses
	fn dispatch_xcm_buses();
	/// Execute some code in the context of the test externalities, with
	/// automatic message processing.
	/// Messages are dispatched once the passed closure completes.
	fn execute_with<R>(execute: impl FnOnce() -> R) -> R {
		let result = Self::execute_without_dispatch(execute);
		Self::dispatch_xcm_buses();
		result
	}
}

pub enum MessageKind {
	Ump,
	Dmp,
	Xcmp,
}

pub fn encode_xcm(message: Xcm<()>, message_kind: MessageKind) -> Vec<u8> {
	match message_kind {
		MessageKind::Ump | MessageKind::Dmp => VersionedXcm::<()>::from(message).encode(),
		MessageKind::Xcmp => {
			let fmt = XcmpMessageFormat::ConcatenatedVersionedXcm;
			let mut outbound = fmt.encode();

			let encoded = VersionedXcm::<()>::from(message).encode();
			outbound.extend_from_slice(&encoded[..]);
			outbound
		},
	}
}

#[macro_export]
#[rustfmt::skip]
macro_rules! decl_test_relay_chain {
	(
		pub struct $name:ident {
			Runtime = $runtime:path,
			XcmConfig = $xcm_config:path,
			new_ext = $new_ext:expr,
		}
	) => {
		pub struct $name;

		$crate::__impl_ext!($name, $new_ext);

		impl $crate::UmpSink for $name {
			fn process_upward_message(
				origin: $crate::ParaId,
				msg: &[u8],
				max_weight: $crate::Weight,
			) -> Result<$crate::Weight, ($crate::MessageId, $crate::Weight)> {
				use $crate::{ump::UmpSink, TestExt};

				Self::execute_with(|| {
					$crate::ump::XcmSink::<$crate::XcmExecutor<$xcm_config>, $runtime>::process_upward_message(
						origin, msg, max_weight,
					)
				})
			}
		}
	};
}

#[macro_export]
macro_rules! decl_test_parachain {
	(
		pub struct $name:ident {
			Runtime = $runtime:path,
			XcmpMessageHandler = $xcmp_message_handler:path,
			DmpMessageHandler = $dmp_message_handler:path,
			new_ext = $new_ext:expr,
		}
	) => {
		pub struct $name;

		$crate::__impl_ext!($name, $new_ext);

		impl $crate::XcmpMessageHandlerT for $name {
			fn handle_xcmp_messages<
				'a,
				I: Iterator<Item = ($crate::ParaId, $crate::RelayBlockNumber, &'a [u8])>,
			>(
				iter: I,
				max_weight: $crate::Weight,
			) -> $crate::Weight {
				use $crate::{TestExt, XcmpMessageHandlerT};

				$name::execute_with(|| {
					<$xcmp_message_handler>::handle_xcmp_messages(iter, max_weight)
				})
			}
		}

		impl $crate::DmpMessageHandlerT for $name {
			fn handle_dmp_messages(
				iter: impl Iterator<Item = ($crate::RelayBlockNumber, Vec<u8>)>,
				context: &mut $crate::DmpMessageHandlerContext,
			) -> $crate::Weight {
				use $crate::{DmpMessageHandlerT, TestExt};

				$name::execute_with(|| <$dmp_message_handler>::handle_dmp_messages(iter, context))
			}
		}
	};
}

#[macro_export]
macro_rules! __impl_ext {
	// entry point: generate ext name
	($name:ident, $new_ext:expr) => {
		$crate::paste::paste! {
			$crate::__impl_ext!(@impl $name, $new_ext, [<EXT_ $name:upper>]);
		}
	};
	// impl
	(@impl $name:ident, $new_ext:expr, $ext_name:ident) => {
		thread_local! {
			pub static $ext_name: $crate::RefCell<$crate::TestExternalities>
				= $crate::RefCell::new($new_ext);
		}

		impl $crate::TestExt for $name {
			fn new_ext() -> $crate::TestExternalities {
				$new_ext
			}

			fn reset_ext() {
				$ext_name.with(|v| *v.borrow_mut() = $new_ext);
			}

			fn execute_without_dispatch<R>(execute: impl FnOnce() -> R) -> R {
				$ext_name.with(|v| v.borrow_mut().execute_with(execute))
			}

			fn dispatch_xcm_buses() {
				while exists_messages_in_any_bus() {
					if let Err(xcm_error) = process_relay_messages() {
						panic!("Relay chain XCM execution failure: {:?}", xcm_error);
					}
					if let Err(xcm_error) = process_para_messages() {
						panic!("Parachain XCM execution failure: {:?}", xcm_error);
					}
				}
			}
		}
	};
}

thread_local! {
	pub static PARA_MESSAGE_BUS: RefCell<VecDeque<(ParaId, MultiLocation, Xcm<()>)>>
		= RefCell::new(VecDeque::new());
	pub static RELAY_MESSAGE_BUS: RefCell<VecDeque<(MultiLocation, Xcm<()>)>>
		= RefCell::new(VecDeque::new());
}

#[macro_export]
macro_rules! decl_test_network {
	(
		pub struct $name:ident {
			relay_chain = $relay_chain:ty,
			parachains = vec![ $( ($para_id:expr, $parachain:ty), )* ],
		}
	) => {
		pub struct $name;

		impl $name {
			pub fn reset() {
				use $crate::{TestExt, VecDeque};
				// Reset relay chain message bus
				$crate::RELAY_MESSAGE_BUS.with(|b| b.replace(VecDeque::new()));
				// Reset parachain message bus
				$crate::PARA_MESSAGE_BUS.with(|b| b.replace(VecDeque::new()));
				<$relay_chain>::reset_ext();
				$( <$parachain>::reset_ext(); )*
			}
		}

		/// Check if any messages exist in either message bus
		fn exists_messages_in_any_bus() -> bool {
			use $crate::{RELAY_MESSAGE_BUS, PARA_MESSAGE_BUS};
			let no_relay_messages_left = RELAY_MESSAGE_BUS.with(|b| b.borrow().is_empty());
			let no_parachain_messages_left = PARA_MESSAGE_BUS.with(|b| b.borrow().is_empty());
			!(no_relay_messages_left && no_parachain_messages_left)
		}

		/// Process all messages originating from parachains.
		fn process_para_messages() -> $crate::XcmResult {
			use $crate::{UmpSink, XcmpMessageHandlerT};

			while let Some((para_id, destination, message)) = $crate::PARA_MESSAGE_BUS.with(
				|b| b.borrow_mut().pop_front()) {
				match destination.interior() {
					$crate::Junctions::Here if destination.parent_count() == 1 => {
						let encoded = $crate::encode_xcm(message, $crate::MessageKind::Ump);
						let r = <$relay_chain>::process_upward_message(
							para_id, &encoded[..],
							$crate::Weight::MAX,
						);
						if let Err((id, required)) = r {
							return Err($crate::XcmError::WeightLimitReached(required.ref_time()));
						}
					},
					$(
						$crate::X1($crate::Parachain(id)) if *id == $para_id && destination.parent_count() == 1 => {
							let encoded = $crate::encode_xcm(message, $crate::MessageKind::Xcmp);
							let messages = vec![(para_id, 1, &encoded[..])];
							let _weight = <$parachain>::handle_xcmp_messages(
								messages.into_iter(),
								$crate::Weight::MAX,
							);
						},
					)*
					_ => {
						return Err($crate::XcmError::Unroutable);
					}
				}
			}

			Ok(())
		}

		/// Process all messages originating from the relay chain.
		fn process_relay_messages() -> $crate::XcmResult {
			use $crate::DmpMessageHandlerT;

			while let Some((destination, message)) = $crate::RELAY_MESSAGE_BUS.with(
				|b| b.borrow_mut().pop_front()) {
				match destination.interior() {
					$(
						$crate::X1($crate::Parachain(id)) if *id == $para_id && destination.parent_count() == 0 => {
							let encoded = $crate::encode_xcm(message, $crate::MessageKind::Dmp);
							// NOTE: RelayChainBlockNumber is hard-coded to 1
							let messages = vec![(1, encoded)];
							let mut context = $crate::DmpMessageHandlerContext {
								max_weight: $crate::Weight::max_value(),
								next_message_index: Default::default(),
								mqc_head: $crate::MessageQueueChain::default()
							};
							let _weight = <$parachain>::handle_dmp_messages(
<<<<<<< HEAD
									messages.into_iter(), &mut context,
=======
								messages.into_iter(), $crate::Weight::MAX,
>>>>>>> 564f9b9a
							);
						},
					)*
					_ => return Err($crate::XcmError::Transport("Only sends to children parachain.")),
				}
			}

			Ok(())
		}

		/// XCM router for parachain.
		pub struct ParachainXcmRouter<T>($crate::PhantomData<T>);

		impl<T: $crate::Get<$crate::ParaId>> $crate::SendXcm for ParachainXcmRouter<T> {
			fn send_xcm(destination: impl Into<$crate::MultiLocation>, message: $crate::Xcm<()>) -> $crate::SendResult {
				use $crate::{UmpSink, XcmpMessageHandlerT};

				let destination = destination.into();
				match destination.interior() {
					$crate::Junctions::Here if destination.parent_count() == 1 => {
						$crate::PARA_MESSAGE_BUS.with(
							|b| b.borrow_mut().push_back((T::get(), destination, message)));
						Ok(())
					},
					$(
						$crate::X1($crate::Parachain(id)) if *id == $para_id && destination.parent_count() == 1 => {
							$crate::PARA_MESSAGE_BUS.with(
								|b| b.borrow_mut().push_back((T::get(), destination, message)));
							Ok(())
						},
					)*
					_ => Err($crate::SendError::CannotReachDestination(destination, message)),
				}
			}
		}

		/// XCM router for relay chain.
		pub struct RelayChainXcmRouter;
		impl $crate::SendXcm for RelayChainXcmRouter {
			fn send_xcm(destination: impl Into<$crate::MultiLocation>, message: $crate::Xcm<()>) -> $crate::SendResult {
				use $crate::DmpMessageHandlerT;

				let destination = destination.into();
				match destination.interior() {
					$(
						$crate::X1($crate::Parachain(id)) if *id == $para_id && destination.parent_count() == 0 => {
							$crate::RELAY_MESSAGE_BUS.with(
								|b| b.borrow_mut().push_back((destination, message)));
							Ok(())
						},
					)*
					_ => Err($crate::SendError::Unroutable),
				}
			}
		}
	};
}<|MERGE_RESOLUTION|>--- conflicted
+++ resolved
@@ -286,11 +286,7 @@
 								mqc_head: $crate::MessageQueueChain::default()
 							};
 							let _weight = <$parachain>::handle_dmp_messages(
-<<<<<<< HEAD
 									messages.into_iter(), &mut context,
-=======
-								messages.into_iter(), $crate::Weight::MAX,
->>>>>>> 564f9b9a
 							);
 						},
 					)*

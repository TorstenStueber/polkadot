--- conflicted
+++ resolved
@@ -9,11 +9,7 @@
 scale-info = { package = "scale-info", version = "2.1.1" }
 clap = { version = "3.1", features = ["derive", "env"] }
 tracing-subscriber = { version = "0.3.10", features = ["env-filter"]   }
-<<<<<<< HEAD
-jsonrpsee = { version = "0.12", features = ["ws-client", "macros"] }
-=======
 jsonrpsee = { version = "0.12.0", features = ["ws-client", "macros"] }
->>>>>>> 4aea2463
 log = "0.4.17"
 paste = "1.0.7"
 serde = "1.0.137"

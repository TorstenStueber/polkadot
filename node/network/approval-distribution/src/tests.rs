--- conflicted
+++ resolved
@@ -2281,7 +2281,6 @@
 	});
 }
 
-<<<<<<< HEAD
 /// Tests that peers correctly receive versioned messages.
 #[test]
 fn import_versioned_approval() {
@@ -2399,7 +2398,8 @@
 		);
 		virtual_overseer
 	});
-=======
+}
+
 fn batch_test_round(message_count: usize) {
 	use polkadot_node_subsystem::SubsystemContext;
 	let pool = sp_core::testing::TaskExecutor::new();
@@ -2429,8 +2429,8 @@
 			.collect();
 
 		let peer = PeerId::random();
-		send_assignments_batched(&mut sender, assignments.clone(), peer).await;
-		send_approvals_batched(&mut sender, approvals.clone(), peer).await;
+		send_assignments_batched(&mut sender, assignments.clone(), peer, ValidationVersion::V1).await;
+		send_approvals_batched(&mut sender, approvals.clone(), peer, ValidationVersion::V1).await;
 
 		// Check expected assignments batches.
 		for assignment_index in (0..assignments.len()).step_by(super::MAX_ASSIGNMENT_BATCH_SIZE) {
@@ -2542,5 +2542,4 @@
 fn const_ensure_size_not_zero() {
 	crate::ensure_size_not_zero(super::MAX_ASSIGNMENT_BATCH_SIZE);
 	crate::ensure_size_not_zero(super::MAX_APPROVAL_BATCH_SIZE);
->>>>>>> 7f3a6e10
 }
--- conflicted
+++ resolved
@@ -172,7 +172,6 @@
 				request_timeout: CHUNK_REQUEST_TIMEOUT,
 				inbound_queue: tx,
 			},
-<<<<<<< HEAD
 			Protocol::CollationFetchingV1 | Protocol::CollationFetchingVStaging =>
 				RequestResponseConfig {
 					name,
@@ -181,19 +180,8 @@
 					max_response_size: POV_RESPONSE_SIZE,
 					// Taken from initial implementation in collator protocol:
 					request_timeout: POV_REQUEST_TIMEOUT_CONNECTED,
-					inbound_queue: Some(tx),
+					inbound_queue: tx,
 				},
-=======
-			Protocol::CollationFetchingV1 => RequestResponseConfig {
-				name,
-				fallback_names,
-				max_request_size: 1_000,
-				max_response_size: POV_RESPONSE_SIZE,
-				// Taken from initial implementation in collator protocol:
-				request_timeout: POV_REQUEST_TIMEOUT_CONNECTED,
-				inbound_queue: tx,
-			},
->>>>>>> 1b1bc62e
 			Protocol::PoVFetchingV1 => RequestResponseConfig {
 				name,
 				fallback_names,

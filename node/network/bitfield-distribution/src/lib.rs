--- conflicted
+++ resolved
@@ -436,11 +436,7 @@
 					};
 
 					if need_routing {
-<<<<<<< HEAD
-						Some((peer.clone(), data.version))
-=======
-						Some(*peer)
->>>>>>> 7f3a6e10
+						Some((*peer, data.version))
 					} else {
 						None
 					}
@@ -748,7 +744,6 @@
 	view: View,
 	rng: &mut (impl CryptoRng + Rng),
 ) {
-<<<<<<< HEAD
 	let peer_data = match state.peer_data.get_mut(&origin) {
 		None => {
 			gum::warn!(
@@ -763,15 +758,6 @@
 	};
 
 	let added = peer_data.view.replace_difference(view).cloned().collect::<Vec<_>>();
-=======
-	let added = state
-		.peer_views
-		.entry(origin)
-		.or_default()
-		.replace_difference(view)
-		.cloned()
-		.collect::<Vec<_>>();
->>>>>>> 7f3a6e10
 
 	let topology = state.topologies.get_current_topology().local_grid_neighbors();
 	let is_gossip_peer = topology.route_to_peer(RequiredRouting::GridXY, &origin);
@@ -837,18 +823,10 @@
 		"Sending gossip message"
 	);
 
-<<<<<<< HEAD
 	let version =
 		if let Some(peer_data) = state.peer_data.get(&dest) { peer_data.version } else { return };
 
-	job_data
-		.message_sent_to_peer
-		.entry(dest.clone())
-		.or_default()
-		.insert(validator.clone());
-=======
 	job_data.message_sent_to_peer.entry(dest).or_default().insert(validator.clone());
->>>>>>> 7f3a6e10
 
 	ctx.send_message(NetworkBridgeTxMessage::SendValidationMessage(
 		vec![dest],

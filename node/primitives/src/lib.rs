// Copyright 2017-2020 Parity Technologies (UK) Ltd.
// This file is part of Polkadot.

// Polkadot is free software: you can redistribute it and/or modify
// it under the terms of the GNU General Public License as published by
// the Free Software Foundation, either version 3 of the License, or
// (at your option) any later version.

// Polkadot is distributed in the hope that it will be useful,
// but WITHOUT ANY WARRANTY; without even the implied warranty of
// MERCHANTABILITY or FITNESS FOR A PARTICULAR PURPOSE.  See the
// GNU General Public License for more details.

// You should have received a copy of the GNU General Public License
// along with Polkadot.  If not, see <http://www.gnu.org/licenses/>.

//! Primitive types used on the node-side.
//!
//! Unlike the `polkadot-primitives` crate, these primitives are only used on the node-side,
//! not shared between the node and the runtime. This crate builds on top of the primitives defined
//! there.

#![deny(missing_docs)]

use std::{pin::Pin, time::Duration};

use bounded_vec::BoundedVec;
use futures::Future;
use parity_scale_codec::{Decode, Encode, Error as CodecError, Input};
use serde::{de, Deserialize, Deserializer, Serialize, Serializer};

<<<<<<< HEAD
use polkadot_primitives::v3::{
=======
use polkadot_primitives::{
>>>>>>> 0ac88220
	BlakeTwo256, BlockNumber, CandidateCommitments, CandidateHash, CollatorPair,
	CommittedCandidateReceipt, CompactStatement, EncodeAs, Hash, HashT, HeadData, Id as ParaId,
	OutboundHrmpMessage, PersistedValidationData, SessionIndex, Signed, UncheckedSigned,
	UpwardMessage, ValidationCode, ValidatorIndex, MAX_CODE_SIZE, MAX_POV_SIZE,
};
pub use sp_consensus_babe::{
	AllowedSlots as BabeAllowedSlots, BabeEpochConfiguration, Epoch as BabeEpoch,
};

pub use polkadot_parachain::primitives::BlockData;

pub mod approval;

/// Disputes related types.
pub mod disputes;
pub use disputes::{
	dispute_is_inactive, CandidateVotes, DisputeMessage, DisputeMessageCheckError, DisputeStatus,
	InvalidDisputeVote, SignedDisputeStatement, Timestamp, UncheckedDisputeMessage,
	ValidDisputeVote, ACTIVE_DURATION_SECS,
};

// For a 16-ary Merkle Prefix Trie, we can expect at most 16 32-byte hashes per node
// plus some overhead:
// header 1 + bitmap 2 + max partial_key 8 + children 16 * (32 + len 1) + value 32 + value len 1
const MERKLE_NODE_MAX_SIZE: usize = 512 + 100;
// 16-ary Merkle Prefix Trie for 32-bit ValidatorIndex has depth at most 8.
const MERKLE_PROOF_MAX_DEPTH: usize = 8;

/// The bomb limit for decompressing code blobs.
pub const VALIDATION_CODE_BOMB_LIMIT: usize = (MAX_CODE_SIZE * 4u32) as usize;

/// The bomb limit for decompressing PoV blobs.
pub const POV_BOMB_LIMIT: usize = (MAX_POV_SIZE * 4u32) as usize;

/// The amount of time to spend on execution during backing.
pub const BACKING_EXECUTION_TIMEOUT: Duration = Duration::from_secs(2);

/// The amount of time to spend on execution during approval or disputes.
///
/// This is deliberately much longer than the backing execution timeout to
/// ensure that in the absence of extremely large disparities between hardware,
/// blocks that pass backing are considered executable by approval checkers or
/// dispute participants.
///
/// NOTE: If this value is increased significantly, also check the dispute coordinator to consider
/// candidates longer into finalization: `DISPUTE_CANDIDATE_LIFETIME_AFTER_FINALIZATION`.
pub const APPROVAL_EXECUTION_TIMEOUT: Duration = Duration::from_secs(12);

/// How many blocks after finalization an information about backed/included candidate should be
/// kept.
///
/// We don't want to remove scraped candidates on finalization because we want to
/// be sure that disputes will conclude on abandoned forks.
/// Removing the candidate on finalization creates a possibility for an attacker to
/// avoid slashing. If a bad fork is abandoned too quickly because another
/// better one gets finalized the entries for the bad fork will be pruned and we
/// might never participate in a dispute for it.
///
/// This value should consider the timeout we allow for participation in approval-voting. In
/// particular, the following condition should hold:
///
/// slot time * `DISPUTE_CANDIDATE_LIFETIME_AFTER_FINALIZATION` > `APPROVAL_EXECUTION_TIMEOUT`
/// + slot time
pub const DISPUTE_CANDIDATE_LIFETIME_AFTER_FINALIZATION: BlockNumber = 10;

/// Linked to `MAX_FINALITY_LAG` in relay chain selection,
/// `MAX_HEADS_LOOK_BACK` in `approval-voting` and
/// `MAX_BATCH_SCRAPE_ANCESTORS` in `dispute-coordinator`
pub const MAX_FINALITY_LAG: u32 = 500;

/// Type of a session window size.
///
/// We are not using `NonZeroU32` here because `expect` and `unwrap` are not yet const, so global
/// constants of `SessionWindowSize` would require `lazy_static` in that case.
///
/// See: <https://github.com/rust-lang/rust/issues/67441>
#[derive(Copy, Clone, Eq, PartialEq, Ord, PartialOrd)]
pub struct SessionWindowSize(SessionIndex);

#[macro_export]
/// Create a new checked `SessionWindowSize` which cannot be 0.
macro_rules! new_session_window_size {
	(0) => {
		compile_error!("Must be non zero");
	};
	(0_u32) => {
		compile_error!("Must be non zero");
	};
	(0 as u32) => {
		compile_error!("Must be non zero");
	};
	(0 as _) => {
		compile_error!("Must be non zero");
	};
	($l:literal) => {
		SessionWindowSize::unchecked_new($l as _)
	};
}

/// It would be nice to draw this from the chain state, but we have no tools for it right now.
/// On Polkadot this is 1 day, and on Kusama it's 6 hours.
///
/// Number of sessions we want to consider in disputes.
pub const DISPUTE_WINDOW: SessionWindowSize = new_session_window_size!(6);

impl SessionWindowSize {
	/// Get the value as `SessionIndex` for doing comparisons with those.
	pub fn get(self) -> SessionIndex {
		self.0
	}

	/// Helper function for `new_session_window_size`.
	///
	/// Don't use it. The only reason it is public, is because otherwise the
	/// `new_session_window_size` macro would not work outside of this module.
	#[doc(hidden)]
	pub const fn unchecked_new(size: SessionIndex) -> Self {
		Self(size)
	}
}

/// The cumulative weight of a block in a fork-choice rule.
pub type BlockWeight = u32;

/// A statement, where the candidate receipt is included in the `Seconded` variant.
///
/// This is the committed candidate receipt instead of the bare candidate receipt. As such,
/// it gives access to the commitments to validators who have not executed the candidate. This
/// is necessary to allow a block-producing validator to include candidates from outside the para
/// it is assigned to.
#[derive(Clone, PartialEq, Eq, Encode, Decode)]
pub enum Statement {
	/// A statement that a validator seconds a candidate.
	#[codec(index = 1)]
	Seconded(CommittedCandidateReceipt),
	/// A statement that a validator has deemed a candidate valid.
	#[codec(index = 2)]
	Valid(CandidateHash),
}

impl std::fmt::Debug for Statement {
	fn fmt(&self, f: &mut std::fmt::Formatter<'_>) -> std::fmt::Result {
		match self {
			Statement::Seconded(seconded) => write!(f, "Seconded: {:?}", seconded.descriptor),
			Statement::Valid(hash) => write!(f, "Valid: {:?}", hash),
		}
	}
}

impl Statement {
	/// Get the candidate hash referenced by this statement.
	///
	/// If this is a `Statement::Seconded`, this does hash the candidate receipt, which may be expensive
	/// for large candidates.
	pub fn candidate_hash(&self) -> CandidateHash {
		match *self {
			Statement::Valid(ref h) => *h,
			Statement::Seconded(ref c) => c.hash(),
		}
	}

	/// Transform this statement into its compact version, which references only the hash
	/// of the candidate.
	pub fn to_compact(&self) -> CompactStatement {
		match *self {
			Statement::Seconded(ref c) => CompactStatement::Seconded(c.hash()),
			Statement::Valid(hash) => CompactStatement::Valid(hash),
		}
	}
}

impl From<&'_ Statement> for CompactStatement {
	fn from(stmt: &Statement) -> Self {
		stmt.to_compact()
	}
}

impl EncodeAs<CompactStatement> for Statement {
	fn encode_as(&self) -> Vec<u8> {
		self.to_compact().encode()
	}
}

/// A statement, the corresponding signature, and the index of the sender.
///
/// Signing context and validator set should be apparent from context.
///
/// This statement is "full" in the sense that the `Seconded` variant includes the candidate receipt.
/// Only the compact `SignedStatement` is suitable for submission to the chain.
pub type SignedFullStatement = Signed<Statement, CompactStatement>;

/// Variant of `SignedFullStatement` where the signature has not yet been verified.
pub type UncheckedSignedFullStatement = UncheckedSigned<Statement, CompactStatement>;

/// Candidate invalidity details
#[derive(Debug)]
pub enum InvalidCandidate {
	/// Failed to execute `validate_block`. This includes function panicking.
	ExecutionError(String),
	/// Validation outputs check doesn't pass.
	InvalidOutputs,
	/// Execution timeout.
	Timeout,
	/// Validation input is over the limit.
	ParamsTooLarge(u64),
	/// Code size is over the limit.
	CodeTooLarge(u64),
	/// Code does not decompress correctly.
	CodeDecompressionFailure,
	/// PoV does not decompress correctly.
	PoVDecompressionFailure,
	/// Validation function returned invalid data.
	BadReturn,
	/// Invalid relay chain parent.
	BadParent,
	/// POV hash does not match.
	PoVHashMismatch,
	/// Bad collator signature.
	BadSignature,
	/// Para head hash does not match.
	ParaHeadHashMismatch,
	/// Validation code hash does not match.
	CodeHashMismatch,
	/// Validation has generated different candidate commitments.
	CommitmentsHashMismatch,
}

/// Result of the validation of the candidate.
#[derive(Debug)]
pub enum ValidationResult {
	/// Candidate is valid. The validation process yields these outputs and the persisted validation
	/// data used to form inputs.
	Valid(CandidateCommitments, PersistedValidationData),
	/// Candidate is invalid.
	Invalid(InvalidCandidate),
}

/// A Proof-of-Validity
#[derive(PartialEq, Eq, Clone, Encode, Decode, Debug)]
pub struct PoV {
	/// The block witness data.
	pub block_data: BlockData,
}

impl PoV {
	/// Get the blake2-256 hash of the PoV.
	pub fn hash(&self) -> Hash {
		BlakeTwo256::hash_of(self)
	}
}

/// A type that represents a maybe compressed [`PoV`].
#[derive(Clone, Encode, Decode)]
#[cfg(not(target_os = "unknown"))]
pub enum MaybeCompressedPoV {
	/// A raw [`PoV`], aka not compressed.
	Raw(PoV),
	/// The given [`PoV`] is already compressed.
	Compressed(PoV),
}

#[cfg(not(target_os = "unknown"))]
impl MaybeCompressedPoV {
	/// Convert into a compressed [`PoV`].
	///
	/// If `self == Raw` it is compressed using [`maybe_compress_pov`].
	pub fn into_compressed(self) -> PoV {
		match self {
			Self::Raw(raw) => maybe_compress_pov(raw),
			Self::Compressed(compressed) => compressed,
		}
	}
}

/// The output of a collator.
///
/// This differs from `CandidateCommitments` in two ways:
///
/// - does not contain the erasure root; that's computed at the Polkadot level, not at Cumulus
/// - contains a proof of validity.
#[derive(Clone, Encode, Decode)]
#[cfg(not(target_os = "unknown"))]
<<<<<<< HEAD
pub struct Collation<BlockNumber = polkadot_primitives::v3::BlockNumber> {
=======
pub struct Collation<BlockNumber = polkadot_primitives::BlockNumber> {
>>>>>>> 0ac88220
	/// Messages destined to be interpreted by the Relay chain itself.
	pub upward_messages: Vec<UpwardMessage>,
	/// The horizontal messages sent by the parachain.
	pub horizontal_messages: Vec<OutboundHrmpMessage<ParaId>>,
	/// New validation code.
	pub new_validation_code: Option<ValidationCode>,
	/// The head-data produced as a result of execution.
	pub head_data: HeadData,
	/// Proof to verify the state transition of the parachain.
	pub proof_of_validity: MaybeCompressedPoV,
	/// The number of messages processed from the DMQ.
	pub processed_downward_messages: u32,
	/// The mark which specifies the block number up to which all inbound HRMP messages are processed.
	pub hrmp_watermark: BlockNumber,
}

/// Signal that is being returned when a collation was seconded by a validator.
#[derive(Debug)]
#[cfg(not(target_os = "unknown"))]
pub struct CollationSecondedSignal {
	/// The hash of the relay chain block that was used as context to sign [`Self::statement`].
	pub relay_parent: Hash,
	/// The statement about seconding the collation.
	///
	/// Anything else than [`Statement::Seconded`](Statement::Seconded) is forbidden here.
	pub statement: SignedFullStatement,
}

/// Result of the [`CollatorFn`] invocation.
#[cfg(not(target_os = "unknown"))]
pub struct CollationResult {
	/// The collation that was build.
	pub collation: Collation,
	/// An optional result sender that should be informed about a successfully seconded collation.
	///
	/// There is no guarantee that this sender is informed ever about any result, it is completely okay to just drop it.
	/// However, if it is called, it should be called with the signed statement of a parachain validator seconding the
	/// collation.
	pub result_sender: Option<futures::channel::oneshot::Sender<CollationSecondedSignal>>,
}

#[cfg(not(target_os = "unknown"))]
impl CollationResult {
	/// Convert into the inner values.
	pub fn into_inner(
		self,
	) -> (Collation, Option<futures::channel::oneshot::Sender<CollationSecondedSignal>>) {
		(self.collation, self.result_sender)
	}
}

/// Collation function.
///
/// Will be called with the hash of the relay chain block the parachain block should be build on and the
/// [`ValidationData`] that provides information about the state of the parachain on the relay chain.
///
/// Returns an optional [`CollationResult`].
#[cfg(not(target_os = "unknown"))]
pub type CollatorFn = Box<
	dyn Fn(
			Hash,
			&PersistedValidationData,
		) -> Pin<Box<dyn Future<Output = Option<CollationResult>> + Send>>
		+ Send
		+ Sync,
>;

/// Configuration for the collation generator
#[cfg(not(target_os = "unknown"))]
pub struct CollationGenerationConfig {
	/// Collator's authentication key, so it can sign things.
	pub key: CollatorPair,
	/// Collation function. See [`CollatorFn`] for more details.
	pub collator: CollatorFn,
	/// The parachain that this collator collates for
	pub para_id: ParaId,
}

#[cfg(not(target_os = "unknown"))]
impl std::fmt::Debug for CollationGenerationConfig {
	fn fmt(&self, f: &mut std::fmt::Formatter<'_>) -> std::fmt::Result {
		write!(f, "CollationGenerationConfig {{ ... }}")
	}
}

/// This is the data we keep available for each candidate included in the relay chain.
#[derive(Clone, Encode, Decode, PartialEq, Eq, Debug)]
pub struct AvailableData {
	/// The Proof-of-Validation of the candidate.
	pub pov: std::sync::Arc<PoV>,
	/// The persisted validation data needed for approval checks.
	pub validation_data: PersistedValidationData,
}

/// This is a convenience type to allow the Erasure chunk proof to Decode into a nested BoundedVec
#[derive(PartialEq, Eq, Clone, Debug, Hash)]
pub struct Proof(BoundedVec<BoundedVec<u8, 1, MERKLE_NODE_MAX_SIZE>, 1, MERKLE_PROOF_MAX_DEPTH>);

impl Proof {
	/// This function allows to convert back to the standard nested Vec format
	pub fn iter(&self) -> impl Iterator<Item = &[u8]> {
		self.0.iter().map(|v| v.as_slice())
	}

	/// Construct an invalid dummy proof
	///
	/// Useful for testing, should absolutely not be used in production.
	pub fn dummy_proof() -> Proof {
		Proof(BoundedVec::from_vec(vec![BoundedVec::from_vec(vec![0]).unwrap()]).unwrap())
	}
}

/// Possible errors when converting from `Vec<Vec<u8>>` into [`Proof`].
#[derive(thiserror::Error, Debug)]
pub enum MerkleProofError {
	#[error("Merkle max proof depth exceeded {0} > {} .", MERKLE_PROOF_MAX_DEPTH)]
	/// This error signifies that the Proof length exceeds the trie's max depth
	MerkleProofDepthExceeded(usize),

	#[error("Merkle node max size exceeded {0} > {} .", MERKLE_NODE_MAX_SIZE)]
	/// This error signifies that a Proof node exceeds the 16-ary max node size
	MerkleProofNodeSizeExceeded(usize),
}

impl TryFrom<Vec<Vec<u8>>> for Proof {
	type Error = MerkleProofError;

	fn try_from(input: Vec<Vec<u8>>) -> Result<Self, Self::Error> {
		if input.len() > MERKLE_PROOF_MAX_DEPTH {
			return Err(Self::Error::MerkleProofDepthExceeded(input.len()))
		}
		let mut out = Vec::new();
		for element in input.into_iter() {
			let length = element.len();
			let data: BoundedVec<u8, 1, MERKLE_NODE_MAX_SIZE> = BoundedVec::from_vec(element)
				.map_err(|_| Self::Error::MerkleProofNodeSizeExceeded(length))?;
			out.push(data);
		}
		Ok(Proof(BoundedVec::from_vec(out).expect("Buffer size is deterined above. qed")))
	}
}

impl Decode for Proof {
	fn decode<I: Input>(value: &mut I) -> Result<Self, CodecError> {
		let temp: Vec<Vec<u8>> = Decode::decode(value)?;
		let mut out = Vec::new();
		for element in temp.into_iter() {
			let bounded_temp: Result<BoundedVec<u8, 1, MERKLE_NODE_MAX_SIZE>, CodecError> =
				BoundedVec::from_vec(element)
					.map_err(|_| "Inner node exceeds maximum node size.".into());
			out.push(bounded_temp?);
		}
		BoundedVec::from_vec(out)
			.map(Self)
			.map_err(|_| "Merkle proof depth exceeds maximum trie depth".into())
	}
}

impl Encode for Proof {
	fn size_hint(&self) -> usize {
		MERKLE_NODE_MAX_SIZE * MERKLE_PROOF_MAX_DEPTH
	}

	fn using_encoded<R, F: FnOnce(&[u8]) -> R>(&self, f: F) -> R {
		let temp = self.0.iter().map(|v| v.as_vec()).collect::<Vec<_>>();
		temp.using_encoded(f)
	}
}

impl Serialize for Proof {
	fn serialize<S>(&self, serializer: S) -> Result<S::Ok, S::Error>
	where
		S: Serializer,
	{
		serializer.serialize_bytes(&self.encode())
	}
}

impl<'de> Deserialize<'de> for Proof {
	fn deserialize<D>(deserializer: D) -> Result<Self, D::Error>
	where
		D: Deserializer<'de>,
	{
		// Deserialize the string and get individual components
		let s = Vec::<u8>::deserialize(deserializer)?;
		let mut slice = s.as_slice();
		Decode::decode(&mut slice).map_err(de::Error::custom)
	}
}

/// A chunk of erasure-encoded block data.
#[derive(PartialEq, Eq, Clone, Encode, Decode, Serialize, Deserialize, Debug, Hash)]
pub struct ErasureChunk {
	/// The erasure-encoded chunk of data belonging to the candidate block.
	pub chunk: Vec<u8>,
	/// The index of this erasure-encoded chunk of data.
	pub index: ValidatorIndex,
	/// Proof for this chunk's branch in the Merkle tree.
	pub proof: Proof,
}

impl ErasureChunk {
	/// Convert bounded Vec Proof to regular Vec<Vec<u8>>
	pub fn proof(&self) -> &Proof {
		&self.proof
	}
}

/// Compress a PoV, unless it exceeds the [`POV_BOMB_LIMIT`].
#[cfg(not(target_os = "unknown"))]
pub fn maybe_compress_pov(pov: PoV) -> PoV {
	let PoV { block_data: BlockData(raw) } = pov;
	let raw = sp_maybe_compressed_blob::compress(&raw, POV_BOMB_LIMIT).unwrap_or(raw);

	let pov = PoV { block_data: BlockData(raw) };
	pov
}<|MERGE_RESOLUTION|>--- conflicted
+++ resolved
@@ -29,11 +29,7 @@
 use parity_scale_codec::{Decode, Encode, Error as CodecError, Input};
 use serde::{de, Deserialize, Deserializer, Serialize, Serializer};
 
-<<<<<<< HEAD
-use polkadot_primitives::v3::{
-=======
 use polkadot_primitives::{
->>>>>>> 0ac88220
 	BlakeTwo256, BlockNumber, CandidateCommitments, CandidateHash, CollatorPair,
 	CommittedCandidateReceipt, CompactStatement, EncodeAs, Hash, HashT, HeadData, Id as ParaId,
 	OutboundHrmpMessage, PersistedValidationData, SessionIndex, Signed, UncheckedSigned,
@@ -316,11 +312,7 @@
 /// - contains a proof of validity.
 #[derive(Clone, Encode, Decode)]
 #[cfg(not(target_os = "unknown"))]
-<<<<<<< HEAD
-pub struct Collation<BlockNumber = polkadot_primitives::v3::BlockNumber> {
-=======
 pub struct Collation<BlockNumber = polkadot_primitives::BlockNumber> {
->>>>>>> 0ac88220
 	/// Messages destined to be interpreted by the Relay chain itself.
 	pub upward_messages: Vec<UpwardMessage>,
 	/// The horizontal messages sent by the parachain.

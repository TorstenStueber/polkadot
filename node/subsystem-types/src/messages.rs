--- conflicted
+++ resolved
@@ -879,26 +879,10 @@
 	NetworkBridgeUpdate(NetworkBridgeEvent<net_protocol::GossipSupportNetworkMessage>),
 }
 
-<<<<<<< HEAD
-/// PVF checker message.
-///
-/// Currently non-instantiable.
-#[derive(Debug)]
-pub enum PvfCheckerMessage {}
-
 /// Request introduction of a candidate into the prospective parachains subsystem.
 #[derive(Debug, PartialEq, Eq, Clone)]
 pub struct IntroduceCandidateRequest {
 	/// The para-id of the candidate.
-=======
-/// A request for the depths a hypothetical candidate would occupy within
-/// some fragment tree.
-#[derive(Debug, PartialEq, Eq, Clone, Copy)]
-pub struct HypotheticalDepthRequest {
-	/// The hash of the potential candidate.
-	pub candidate_hash: CandidateHash,
-	/// The para of the candidate.
->>>>>>> d9847aaf
 	pub candidate_para: ParaId,
 	/// The candidate receipt itself.
 	pub candidate_receipt: CommittedCandidateReceipt,
@@ -955,6 +939,26 @@
 			HypotheticalCandidate::Incomplete { candidate_para, .. } => candidate_para,
 		}
 	}
+
+	/// Get parent head data hash of the hypothetical candidate.
+	pub fn parent_head_data_hash(&self) -> Hash {
+		match *self {
+			HypotheticalCandidate::Complete { ref persisted_validation_data, .. } =>
+				persisted_validation_data.parent_head.hash(),
+			HypotheticalCandidate::Incomplete { parent_head_data_hash, .. } =>
+				parent_head_data_hash,
+		}
+	}
+
+	/// Get candidate's relay parent.
+	pub fn relay_parent(&self) -> Hash {
+		match *self {
+			HypotheticalCandidate::Complete { ref receipt, .. } =>
+				receipt.descriptor().relay_parent,
+			HypotheticalCandidate::Incomplete { candidate_relay_parent, .. } =>
+				candidate_relay_parent,
+		}
+	}
 }
 
 /// Request specifying which candidates are either already included

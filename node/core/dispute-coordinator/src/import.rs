--- conflicted
+++ resolved
@@ -32,12 +32,8 @@
 	disputes::ValidCandidateVotes, CandidateVotes, DisputeStatus, SignedDisputeStatement, Timestamp,
 };
 use polkadot_node_subsystem_util::rolling_session_window::RollingSessionWindow;
-<<<<<<< HEAD
-use polkadot_primitives::v3::{
-=======
 use polkadot_primitives::{
->>>>>>> 0ac88220
-	CandidateReceipt, DisputeStatement, IndexedVec, SessionIndex, SessionInfo,
+	v3::SessionInfo, CandidateReceipt, DisputeStatement, IndexedVec, SessionIndex,
 	ValidDisputeStatementKind, ValidatorId, ValidatorIndex, ValidatorPair, ValidatorSignature,
 };
 use sc_keystore::LocalKeystore;
@@ -192,23 +188,14 @@
 
 		let n_validators = env.validators().len();
 
-<<<<<<< HEAD
-		let supermajority_threshold =
-			polkadot_primitives::v3::supermajority_threshold(n_validators);
-=======
 		let supermajority_threshold = polkadot_primitives::supermajority_threshold(n_validators);
->>>>>>> 0ac88220
 
 		// We have a dispute, if we have votes on both sides:
 		let is_disputed = !votes.invalid.is_empty() && !votes.valid.raw().is_empty();
 
 		let dispute_status = if is_disputed {
 			let mut status = DisputeStatus::active();
-<<<<<<< HEAD
-			let byzantine_threshold = polkadot_primitives::v3::byzantine_threshold(n_validators);
-=======
 			let byzantine_threshold = polkadot_primitives::byzantine_threshold(n_validators);
->>>>>>> 0ac88220
 			let is_confirmed = votes.voted_indices().len() > byzantine_threshold;
 			if is_confirmed {
 				status = status.confirm();

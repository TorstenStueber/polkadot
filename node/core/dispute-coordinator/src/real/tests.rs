// Copyright 2021 Parity Technologies (UK) Ltd.
// This file is part of Polkadot.

// Polkadot is free software: you can redistribute it and/or modify
// it under the terms of the GNU General Public License as published by
// the Free Software Foundation, either version 3 of the License, or
// (at your option) any later version.

// Polkadot is distributed in the hope that it will be useful,
// but WITHOUT ANY WARRANTY; without even the implied warranty of
// MERCHANTABILITY or FITNESS FOR A PARTICULAR PURPOSE.  See the
// GNU General Public License for more details.

// You should have received a copy of the GNU General Public License
// along with Polkadot.  If not, see <http://www.gnu.org/licenses/>.

use std::{
	collections::HashMap,
	sync::{
		atomic::{AtomicU64, Ordering as AtomicOrdering},
		Arc,
	},
	time::Duration,
};

use assert_matches::assert_matches;
use futures::{
	channel::oneshot,
	future::{self, BoxFuture},
};

use kvdb::KeyValueDB;
use parity_scale_codec::Encode;

use polkadot_node_primitives::SignedDisputeStatement;
use polkadot_node_subsystem::{
	messages::{DisputeCoordinatorMessage, DisputeDistributionMessage, ImportStatementsResult},
	overseer::FromOverseer,
	OverseerSignal,
};
use polkadot_node_subsystem_util::TimeoutExt;
use sc_keystore::LocalKeystore;
use sp_core::testing::TaskExecutor;
use sp_keyring::Sr25519Keyring;
use sp_keystore::{SyncCryptoStore, SyncCryptoStorePtr};

<<<<<<< HEAD
=======
use ::test_helpers::{dummy_candidate_receipt_bad_sig, dummy_digest, dummy_hash};
>>>>>>> 634f649b
use polkadot_node_subsystem::{
	jaeger,
	messages::{AllMessages, BlockDescription, RuntimeApiMessage, RuntimeApiRequest},
	ActivatedLeaf, ActiveLeavesUpdate, LeafStatus,
};
use polkadot_node_subsystem_test_helpers::{make_subsystem_context, TestSubsystemContextHandle};
use polkadot_primitives::v1::{
	BlakeTwo256, BlockNumber, CandidateCommitments, CandidateHash, CandidateReceipt, Hash, HashT,
<<<<<<< HEAD
	Header, ScrapedOnChainVotes, SessionIndex, SessionInfo, ValidatorId, ValidatorIndex,
=======
	Header, MultiDisputeStatementSet, ScrapedOnChainVotes, SessionIndex, SessionInfo, ValidatorId,
	ValidatorIndex,
>>>>>>> 634f649b
};

use crate::{
	metrics::Metrics,
	real::{
		backend::Backend,
		participation::{participation_full_happy_path, participation_missing_availability},
		status::ACTIVE_DURATION_SECS,
	},
	Config, DisputeCoordinatorSubsystem,
};

use super::{
	db::v1::DbBackend,
	status::{Clock, Timestamp},
};

const TEST_TIMEOUT: Duration = Duration::from_secs(2);

// sets up a keystore with the given keyring accounts.
fn make_keystore(accounts: &[Sr25519Keyring]) -> LocalKeystore {
	let store = LocalKeystore::in_memory();

	for s in accounts.iter().copied().map(|k| k.to_seed()) {
		store
			.sr25519_generate_new(polkadot_primitives::v1::PARACHAIN_KEY_TYPE_ID, Some(s.as_str()))
			.unwrap();
	}

	store
}

fn session_to_hash(session: SessionIndex, extra: impl Encode) -> Hash {
	BlakeTwo256::hash_of(&(session, extra))
}

type VirtualOverseer = TestSubsystemContextHandle<DisputeCoordinatorMessage>;

#[derive(Clone)]
struct MockClock {
	time: Arc<AtomicU64>,
}

impl Default for MockClock {
	fn default() -> Self {
		MockClock { time: Arc::new(AtomicU64::default()) }
	}
}

impl Clock for MockClock {
	fn now(&self) -> Timestamp {
		self.time.load(AtomicOrdering::SeqCst)
	}
}

impl MockClock {
	fn set(&self, to: Timestamp) {
		self.time.store(to, AtomicOrdering::SeqCst)
	}
}

struct TestState {
	validators: Vec<Sr25519Keyring>,
	validator_public: Vec<ValidatorId>,
	validator_groups: Vec<Vec<ValidatorIndex>>,
	master_keystore: Arc<sc_keystore::LocalKeystore>,
	subsystem_keystore: Arc<sc_keystore::LocalKeystore>,
	db: Arc<dyn KeyValueDB>,
	config: Config,
	clock: MockClock,
	headers: HashMap<Hash, Header>,
}

impl Default for TestState {
	fn default() -> TestState {
		let validators = vec![
			Sr25519Keyring::Alice,
			Sr25519Keyring::Bob,
			Sr25519Keyring::Charlie,
			Sr25519Keyring::Dave,
			Sr25519Keyring::Eve,
			Sr25519Keyring::One,
			Sr25519Keyring::Ferdie,
		];

		let validator_public = validators.iter().map(|k| ValidatorId::from(k.public())).collect();

		let validator_groups = vec![
			vec![ValidatorIndex(0), ValidatorIndex(1)],
			vec![ValidatorIndex(2), ValidatorIndex(3)],
			vec![ValidatorIndex(4), ValidatorIndex(5), ValidatorIndex(6)],
		];

		let master_keystore = make_keystore(&validators).into();
		let subsystem_keystore = make_keystore(&[Sr25519Keyring::Alice]).into();

		let db = Arc::new(kvdb_memorydb::create(1));
		let config = Config { col_data: 0 };

		TestState {
			validators,
			validator_public,
			validator_groups,
			master_keystore,
			subsystem_keystore,
			db,
			config,
			clock: MockClock::default(),
			headers: HashMap::new(),
		}
	}
}

impl TestState {
	async fn activate_leaf_at_session(
		&mut self,
		virtual_overseer: &mut VirtualOverseer,
		session: SessionIndex,
		block_number: BlockNumber,
	) {
		assert!(block_number > 0);

		let parent_hash = session_to_hash(session, b"parent");
		let block_header = Header {
			parent_hash,
			number: block_number,
			digest: dummy_digest(),
			state_root: dummy_hash(),
			extrinsics_root: dummy_hash(),
		};
		let block_hash = block_header.hash();

		let _ = self.headers.insert(block_hash, block_header.clone());

		virtual_overseer
			.send(FromOverseer::Signal(OverseerSignal::ActiveLeaves(
				ActiveLeavesUpdate::start_work(ActivatedLeaf {
					hash: block_hash,
					span: Arc::new(jaeger::Span::Disabled),
					number: block_number,
					status: LeafStatus::Fresh,
				}),
			)))
			.await;

		self.handle_sync_queries(virtual_overseer, block_hash, session).await;
	}

	async fn handle_sync_queries(
		&self,
		virtual_overseer: &mut VirtualOverseer,
		block_hash: Hash,
		session: SessionIndex,
	) {
		assert_matches!(
			virtual_overseer.recv().await,
			AllMessages::RuntimeApi(RuntimeApiMessage::Request(
				h,
				RuntimeApiRequest::SessionIndexForChild(tx),
			)) => {
				assert_eq!(h, block_hash);
				let _ = tx.send(Ok(session));
			}
		);

		loop {
			// answer session info queries until the current session is reached.
			assert_matches!(
				virtual_overseer.recv().await,
				AllMessages::RuntimeApi(RuntimeApiMessage::Request(
					h,
					RuntimeApiRequest::SessionInfo(session_index, tx),
				)) => {
					assert_eq!(h, block_hash);

					let _ = tx.send(Ok(Some(self.session_info())));
					if session_index == session { break }
				}
			)
		}

		assert_matches!(
			virtual_overseer.recv().await,
			AllMessages::RuntimeApi(RuntimeApiMessage::Request(
				_new_leaf,
				RuntimeApiRequest::CandidateEvents(tx),
			)) => {
				tx.send(Ok(Vec::new())).unwrap();
			}
		);

		assert_matches!(
			virtual_overseer.recv().await,
			AllMessages::RuntimeApi(RuntimeApiMessage::Request(
				_new_leaf,
				RuntimeApiRequest::FetchOnChainVotes(tx),
			)) => {
				//add some `BackedCandidates` or resolved disputes here as needed
<<<<<<< HEAD
				tx.send(Ok(Some(ScrapedOnChainVotes::default()))).unwrap();
=======
				tx.send(Ok(Some(ScrapedOnChainVotes {
					session,
					backing_validators_per_candidate: Vec::default(),
					disputes: MultiDisputeStatementSet::default(),
				}))).unwrap();
>>>>>>> 634f649b
			}
		)
	}

	async fn handle_resume_sync(
		&self,
		virtual_overseer: &mut VirtualOverseer,
		session: SessionIndex,
	) {
		let leaves: Vec<Hash> = self.headers.keys().cloned().collect();
		for (n, leaf) in leaves.iter().enumerate() {
			virtual_overseer
				.send(FromOverseer::Signal(OverseerSignal::ActiveLeaves(
					ActiveLeavesUpdate::start_work(ActivatedLeaf {
						hash: *leaf,
						number: n as u32,
						span: Arc::new(jaeger::Span::Disabled),
						status: LeafStatus::Fresh,
					}),
				)))
				.await;

			self.handle_sync_queries(virtual_overseer, *leaf, session).await;
		}
	}

	fn session_info(&self) -> SessionInfo {
		let discovery_keys = self.validators.iter().map(|k| <_>::from(k.public())).collect();

		let assignment_keys = self.validators.iter().map(|k| <_>::from(k.public())).collect();

		SessionInfo {
			validators: self.validator_public.clone(),
			discovery_keys,
			assignment_keys,
			validator_groups: self.validator_groups.clone(),
			n_cores: self.validator_groups.len() as _,
			zeroth_delay_tranche_width: 0,
			relay_vrf_modulo_samples: 1,
			n_delay_tranches: 100,
			no_show_slots: 1,
			needed_approvals: 10,
		}
	}

	async fn issue_statement_with_index(
		&self,
		index: usize,
		candidate_hash: CandidateHash,
		session: SessionIndex,
		valid: bool,
	) -> SignedDisputeStatement {
		let public = self.validator_public[index].clone();

		let keystore = self.master_keystore.clone() as SyncCryptoStorePtr;

		SignedDisputeStatement::sign_explicit(&keystore, valid, candidate_hash, session, public)
			.await
			.unwrap()
			.unwrap()
	}

	fn resume<F>(self, test: F) -> Self
	where
		F: FnOnce(TestState, VirtualOverseer) -> BoxFuture<'static, TestState>,
	{
		let (ctx, ctx_handle) = make_subsystem_context(TaskExecutor::new());
		let subsystem = DisputeCoordinatorSubsystem::new(
			self.db.clone(),
			self.config.clone(),
			self.subsystem_keystore.clone(),
			Metrics::default(),
		);
		let backend = DbBackend::new(self.db.clone(), self.config.column_config());
		let subsystem_task = subsystem.run(ctx, backend, Box::new(self.clock.clone()));
		let test_task = test(self, ctx_handle);

		let (_, state) = futures::executor::block_on(future::join(subsystem_task, test_task));
		state
	}
}

fn test_harness<F>(test: F) -> TestState
where
	F: FnOnce(TestState, VirtualOverseer) -> BoxFuture<'static, TestState>,
{
	TestState::default().resume(test)
}

/// Handle participation messages.
async fn participation_with_distribution(
	virtual_overseer: &mut VirtualOverseer,
	candidate_hash: &CandidateHash,
) {
	participation_full_happy_path(virtual_overseer).await;
	assert_matches!(
		virtual_overseer.recv().await,
		AllMessages::DisputeDistribution(
			DisputeDistributionMessage::SendDispute(msg)
		) => {
			assert_eq!(&msg.candidate_receipt().hash(), candidate_hash);
		}
	);
}

fn make_valid_candidate_receipt() -> CandidateReceipt {
<<<<<<< HEAD
	let mut candidate_receipt = CandidateReceipt::default();
=======
	let mut candidate_receipt = dummy_candidate_receipt_bad_sig(dummy_hash(), dummy_hash());
>>>>>>> 634f649b
	candidate_receipt.commitments_hash = CandidateCommitments::default().hash();
	candidate_receipt
}

fn make_invalid_candidate_receipt() -> CandidateReceipt {
	// Commitments hash will be 0, which is not correct:
<<<<<<< HEAD
	CandidateReceipt::default()
=======
	dummy_candidate_receipt_bad_sig(Default::default(), Some(Default::default()))
>>>>>>> 634f649b
}

#[test]
fn conflicting_votes_lead_to_dispute_participation() {
	test_harness(|mut test_state, mut virtual_overseer| {
		Box::pin(async move {
			let session = 1;

			test_state.handle_resume_sync(&mut virtual_overseer, session).await;

			let candidate_receipt = make_valid_candidate_receipt();
			let candidate_hash = candidate_receipt.hash();

			test_state.activate_leaf_at_session(&mut virtual_overseer, session, 1).await;

			let valid_vote =
				test_state.issue_statement_with_index(3, candidate_hash, session, true).await;

			let invalid_vote =
				test_state.issue_statement_with_index(1, candidate_hash, session, false).await;

			let invalid_vote_2 =
				test_state.issue_statement_with_index(2, candidate_hash, session, false).await;

			let (pending_confirmation, _confirmation_rx) = oneshot::channel();
			virtual_overseer
				.send(FromOverseer::Communication {
					msg: DisputeCoordinatorMessage::ImportStatements {
						candidate_hash,
						candidate_receipt: candidate_receipt.clone(),
						session,
						statements: vec![
							(valid_vote, ValidatorIndex(3)),
							(invalid_vote, ValidatorIndex(1)),
						],
						pending_confirmation,
					},
				})
				.await;

			participation_with_distribution(&mut virtual_overseer, &candidate_hash).await;

			{
				let (tx, rx) = oneshot::channel();
				virtual_overseer
					.send(FromOverseer::Communication {
						msg: DisputeCoordinatorMessage::ActiveDisputes(tx),
					})
					.await;

				assert_eq!(rx.await.unwrap(), vec![(session, candidate_hash)]);

				let (tx, rx) = oneshot::channel();
				virtual_overseer
					.send(FromOverseer::Communication {
						msg: DisputeCoordinatorMessage::QueryCandidateVotes(
							vec![(session, candidate_hash)],
							tx,
						),
					})
					.await;

				let (_, _, votes) = rx.await.unwrap().get(0).unwrap().clone();
				assert_eq!(votes.valid.len(), 2);
				assert_eq!(votes.invalid.len(), 1);
			}

			let (pending_confirmation, _confirmation_rx) = oneshot::channel();
			virtual_overseer
				.send(FromOverseer::Communication {
					msg: DisputeCoordinatorMessage::ImportStatements {
						candidate_hash,
						candidate_receipt: candidate_receipt.clone(),
						session,
						statements: vec![(invalid_vote_2, ValidatorIndex(2))],
						pending_confirmation,
					},
				})
				.await;

			{
				let (tx, rx) = oneshot::channel();
				virtual_overseer
					.send(FromOverseer::Communication {
						msg: DisputeCoordinatorMessage::QueryCandidateVotes(
							vec![(session, candidate_hash)],
							tx,
						),
					})
					.await;

				let (_, _, votes) = rx.await.unwrap().get(0).unwrap().clone();
				assert_eq!(votes.valid.len(), 2);
				assert_eq!(votes.invalid.len(), 2);
			}

			virtual_overseer.send(FromOverseer::Signal(OverseerSignal::Conclude)).await;

			// This confirms that the second vote doesn't lead to participation again.
			assert!(virtual_overseer.try_recv().await.is_none());

			test_state
		})
	});
}

#[test]
fn positive_votes_dont_trigger_participation() {
	test_harness(|mut test_state, mut virtual_overseer| {
		Box::pin(async move {
			let session = 1;

			test_state.handle_resume_sync(&mut virtual_overseer, session).await;

			let candidate_receipt = make_valid_candidate_receipt();
			let candidate_hash = candidate_receipt.hash();

			test_state.activate_leaf_at_session(&mut virtual_overseer, session, 1).await;

			let valid_vote =
				test_state.issue_statement_with_index(2, candidate_hash, session, true).await;

			let valid_vote_2 =
				test_state.issue_statement_with_index(1, candidate_hash, session, true).await;

			let (pending_confirmation, _confirmation_rx) = oneshot::channel();
			virtual_overseer
				.send(FromOverseer::Communication {
					msg: DisputeCoordinatorMessage::ImportStatements {
						candidate_hash,
						candidate_receipt: candidate_receipt.clone(),
						session,
						statements: vec![(valid_vote, ValidatorIndex(2))],
						pending_confirmation,
					},
				})
				.await;

			{
				let (tx, rx) = oneshot::channel();
				virtual_overseer
					.send(FromOverseer::Communication {
						msg: DisputeCoordinatorMessage::ActiveDisputes(tx),
					})
					.await;

				assert!(rx.await.unwrap().is_empty());

				let (tx, rx) = oneshot::channel();
				virtual_overseer
					.send(FromOverseer::Communication {
						msg: DisputeCoordinatorMessage::QueryCandidateVotes(
							vec![(session, candidate_hash)],
							tx,
						),
					})
					.await;

				let (_, _, votes) = rx.await.unwrap().get(0).unwrap().clone();
				assert_eq!(votes.valid.len(), 1);
				assert!(votes.invalid.is_empty());
			}

			let (pending_confirmation, _confirmation_rx) = oneshot::channel();
			virtual_overseer
				.send(FromOverseer::Communication {
					msg: DisputeCoordinatorMessage::ImportStatements {
						candidate_hash,
						candidate_receipt: candidate_receipt.clone(),
						session,
						statements: vec![(valid_vote_2, ValidatorIndex(1))],
						pending_confirmation,
					},
				})
				.await;

			{
				let (tx, rx) = oneshot::channel();
				virtual_overseer
					.send(FromOverseer::Communication {
						msg: DisputeCoordinatorMessage::ActiveDisputes(tx),
					})
					.await;

				assert!(rx.await.unwrap().is_empty());

				let (tx, rx) = oneshot::channel();
				virtual_overseer
					.send(FromOverseer::Communication {
						msg: DisputeCoordinatorMessage::QueryCandidateVotes(
							vec![(session, candidate_hash)],
							tx,
						),
					})
					.await;

				let (_, _, votes) = rx.await.unwrap().get(0).unwrap().clone();
				assert_eq!(votes.valid.len(), 2);
				assert!(votes.invalid.is_empty());
			}

			virtual_overseer.send(FromOverseer::Signal(OverseerSignal::Conclude)).await;

			// This confirms that no participation request is made.
			assert!(virtual_overseer.try_recv().await.is_none());

			test_state
		})
	});
}

#[test]
fn wrong_validator_index_is_ignored() {
	test_harness(|mut test_state, mut virtual_overseer| {
		Box::pin(async move {
			let session = 1;

			test_state.handle_resume_sync(&mut virtual_overseer, session).await;

			let candidate_receipt = make_valid_candidate_receipt();
			let candidate_hash = candidate_receipt.hash();

			test_state.activate_leaf_at_session(&mut virtual_overseer, session, 1).await;

			let valid_vote =
				test_state.issue_statement_with_index(2, candidate_hash, session, true).await;

			let invalid_vote =
				test_state.issue_statement_with_index(1, candidate_hash, session, false).await;

			let (pending_confirmation, _confirmation_rx) = oneshot::channel();
			virtual_overseer
				.send(FromOverseer::Communication {
					msg: DisputeCoordinatorMessage::ImportStatements {
						candidate_hash,
						candidate_receipt: candidate_receipt.clone(),
						session,
						statements: vec![
							(valid_vote, ValidatorIndex(1)),
							(invalid_vote, ValidatorIndex(2)),
						],
						pending_confirmation,
					},
				})
				.await;

			{
				let (tx, rx) = oneshot::channel();
				virtual_overseer
					.send(FromOverseer::Communication {
						msg: DisputeCoordinatorMessage::ActiveDisputes(tx),
					})
					.await;

				assert!(rx.await.unwrap().is_empty());

				let (tx, rx) = oneshot::channel();
				virtual_overseer
					.send(FromOverseer::Communication {
						msg: DisputeCoordinatorMessage::QueryCandidateVotes(
							vec![(session, candidate_hash)],
							tx,
						),
					})
					.await;

				let (_, _, votes) = rx.await.unwrap().get(0).unwrap().clone();
				assert!(votes.valid.is_empty());
				assert!(votes.invalid.is_empty());
			}

			virtual_overseer.send(FromOverseer::Signal(OverseerSignal::Conclude)).await;

			// This confirms that no participation request is made.
			assert!(virtual_overseer.try_recv().await.is_none());

			test_state
		})
	});
}

#[test]
fn finality_votes_ignore_disputed_candidates() {
	test_harness(|mut test_state, mut virtual_overseer| {
		Box::pin(async move {
			let session = 1;

			test_state.handle_resume_sync(&mut virtual_overseer, session).await;

			let candidate_receipt = make_valid_candidate_receipt();
			let candidate_hash = candidate_receipt.hash();

			test_state.activate_leaf_at_session(&mut virtual_overseer, session, 1).await;

			let valid_vote =
				test_state.issue_statement_with_index(2, candidate_hash, session, true).await;

			let invalid_vote =
				test_state.issue_statement_with_index(1, candidate_hash, session, false).await;

			let (pending_confirmation, _confirmation_rx) = oneshot::channel();
			virtual_overseer
				.send(FromOverseer::Communication {
					msg: DisputeCoordinatorMessage::ImportStatements {
						candidate_hash,
						candidate_receipt: candidate_receipt.clone(),
						session,
						statements: vec![
							(valid_vote, ValidatorIndex(2)),
							(invalid_vote, ValidatorIndex(1)),
						],
						pending_confirmation,
					},
				})
				.await;

			participation_with_distribution(&mut virtual_overseer, &candidate_hash).await;

			{
				let (tx, rx) = oneshot::channel();

				let base_block = Hash::repeat_byte(0x0f);
				let block_hash_a = Hash::repeat_byte(0x0a);
				let block_hash_b = Hash::repeat_byte(0x0b);

				virtual_overseer
					.send(FromOverseer::Communication {
						msg: DisputeCoordinatorMessage::DetermineUndisputedChain {
							base: (10, base_block),
							block_descriptions: vec![BlockDescription {
								block_hash: block_hash_a,
								session,
								candidates: vec![candidate_hash],
							}],
							tx,
						},
					})
					.await;

				assert_eq!(rx.await.unwrap(), (10, base_block));

				let (tx, rx) = oneshot::channel();
				virtual_overseer
					.send(FromOverseer::Communication {
						msg: DisputeCoordinatorMessage::DetermineUndisputedChain {
							base: (10, base_block),
							block_descriptions: vec![
								BlockDescription {
									block_hash: block_hash_a,
									session,
									candidates: vec![],
								},
								BlockDescription {
									block_hash: block_hash_b,
									session,
									candidates: vec![candidate_hash],
								},
							],
							tx,
						},
					})
					.await;

				assert_eq!(rx.await.unwrap(), (11, block_hash_a));
			}

			virtual_overseer.send(FromOverseer::Signal(OverseerSignal::Conclude)).await;
			assert!(virtual_overseer.try_recv().await.is_none());

			test_state
		})
	});
}

#[test]
fn supermajority_valid_dispute_may_be_finalized() {
	test_harness(|mut test_state, mut virtual_overseer| {
		Box::pin(async move {
			let session = 1;

			test_state.handle_resume_sync(&mut virtual_overseer, session).await;

			let candidate_receipt = make_valid_candidate_receipt();
			let candidate_hash = candidate_receipt.hash();

			test_state.activate_leaf_at_session(&mut virtual_overseer, session, 1).await;

			let supermajority_threshold =
				polkadot_primitives::v1::supermajority_threshold(test_state.validators.len());

			let valid_vote =
				test_state.issue_statement_with_index(2, candidate_hash, session, true).await;

			let invalid_vote =
				test_state.issue_statement_with_index(1, candidate_hash, session, false).await;

			let (pending_confirmation, _confirmation_rx) = oneshot::channel();
			virtual_overseer
				.send(FromOverseer::Communication {
					msg: DisputeCoordinatorMessage::ImportStatements {
						candidate_hash,
						candidate_receipt: candidate_receipt.clone(),
						session,
						statements: vec![
							(valid_vote, ValidatorIndex(2)),
							(invalid_vote, ValidatorIndex(1)),
						],
						pending_confirmation,
					},
				})
				.await;

			participation_with_distribution(&mut virtual_overseer, &candidate_hash).await;

			let mut statements = Vec::new();
			for i in (0..supermajority_threshold - 1).map(|i| i + 3) {
				let vote =
					test_state.issue_statement_with_index(i, candidate_hash, session, true).await;

				statements.push((vote, ValidatorIndex(i as _)));
			}

			let (pending_confirmation, _confirmation_rx) = oneshot::channel();
			virtual_overseer
				.send(FromOverseer::Communication {
					msg: DisputeCoordinatorMessage::ImportStatements {
						candidate_hash,
						candidate_receipt: candidate_receipt.clone(),
						session,
						statements,
						pending_confirmation,
					},
				})
				.await;

			{
				let (tx, rx) = oneshot::channel();

				let base_hash = Hash::repeat_byte(0x0f);
				let block_hash_a = Hash::repeat_byte(0x0a);
				let block_hash_b = Hash::repeat_byte(0x0b);

				virtual_overseer
					.send(FromOverseer::Communication {
						msg: DisputeCoordinatorMessage::DetermineUndisputedChain {
							base: (10, base_hash),
							block_descriptions: vec![BlockDescription {
								block_hash: block_hash_a,
								session,
								candidates: vec![candidate_hash],
							}],
							tx,
						},
					})
					.await;

				assert_eq!(rx.await.unwrap(), (11, block_hash_a));

				let (tx, rx) = oneshot::channel();
				virtual_overseer
					.send(FromOverseer::Communication {
						msg: DisputeCoordinatorMessage::DetermineUndisputedChain {
							base: (10, base_hash),
							block_descriptions: vec![
								BlockDescription {
									block_hash: block_hash_a,
									session,
									candidates: vec![],
								},
								BlockDescription {
									block_hash: block_hash_b,
									session,
									candidates: vec![candidate_hash],
								},
							],
							tx,
						},
					})
					.await;

				assert_eq!(rx.await.unwrap(), (12, block_hash_b));
			}

			virtual_overseer.send(FromOverseer::Signal(OverseerSignal::Conclude)).await;
			assert!(virtual_overseer.try_recv().await.is_none());

			test_state
		})
	});
}

#[test]
fn concluded_supermajority_for_non_active_after_time() {
	test_harness(|mut test_state, mut virtual_overseer| {
		Box::pin(async move {
			let session = 1;

			test_state.handle_resume_sync(&mut virtual_overseer, session).await;

			let candidate_receipt = make_valid_candidate_receipt();
			let candidate_hash = candidate_receipt.hash();

			test_state.activate_leaf_at_session(&mut virtual_overseer, session, 1).await;

			let supermajority_threshold =
				polkadot_primitives::v1::supermajority_threshold(test_state.validators.len());

			let valid_vote =
				test_state.issue_statement_with_index(2, candidate_hash, session, true).await;

			let invalid_vote =
				test_state.issue_statement_with_index(1, candidate_hash, session, false).await;

			let (pending_confirmation, _confirmation_rx) = oneshot::channel();
			virtual_overseer
				.send(FromOverseer::Communication {
					msg: DisputeCoordinatorMessage::ImportStatements {
						candidate_hash,
						candidate_receipt: candidate_receipt.clone(),
						session,
						statements: vec![
							(valid_vote, ValidatorIndex(2)),
							(invalid_vote, ValidatorIndex(1)),
						],
						pending_confirmation,
					},
				})
				.await;

			participation_with_distribution(&mut virtual_overseer, &candidate_hash).await;

			let mut statements = Vec::new();
			// -2: 1 for already imported vote and one for local vote (which is valid).
			for i in (0..supermajority_threshold - 2).map(|i| i + 3) {
				let vote =
					test_state.issue_statement_with_index(i, candidate_hash, session, true).await;

				statements.push((vote, ValidatorIndex(i as _)));
			}

			let (pending_confirmation, _confirmation_rx) = oneshot::channel();
			virtual_overseer
				.send(FromOverseer::Communication {
					msg: DisputeCoordinatorMessage::ImportStatements {
						candidate_hash,
						candidate_receipt: candidate_receipt.clone(),
						session,
						statements,
						pending_confirmation,
					},
				})
				.await;

			test_state.clock.set(ACTIVE_DURATION_SECS + 1);

			{
				let (tx, rx) = oneshot::channel();

				virtual_overseer
					.send(FromOverseer::Communication {
						msg: DisputeCoordinatorMessage::ActiveDisputes(tx),
					})
					.await;

				assert!(rx.await.unwrap().is_empty());

				let (tx, rx) = oneshot::channel();

				virtual_overseer
					.send(FromOverseer::Communication {
						msg: DisputeCoordinatorMessage::RecentDisputes(tx),
					})
					.await;

				assert_eq!(rx.await.unwrap().len(), 1);
			}

			virtual_overseer.send(FromOverseer::Signal(OverseerSignal::Conclude)).await;
			assert!(virtual_overseer.try_recv().await.is_none());

			test_state
		})
	});
}

#[test]
fn concluded_supermajority_against_non_active_after_time() {
	test_harness(|mut test_state, mut virtual_overseer| {
		Box::pin(async move {
			let session = 1;

			test_state.handle_resume_sync(&mut virtual_overseer, session).await;

			let candidate_receipt = make_invalid_candidate_receipt();

			let candidate_hash = candidate_receipt.hash();

			test_state.activate_leaf_at_session(&mut virtual_overseer, session, 1).await;

			let supermajority_threshold =
				polkadot_primitives::v1::supermajority_threshold(test_state.validators.len());

			let valid_vote =
				test_state.issue_statement_with_index(2, candidate_hash, session, true).await;

			let invalid_vote =
				test_state.issue_statement_with_index(1, candidate_hash, session, false).await;

			let (pending_confirmation, confirmation_rx) = oneshot::channel();
			virtual_overseer
				.send(FromOverseer::Communication {
					msg: DisputeCoordinatorMessage::ImportStatements {
						candidate_hash,
						candidate_receipt: candidate_receipt.clone(),
						session,
						statements: vec![
							(valid_vote, ValidatorIndex(2)),
							(invalid_vote, ValidatorIndex(1)),
						],
						pending_confirmation,
					},
				})
				.await;
			assert_matches!(confirmation_rx.await.unwrap(),
				ImportStatementsResult::ValidImport => {}
			);

			participation_with_distribution(&mut virtual_overseer, &candidate_hash).await;

			let mut statements = Vec::new();
			// minus 2, because of local vote and one previously imported invalid vote.
			for i in (0..supermajority_threshold - 2).map(|i| i + 3) {
				let vote =
					test_state.issue_statement_with_index(i, candidate_hash, session, false).await;

				statements.push((vote, ValidatorIndex(i as _)));
			}

			let (pending_confirmation, _confirmation_rx) = oneshot::channel();
			virtual_overseer
				.send(FromOverseer::Communication {
					msg: DisputeCoordinatorMessage::ImportStatements {
						candidate_hash,
						candidate_receipt: candidate_receipt.clone(),
						session,
						statements,
						pending_confirmation,
					},
				})
				.await;

			test_state.clock.set(ACTIVE_DURATION_SECS + 1);

			{
				let (tx, rx) = oneshot::channel();

				virtual_overseer
					.send(FromOverseer::Communication {
						msg: DisputeCoordinatorMessage::ActiveDisputes(tx),
					})
					.await;

				assert!(rx.await.unwrap().is_empty());

				let (tx, rx) = oneshot::channel();

				virtual_overseer
					.send(FromOverseer::Communication {
						msg: DisputeCoordinatorMessage::RecentDisputes(tx),
					})
					.await;

				assert_eq!(rx.await.unwrap().len(), 1);
			}

			virtual_overseer.send(FromOverseer::Signal(OverseerSignal::Conclude)).await;
			assert_matches!(
				virtual_overseer.try_recv().await,
				None => {}
			);

			test_state
		})
	});
}

#[test]
fn resume_dispute_without_local_statement() {
	let session = 1;

	test_harness(|mut test_state, mut virtual_overseer| {
		Box::pin(async move {
			test_state.handle_resume_sync(&mut virtual_overseer, session).await;

			let candidate_receipt = make_valid_candidate_receipt();
			let candidate_hash = candidate_receipt.hash();

			test_state.activate_leaf_at_session(&mut virtual_overseer, session, 1).await;

			let valid_vote =
				test_state.issue_statement_with_index(1, candidate_hash, session, true).await;

			let invalid_vote =
				test_state.issue_statement_with_index(2, candidate_hash, session, false).await;

			let (pending_confirmation, confirmation_rx) = oneshot::channel();
			virtual_overseer
				.send(FromOverseer::Communication {
					msg: DisputeCoordinatorMessage::ImportStatements {
						candidate_hash,
						candidate_receipt: candidate_receipt.clone(),
						session,
						statements: vec![
							(valid_vote, ValidatorIndex(1)),
							(invalid_vote, ValidatorIndex(2)),
						],
						pending_confirmation,
					},
				})
				.await;

			// Missing availability -> No local vote.
			participation_missing_availability(&mut virtual_overseer).await;

			assert_eq!(confirmation_rx.await, Ok(ImportStatementsResult::ValidImport));

			{
				let (tx, rx) = oneshot::channel();

				virtual_overseer
					.send(FromOverseer::Communication {
						msg: DisputeCoordinatorMessage::ActiveDisputes(tx),
					})
					.await;

				assert_eq!(rx.await.unwrap().len(), 1);
			}

			virtual_overseer.send(FromOverseer::Signal(OverseerSignal::Conclude)).await;
			assert!(virtual_overseer.try_recv().await.is_none());

			test_state
		})
	})
	// Alice should send a DisputeParticiationMessage::Participate on restart since she has no
	// local statement for the active dispute.
	.resume(|test_state, mut virtual_overseer| {
		Box::pin(async move {
			test_state.handle_resume_sync(&mut virtual_overseer, session).await;

			let candidate_receipt = make_valid_candidate_receipt();
			let candidate_hash = candidate_receipt.hash();

			participation_with_distribution(&mut virtual_overseer, &candidate_hash).await;

			let valid_vote0 =
				test_state.issue_statement_with_index(0, candidate_hash, session, true).await;
			let valid_vote3 =
				test_state.issue_statement_with_index(3, candidate_hash, session, true).await;
			let valid_vote4 =
				test_state.issue_statement_with_index(4, candidate_hash, session, true).await;
			let valid_vote5 =
				test_state.issue_statement_with_index(5, candidate_hash, session, true).await;

			let (pending_confirmation, _confirmation_rx) = oneshot::channel();
			virtual_overseer
				.send(FromOverseer::Communication {
					msg: DisputeCoordinatorMessage::ImportStatements {
						candidate_hash,
						candidate_receipt: candidate_receipt.clone(),
						session,
						statements: vec![
							(valid_vote0, ValidatorIndex(0)),
							(valid_vote3, ValidatorIndex(3)),
							(valid_vote4, ValidatorIndex(4)),
							(valid_vote5, ValidatorIndex(5)),
						],
						pending_confirmation,
					},
				})
				.await;

			// Advance the clock far enough so that the concluded dispute will be omitted from an
			// ActiveDisputes query.
			test_state.clock.set(test_state.clock.now() + ACTIVE_DURATION_SECS + 1);

			{
				let (tx, rx) = oneshot::channel();

				virtual_overseer
					.send(FromOverseer::Communication {
						msg: DisputeCoordinatorMessage::ActiveDisputes(tx),
					})
					.await;

				assert!(rx.await.unwrap().is_empty());
			}

			virtual_overseer.send(FromOverseer::Signal(OverseerSignal::Conclude)).await;
			assert!(virtual_overseer.try_recv().await.is_none());

			test_state
		})
	});
}

#[test]
fn resume_dispute_with_local_statement() {
	let session = 1;

	test_harness(|mut test_state, mut virtual_overseer| {
		Box::pin(async move {
			test_state.handle_resume_sync(&mut virtual_overseer, session).await;

			let candidate_receipt = make_valid_candidate_receipt();
			let candidate_hash = candidate_receipt.hash();

			test_state.activate_leaf_at_session(&mut virtual_overseer, session, 1).await;

			let local_valid_vote =
				test_state.issue_statement_with_index(0, candidate_hash, session, true).await;

			let valid_vote =
				test_state.issue_statement_with_index(1, candidate_hash, session, true).await;

			let invalid_vote =
				test_state.issue_statement_with_index(2, candidate_hash, session, false).await;

			let (pending_confirmation, confirmation_rx) = oneshot::channel();
			virtual_overseer
				.send(FromOverseer::Communication {
					msg: DisputeCoordinatorMessage::ImportStatements {
						candidate_hash,
						candidate_receipt: candidate_receipt.clone(),
						session,
						statements: vec![
							(local_valid_vote, ValidatorIndex(0)),
							(valid_vote, ValidatorIndex(1)),
							(invalid_vote, ValidatorIndex(2)),
						],
						pending_confirmation,
					},
				})
				.await;

			assert_eq!(confirmation_rx.await, Ok(ImportStatementsResult::ValidImport));

			{
				let (tx, rx) = oneshot::channel();

				virtual_overseer
					.send(FromOverseer::Communication {
						msg: DisputeCoordinatorMessage::ActiveDisputes(tx),
					})
					.await;

				assert_eq!(rx.await.unwrap().len(), 1);
			}

			virtual_overseer.send(FromOverseer::Signal(OverseerSignal::Conclude)).await;
			assert!(virtual_overseer.try_recv().await.is_none());

			test_state
		})
	})
	// Alice should not send a DisputeParticiationMessage::Participate on restart since she has a
	// local statement for the active dispute.
	.resume(|test_state, mut virtual_overseer| {
		Box::pin(async move {
			test_state.handle_resume_sync(&mut virtual_overseer, session).await;

			// Assert that subsystem is not sending Participation messages because we issued a local statement
			assert!(virtual_overseer.recv().timeout(TEST_TIMEOUT).await.is_none());

			virtual_overseer.send(FromOverseer::Signal(OverseerSignal::Conclude)).await;
			assert!(virtual_overseer.try_recv().await.is_none());

			test_state
		})
	});
}

#[test]
fn resume_dispute_without_local_statement_or_local_key() {
	let session = 1;
	let mut test_state = TestState::default();
	test_state.subsystem_keystore = make_keystore(&[Sr25519Keyring::Two]).into();
	test_state
		.resume(|mut test_state, mut virtual_overseer| {
			Box::pin(async move {
				test_state.handle_resume_sync(&mut virtual_overseer, session).await;

				let candidate_receipt = make_valid_candidate_receipt();
				let candidate_hash = candidate_receipt.hash();

				test_state.activate_leaf_at_session(&mut virtual_overseer, session, 1).await;

				let valid_vote =
					test_state.issue_statement_with_index(1, candidate_hash, session, true).await;

				let invalid_vote =
					test_state.issue_statement_with_index(2, candidate_hash, session, false).await;

				let (pending_confirmation, confirmation_rx) = oneshot::channel();
				virtual_overseer
					.send(FromOverseer::Communication {
						msg: DisputeCoordinatorMessage::ImportStatements {
							candidate_hash,
							candidate_receipt: candidate_receipt.clone(),
							session,
							statements: vec![
								(valid_vote, ValidatorIndex(1)),
								(invalid_vote, ValidatorIndex(2)),
							],
							pending_confirmation,
						},
					})
					.await;

				assert_eq!(confirmation_rx.await, Ok(ImportStatementsResult::ValidImport));

				{
					let (tx, rx) = oneshot::channel();

					virtual_overseer
						.send(FromOverseer::Communication {
							msg: DisputeCoordinatorMessage::ActiveDisputes(tx),
						})
						.await;

					assert_eq!(rx.await.unwrap().len(), 1);
				}

				virtual_overseer.send(FromOverseer::Signal(OverseerSignal::Conclude)).await;
				assert_matches!(
					virtual_overseer.try_recv().await,
					None => {}
				);

				test_state
			})
		})
		// Two should not send a DisputeParticiationMessage::Participate on restart since she is no
		// validator in that dispute.
		.resume(|test_state, mut virtual_overseer| {
			Box::pin(async move {
				test_state.handle_resume_sync(&mut virtual_overseer, session).await;

				// Assert that subsystem is not sending Participation messages because we issued a local statement
				assert!(virtual_overseer.recv().timeout(TEST_TIMEOUT).await.is_none());

				virtual_overseer.send(FromOverseer::Signal(OverseerSignal::Conclude)).await;
				assert!(virtual_overseer.try_recv().await.is_none());

				test_state
			})
		});
}

#[test]
fn resume_dispute_with_local_statement_without_local_key() {
	let session = 1;

	let test_state = TestState::default();
	let mut test_state = test_state.resume(|mut test_state, mut virtual_overseer| {
		Box::pin(async move {
			test_state.handle_resume_sync(&mut virtual_overseer, session).await;

			let candidate_receipt = make_valid_candidate_receipt();
			let candidate_hash = candidate_receipt.hash();

			test_state.activate_leaf_at_session(&mut virtual_overseer, session, 1).await;

			let local_valid_vote =
				test_state.issue_statement_with_index(0, candidate_hash, session, true).await;

			let valid_vote =
				test_state.issue_statement_with_index(1, candidate_hash, session, true).await;

			let invalid_vote =
				test_state.issue_statement_with_index(2, candidate_hash, session, false).await;

			let (pending_confirmation, confirmation_rx) = oneshot::channel();
			virtual_overseer
				.send(FromOverseer::Communication {
					msg: DisputeCoordinatorMessage::ImportStatements {
						candidate_hash,
						candidate_receipt: candidate_receipt.clone(),
						session,
						statements: vec![
							(local_valid_vote, ValidatorIndex(0)),
							(valid_vote, ValidatorIndex(1)),
							(invalid_vote, ValidatorIndex(2)),
						],
						pending_confirmation,
					},
				})
				.await;

			assert_eq!(confirmation_rx.await, Ok(ImportStatementsResult::ValidImport));

			{
				let (tx, rx) = oneshot::channel();

				virtual_overseer
					.send(FromOverseer::Communication {
						msg: DisputeCoordinatorMessage::ActiveDisputes(tx),
					})
					.await;

				assert_eq!(rx.await.unwrap().len(), 1);
			}

			virtual_overseer.send(FromOverseer::Signal(OverseerSignal::Conclude)).await;
			assert!(virtual_overseer.try_recv().await.is_none());

			test_state
		})
	});
	// No keys:
	test_state.subsystem_keystore = make_keystore(&[Sr25519Keyring::Two]).into();
	// Two should not send a DisputeParticiationMessage::Participate on restart since we gave
	// her a non existing key.
	test_state.resume(|test_state, mut virtual_overseer| {
		Box::pin(async move {
			test_state.handle_resume_sync(&mut virtual_overseer, session).await;

			// Assert that subsystem is not sending Participation messages because we don't
			// have a key.
			assert!(virtual_overseer.recv().timeout(TEST_TIMEOUT).await.is_none());

			virtual_overseer.send(FromOverseer::Signal(OverseerSignal::Conclude)).await;
			assert!(virtual_overseer.try_recv().await.is_none());

			test_state
		})
	});
}

#[test]
fn issue_valid_local_statement_does_cause_distribution_but_not_duplicate_participation() {
	issue_local_statement_does_cause_distribution_but_not_duplicate_participation(true);
}

#[test]
fn issue_invalid_local_statement_does_cause_distribution_but_not_duplicate_participation() {
	issue_local_statement_does_cause_distribution_but_not_duplicate_participation(false);
}

fn issue_local_statement_does_cause_distribution_but_not_duplicate_participation(validity: bool) {
	test_harness(|mut test_state, mut virtual_overseer| {
		Box::pin(async move {
			let session = 1;

			test_state.handle_resume_sync(&mut virtual_overseer, session).await;

			let candidate_receipt = make_valid_candidate_receipt();
			let candidate_hash = candidate_receipt.hash();

			test_state.activate_leaf_at_session(&mut virtual_overseer, session, 1).await;

			let other_vote = test_state
				.issue_statement_with_index(1, candidate_hash, session, !validity)
				.await;

			let (pending_confirmation, confirmation_rx) = oneshot::channel();
			virtual_overseer
				.send(FromOverseer::Communication {
					msg: DisputeCoordinatorMessage::ImportStatements {
						candidate_hash,
						candidate_receipt: candidate_receipt.clone(),
						session,
						statements: vec![(other_vote, ValidatorIndex(1))],
						pending_confirmation,
					},
				})
				.await;

			assert_eq!(confirmation_rx.await, Ok(ImportStatementsResult::ValidImport));

			// Initiate dispute locally:
			virtual_overseer
				.send(FromOverseer::Communication {
					msg: DisputeCoordinatorMessage::IssueLocalStatement(
						session,
						candidate_hash,
						candidate_receipt.clone(),
						validity,
					),
				})
				.await;

			// Dispute distribution should get notified now:
			assert_matches!(
				virtual_overseer.recv().await,
				AllMessages::DisputeDistribution(
					DisputeDistributionMessage::SendDispute(msg)
				) => {
					assert_eq!(msg.session_index(), session);
					assert_eq!(msg.candidate_receipt(), &candidate_receipt);
				}
			);

			// Make sure we won't participate:
			assert!(virtual_overseer.recv().timeout(TEST_TIMEOUT).await.is_none());

			virtual_overseer.send(FromOverseer::Signal(OverseerSignal::Conclude)).await;
			assert!(virtual_overseer.try_recv().await.is_none());

			test_state
		})
	});
}

#[test]
fn negative_issue_local_statement_only_triggers_import() {
	test_harness(|mut test_state, mut virtual_overseer| {
		Box::pin(async move {
			let session = 1;

			test_state.handle_resume_sync(&mut virtual_overseer, session).await;

			let candidate_receipt = make_invalid_candidate_receipt();
			let candidate_hash = candidate_receipt.hash();

			test_state.activate_leaf_at_session(&mut virtual_overseer, session, 1).await;

			virtual_overseer
				.send(FromOverseer::Communication {
					msg: DisputeCoordinatorMessage::IssueLocalStatement(
						session,
						candidate_hash,
						candidate_receipt.clone(),
						false,
					),
				})
				.await;

			let backend = DbBackend::new(test_state.db.clone(), test_state.config.column_config());

			let votes = backend.load_candidate_votes(session, &candidate_hash).unwrap().unwrap();
			assert_eq!(votes.invalid.len(), 1);
			assert_eq!(votes.valid.len(), 0);

			let disputes = backend.load_recent_disputes().unwrap();
			assert_eq!(disputes, None);

			// Assert that subsystem is not participating.
			assert!(virtual_overseer.recv().timeout(TEST_TIMEOUT).await.is_none());

			virtual_overseer.send(FromOverseer::Signal(OverseerSignal::Conclude)).await;
			assert!(virtual_overseer.try_recv().await.is_none());

			test_state
		})
	});
}<|MERGE_RESOLUTION|>--- conflicted
+++ resolved
@@ -44,10 +44,7 @@
 use sp_keyring::Sr25519Keyring;
 use sp_keystore::{SyncCryptoStore, SyncCryptoStorePtr};
 
-<<<<<<< HEAD
-=======
 use ::test_helpers::{dummy_candidate_receipt_bad_sig, dummy_digest, dummy_hash};
->>>>>>> 634f649b
 use polkadot_node_subsystem::{
 	jaeger,
 	messages::{AllMessages, BlockDescription, RuntimeApiMessage, RuntimeApiRequest},
@@ -56,12 +53,8 @@
 use polkadot_node_subsystem_test_helpers::{make_subsystem_context, TestSubsystemContextHandle};
 use polkadot_primitives::v1::{
 	BlakeTwo256, BlockNumber, CandidateCommitments, CandidateHash, CandidateReceipt, Hash, HashT,
-<<<<<<< HEAD
-	Header, ScrapedOnChainVotes, SessionIndex, SessionInfo, ValidatorId, ValidatorIndex,
-=======
 	Header, MultiDisputeStatementSet, ScrapedOnChainVotes, SessionIndex, SessionInfo, ValidatorId,
 	ValidatorIndex,
->>>>>>> 634f649b
 };
 
 use crate::{
@@ -260,15 +253,11 @@
 				RuntimeApiRequest::FetchOnChainVotes(tx),
 			)) => {
 				//add some `BackedCandidates` or resolved disputes here as needed
-<<<<<<< HEAD
-				tx.send(Ok(Some(ScrapedOnChainVotes::default()))).unwrap();
-=======
 				tx.send(Ok(Some(ScrapedOnChainVotes {
 					session,
 					backing_validators_per_candidate: Vec::default(),
 					disputes: MultiDisputeStatementSet::default(),
 				}))).unwrap();
->>>>>>> 634f649b
 			}
 		)
 	}
@@ -375,22 +364,14 @@
 }
 
 fn make_valid_candidate_receipt() -> CandidateReceipt {
-<<<<<<< HEAD
-	let mut candidate_receipt = CandidateReceipt::default();
-=======
 	let mut candidate_receipt = dummy_candidate_receipt_bad_sig(dummy_hash(), dummy_hash());
->>>>>>> 634f649b
 	candidate_receipt.commitments_hash = CandidateCommitments::default().hash();
 	candidate_receipt
 }
 
 fn make_invalid_candidate_receipt() -> CandidateReceipt {
 	// Commitments hash will be 0, which is not correct:
-<<<<<<< HEAD
-	CandidateReceipt::default()
-=======
 	dummy_candidate_receipt_bad_sig(Default::default(), Some(Default::default()))
->>>>>>> 634f649b
 }
 
 #[test]

// Copyright 2020-2021 Parity Technologies (UK) Ltd.
// This file is part of Polkadot.

// Polkadot is free software: you can redistribute it and/or modify
// it under the terms of the GNU General Public License as published by
// the Free Software Foundation, either version 3 of the License, or
// (at your option) any later version.

// Polkadot is distributed in the hope that it will be useful,
// but WITHOUT ANY WARRANTY; without even the implied warranty of
// MERCHANTABILITY or FITNESS FOR A PARTICULAR PURPOSE.  See the
// GNU General Public License for more details.

// You should have received a copy of the GNU General Public License
// along with Polkadot.  If not, see <http://www.gnu.org/licenses/>.

use super::*;
use ::test_helpers::{dummy_hash, make_valid_candidate_descriptor};
use assert_matches::assert_matches;
use futures::executor;
use polkadot_node_core_pvf::PrepareError;
use polkadot_node_subsystem::messages::AllMessages;
use polkadot_node_subsystem_test_helpers as test_helpers;
use polkadot_node_subsystem_util::reexports::SubsystemContext;
use polkadot_primitives::v2::{HeadData, Id as ParaId, UpwardMessage};
use sp_core::testing::TaskExecutor;
use sp_keyring::Sr25519Keyring;

#[test]
fn correctly_checks_included_assumption() {
	let validation_data: PersistedValidationData = Default::default();
	let validation_code: ValidationCode = vec![1, 2, 3].into();

	let persisted_validation_data_hash = validation_data.hash();
	let relay_parent = [2; 32].into();
	let para_id = ParaId::from(5_u32);

	let descriptor = make_valid_candidate_descriptor(
		para_id,
		relay_parent,
		persisted_validation_data_hash,
		dummy_hash(),
		dummy_hash(),
		dummy_hash(),
		dummy_hash(),
		Sr25519Keyring::Alice,
	);

	let pool = TaskExecutor::new();
	let (mut ctx, mut ctx_handle) =
		test_helpers::make_subsystem_context::<AllMessages, _>(pool.clone());

	let (check_fut, check_result) = check_assumption_validation_data(
		ctx.sender(),
		&descriptor,
		OccupiedCoreAssumption::Included,
	)
	.remote_handle();

	let test_fut = async move {
		assert_matches!(
			ctx_handle.recv().await,
			AllMessages::RuntimeApi(RuntimeApiMessage::Request(
				rp,
				RuntimeApiRequest::PersistedValidationData(
					p,
					OccupiedCoreAssumption::Included,
					tx
				),
			)) => {
				assert_eq!(rp, relay_parent);
				assert_eq!(p, para_id);

				let _ = tx.send(Ok(Some(validation_data.clone())));
			}
		);

		assert_matches!(
			ctx_handle.recv().await,
			AllMessages::RuntimeApi(RuntimeApiMessage::Request(
				rp,
				RuntimeApiRequest::ValidationCode(p, OccupiedCoreAssumption::Included, tx)
			)) => {
				assert_eq!(rp, relay_parent);
				assert_eq!(p, para_id);

				let _ = tx.send(Ok(Some(validation_code.clone())));
			}
		);

		assert_matches!(check_result.await, AssumptionCheckOutcome::Matches(o, v) => {
			assert_eq!(o, validation_data);
			assert_eq!(v, validation_code);
		});
	};

	let test_fut = future::join(test_fut, check_fut);
	executor::block_on(test_fut);
}

#[test]
fn correctly_checks_timed_out_assumption() {
	let validation_data: PersistedValidationData = Default::default();
	let validation_code: ValidationCode = vec![1, 2, 3].into();

	let persisted_validation_data_hash = validation_data.hash();
	let relay_parent = [2; 32].into();
	let para_id = ParaId::from(5_u32);

	let descriptor = make_valid_candidate_descriptor(
		para_id,
		relay_parent,
		persisted_validation_data_hash,
		dummy_hash(),
		dummy_hash(),
		dummy_hash(),
		dummy_hash(),
		Sr25519Keyring::Alice,
	);

	let pool = TaskExecutor::new();
	let (mut ctx, mut ctx_handle) =
		test_helpers::make_subsystem_context::<AllMessages, _>(pool.clone());

	let (check_fut, check_result) = check_assumption_validation_data(
		ctx.sender(),
		&descriptor,
		OccupiedCoreAssumption::TimedOut,
	)
	.remote_handle();

	let test_fut = async move {
		assert_matches!(
			ctx_handle.recv().await,
			AllMessages::RuntimeApi(RuntimeApiMessage::Request(
				rp,
				RuntimeApiRequest::PersistedValidationData(
					p,
					OccupiedCoreAssumption::TimedOut,
					tx
				),
			)) => {
				assert_eq!(rp, relay_parent);
				assert_eq!(p, para_id);

				let _ = tx.send(Ok(Some(validation_data.clone())));
			}
		);

		assert_matches!(
			ctx_handle.recv().await,
			AllMessages::RuntimeApi(RuntimeApiMessage::Request(
				rp,
				RuntimeApiRequest::ValidationCode(p, OccupiedCoreAssumption::TimedOut, tx)
			)) => {
				assert_eq!(rp, relay_parent);
				assert_eq!(p, para_id);

				let _ = tx.send(Ok(Some(validation_code.clone())));
			}
		);

		assert_matches!(check_result.await, AssumptionCheckOutcome::Matches(o, v) => {
			assert_eq!(o, validation_data);
			assert_eq!(v, validation_code);
		});
	};

	let test_fut = future::join(test_fut, check_fut);
	executor::block_on(test_fut);
}

#[test]
fn check_is_bad_request_if_no_validation_data() {
	let validation_data: PersistedValidationData = Default::default();
	let persisted_validation_data_hash = validation_data.hash();
	let relay_parent = [2; 32].into();
	let para_id = ParaId::from(5_u32);

	let descriptor = make_valid_candidate_descriptor(
		para_id,
		relay_parent,
		persisted_validation_data_hash,
		dummy_hash(),
		dummy_hash(),
		dummy_hash(),
		dummy_hash(),
		Sr25519Keyring::Alice,
	);

	let pool = TaskExecutor::new();
	let (mut ctx, mut ctx_handle) =
		test_helpers::make_subsystem_context::<AllMessages, _>(pool.clone());

	let (check_fut, check_result) = check_assumption_validation_data(
		ctx.sender(),
		&descriptor,
		OccupiedCoreAssumption::Included,
	)
	.remote_handle();

	let test_fut = async move {
		assert_matches!(
			ctx_handle.recv().await,
			AllMessages::RuntimeApi(RuntimeApiMessage::Request(
				rp,
				RuntimeApiRequest::PersistedValidationData(
					p,
					OccupiedCoreAssumption::Included,
					tx
				),
			)) => {
				assert_eq!(rp, relay_parent);
				assert_eq!(p, para_id);

				let _ = tx.send(Ok(None));
			}
		);

		assert_matches!(check_result.await, AssumptionCheckOutcome::BadRequest);
	};

	let test_fut = future::join(test_fut, check_fut);
	executor::block_on(test_fut);
}

#[test]
fn check_is_bad_request_if_no_validation_code() {
	let validation_data: PersistedValidationData = Default::default();
	let persisted_validation_data_hash = validation_data.hash();
	let relay_parent = [2; 32].into();
	let para_id = ParaId::from(5_u32);

	let descriptor = make_valid_candidate_descriptor(
		para_id,
		relay_parent,
		persisted_validation_data_hash,
		dummy_hash(),
		dummy_hash(),
		dummy_hash(),
		dummy_hash(),
		Sr25519Keyring::Alice,
	);

	let pool = TaskExecutor::new();
	let (mut ctx, mut ctx_handle) =
		test_helpers::make_subsystem_context::<AllMessages, _>(pool.clone());

	let (check_fut, check_result) = check_assumption_validation_data(
		ctx.sender(),
		&descriptor,
		OccupiedCoreAssumption::TimedOut,
	)
	.remote_handle();

	let test_fut = async move {
		assert_matches!(
			ctx_handle.recv().await,
			AllMessages::RuntimeApi(RuntimeApiMessage::Request(
				rp,
				RuntimeApiRequest::PersistedValidationData(
					p,
					OccupiedCoreAssumption::TimedOut,
					tx
				),
			)) => {
				assert_eq!(rp, relay_parent);
				assert_eq!(p, para_id);

				let _ = tx.send(Ok(Some(validation_data.clone())));
			}
		);

		assert_matches!(
			ctx_handle.recv().await,
			AllMessages::RuntimeApi(RuntimeApiMessage::Request(
				rp,
				RuntimeApiRequest::ValidationCode(p, OccupiedCoreAssumption::TimedOut, tx)
			)) => {
				assert_eq!(rp, relay_parent);
				assert_eq!(p, para_id);

				let _ = tx.send(Ok(None));
			}
		);

		assert_matches!(check_result.await, AssumptionCheckOutcome::BadRequest);
	};

	let test_fut = future::join(test_fut, check_fut);
	executor::block_on(test_fut);
}

#[test]
fn check_does_not_match() {
	let validation_data: PersistedValidationData = Default::default();
	let relay_parent = Hash::repeat_byte(0x02);
	let para_id = ParaId::from(5_u32);

	let descriptor = make_valid_candidate_descriptor(
		para_id,
		relay_parent,
		Hash::from([3; 32]),
		dummy_hash(),
		dummy_hash(),
		dummy_hash(),
		dummy_hash(),
		Sr25519Keyring::Alice,
	);

	let pool = TaskExecutor::new();
	let (mut ctx, mut ctx_handle) =
		test_helpers::make_subsystem_context::<AllMessages, _>(pool.clone());

	let (check_fut, check_result) = check_assumption_validation_data(
		ctx.sender(),
		&descriptor,
		OccupiedCoreAssumption::Included,
	)
	.remote_handle();

	let test_fut = async move {
		assert_matches!(
			ctx_handle.recv().await,
			AllMessages::RuntimeApi(RuntimeApiMessage::Request(
				rp,
				RuntimeApiRequest::PersistedValidationData(
					p,
					OccupiedCoreAssumption::Included,
					tx
				),
			)) => {
				assert_eq!(rp, relay_parent);
				assert_eq!(p, para_id);

				let _ = tx.send(Ok(Some(validation_data.clone())));
			}
		);

		assert_matches!(check_result.await, AssumptionCheckOutcome::DoesNotMatch);
	};

	let test_fut = future::join(test_fut, check_fut);
	executor::block_on(test_fut);
}

struct MockValidateCandidateBackend {
	result_list: Vec<Result<WasmValidationResult, ValidationError>>,
	num_times_called: usize,
}

impl MockValidateCandidateBackend {
	fn with_hardcoded_result(result: Result<WasmValidationResult, ValidationError>) -> Self {
		Self { result_list: vec![result], num_times_called: 0 }
	}

	fn with_hardcoded_result_list(
		result_list: Vec<Result<WasmValidationResult, ValidationError>>,
	) -> Self {
		Self { result_list, num_times_called: 0 }
	}
}

#[async_trait]
impl ValidationBackend for MockValidateCandidateBackend {
	async fn validate_candidate(
		&mut self,
		_pvf: Pvf,
		_timeout: Duration,
		_encoded_params: Vec<u8>,
		_executor_params: ExecutorParams,
	) -> Result<WasmValidationResult, ValidationError> {
		// This is expected to panic if called more times than expected, indicating an error in the
		// test.
		let result = self.result_list[self.num_times_called].clone();
		self.num_times_called += 1;

		result
	}

<<<<<<< HEAD
	async fn precheck_pvf(
		&mut self,
		_pvf: Pvf,
		executor_params: ExecutorParams,
	) -> Result<(), PrepareError> {
=======
	async fn precheck_pvf(&mut self, _pvf: Pvf) -> Result<Duration, PrepareError> {
>>>>>>> 6343ae77
		unreachable!()
	}
}

#[test]
fn candidate_validation_ok_is_ok() {
	let validation_data = PersistedValidationData { max_pov_size: 1024, ..Default::default() };

	let pov = PoV { block_data: BlockData(vec![1; 32]) };
	let head_data = HeadData(vec![1, 1, 1]);
	let validation_code = ValidationCode(vec![2; 16]);

	let descriptor = make_valid_candidate_descriptor(
		ParaId::from(1_u32),
		dummy_hash(),
		validation_data.hash(),
		pov.hash(),
		validation_code.hash(),
		head_data.hash(),
		dummy_hash(),
		Sr25519Keyring::Alice,
	);

	let check = perform_basic_checks(
		&descriptor,
		validation_data.max_pov_size,
		&pov,
		&validation_code.hash(),
	);
	assert!(check.is_ok());

	let validation_result = WasmValidationResult {
		head_data,
		new_validation_code: Some(vec![2, 2, 2].into()),
		upward_messages: Vec::new(),
		horizontal_messages: Vec::new(),
		processed_downward_messages: 0,
		hrmp_watermark: 0,
	};

	let commitments = CandidateCommitments {
		head_data: validation_result.head_data.clone(),
		upward_messages: validation_result.upward_messages.clone(),
		horizontal_messages: validation_result.horizontal_messages.clone(),
		new_validation_code: validation_result.new_validation_code.clone(),
		processed_downward_messages: validation_result.processed_downward_messages,
		hrmp_watermark: validation_result.hrmp_watermark,
	};

	let candidate_receipt = CandidateReceipt { descriptor, commitments_hash: commitments.hash() };

	let v = executor::block_on(validate_candidate_exhaustive(
		MockValidateCandidateBackend::with_hardcoded_result(Ok(validation_result)),
		validation_data.clone(),
		validation_code,
		candidate_receipt,
		Arc::new(pov),
		polkadot_primitives::vstaging::ExecutorParams::default(),
		Duration::from_secs(0),
		&Default::default(),
	))
	.unwrap();

	assert_matches!(v, ValidationResult::Valid(outputs, used_validation_data) => {
		assert_eq!(outputs.head_data, HeadData(vec![1, 1, 1]));
		assert_eq!(outputs.upward_messages, Vec::<UpwardMessage>::new());
		assert_eq!(outputs.horizontal_messages, Vec::new());
		assert_eq!(outputs.new_validation_code, Some(vec![2, 2, 2].into()));
		assert_eq!(outputs.hrmp_watermark, 0);
		assert_eq!(used_validation_data, validation_data);
	});
}

#[test]
fn candidate_validation_bad_return_is_invalid() {
	let validation_data = PersistedValidationData { max_pov_size: 1024, ..Default::default() };

	let pov = PoV { block_data: BlockData(vec![1; 32]) };
	let validation_code = ValidationCode(vec![2; 16]);

	let descriptor = make_valid_candidate_descriptor(
		ParaId::from(1_u32),
		dummy_hash(),
		validation_data.hash(),
		pov.hash(),
		validation_code.hash(),
		dummy_hash(),
		dummy_hash(),
		Sr25519Keyring::Alice,
	);

	let check = perform_basic_checks(
		&descriptor,
		validation_data.max_pov_size,
		&pov,
		&validation_code.hash(),
	);
	assert!(check.is_ok());

	let candidate_receipt = CandidateReceipt { descriptor, commitments_hash: Hash::zero() };

	let v = executor::block_on(validate_candidate_exhaustive(
		MockValidateCandidateBackend::with_hardcoded_result(Err(
			ValidationError::InvalidCandidate(WasmInvalidCandidate::HardTimeout),
		)),
		validation_data,
		validation_code,
		candidate_receipt,
		Arc::new(pov),
		polkadot_primitives::vstaging::ExecutorParams::default(),
		Duration::from_secs(0),
		&Default::default(),
	))
	.unwrap();

	assert_matches!(v, ValidationResult::Invalid(InvalidCandidate::Timeout));
}

#[test]
fn candidate_validation_one_ambiguous_error_is_valid() {
	let validation_data = PersistedValidationData { max_pov_size: 1024, ..Default::default() };

	let pov = PoV { block_data: BlockData(vec![1; 32]) };
	let head_data = HeadData(vec![1, 1, 1]);
	let validation_code = ValidationCode(vec![2; 16]);

	let descriptor = make_valid_candidate_descriptor(
		ParaId::from(1_u32),
		dummy_hash(),
		validation_data.hash(),
		pov.hash(),
		validation_code.hash(),
		head_data.hash(),
		dummy_hash(),
		Sr25519Keyring::Alice,
	);

	let check = perform_basic_checks(
		&descriptor,
		validation_data.max_pov_size,
		&pov,
		&validation_code.hash(),
	);
	assert!(check.is_ok());

	let validation_result = WasmValidationResult {
		head_data,
		new_validation_code: Some(vec![2, 2, 2].into()),
		upward_messages: Vec::new(),
		horizontal_messages: Vec::new(),
		processed_downward_messages: 0,
		hrmp_watermark: 0,
	};

	let commitments = CandidateCommitments {
		head_data: validation_result.head_data.clone(),
		upward_messages: validation_result.upward_messages.clone(),
		horizontal_messages: validation_result.horizontal_messages.clone(),
		new_validation_code: validation_result.new_validation_code.clone(),
		processed_downward_messages: validation_result.processed_downward_messages,
		hrmp_watermark: validation_result.hrmp_watermark,
	};

	let candidate_receipt = CandidateReceipt { descriptor, commitments_hash: commitments.hash() };

	let v = executor::block_on(validate_candidate_exhaustive(
		MockValidateCandidateBackend::with_hardcoded_result_list(vec![
			Err(ValidationError::InvalidCandidate(WasmInvalidCandidate::AmbiguousWorkerDeath)),
			Ok(validation_result),
		]),
		validation_data.clone(),
		validation_code,
		candidate_receipt,
		Arc::new(pov),
		Duration::from_secs(0),
		&Default::default(),
	))
	.unwrap();

	assert_matches!(v, ValidationResult::Valid(outputs, used_validation_data) => {
		assert_eq!(outputs.head_data, HeadData(vec![1, 1, 1]));
		assert_eq!(outputs.upward_messages, Vec::<UpwardMessage>::new());
		assert_eq!(outputs.horizontal_messages, Vec::new());
		assert_eq!(outputs.new_validation_code, Some(vec![2, 2, 2].into()));
		assert_eq!(outputs.hrmp_watermark, 0);
		assert_eq!(used_validation_data, validation_data);
	});
}

#[test]
fn candidate_validation_multiple_ambiguous_errors_is_invalid() {
	let validation_data = PersistedValidationData { max_pov_size: 1024, ..Default::default() };

	let pov = PoV { block_data: BlockData(vec![1; 32]) };
	let validation_code = ValidationCode(vec![2; 16]);

	let descriptor = make_valid_candidate_descriptor(
		ParaId::from(1_u32),
		dummy_hash(),
		validation_data.hash(),
		pov.hash(),
		validation_code.hash(),
		dummy_hash(),
		dummy_hash(),
		Sr25519Keyring::Alice,
	);

	let check = perform_basic_checks(
		&descriptor,
		validation_data.max_pov_size,
		&pov,
		&validation_code.hash(),
	);
	assert!(check.is_ok());

	let candidate_receipt = CandidateReceipt { descriptor, commitments_hash: Hash::zero() };

	let v = executor::block_on(validate_candidate_exhaustive(
		MockValidateCandidateBackend::with_hardcoded_result_list(vec![
			Err(ValidationError::InvalidCandidate(WasmInvalidCandidate::AmbiguousWorkerDeath)),
			Err(ValidationError::InvalidCandidate(WasmInvalidCandidate::AmbiguousWorkerDeath)),
		]),
		validation_data,
		validation_code,
		candidate_receipt,
		Arc::new(pov),
		Duration::from_secs(0),
		&Default::default(),
	))
	.unwrap();

	assert_matches!(v, ValidationResult::Invalid(InvalidCandidate::ExecutionError(_)));
}

#[test]
fn candidate_validation_timeout_is_internal_error() {
	let validation_data = PersistedValidationData { max_pov_size: 1024, ..Default::default() };

	let pov = PoV { block_data: BlockData(vec![1; 32]) };
	let validation_code = ValidationCode(vec![2; 16]);

	let descriptor = make_valid_candidate_descriptor(
		ParaId::from(1_u32),
		dummy_hash(),
		validation_data.hash(),
		pov.hash(),
		validation_code.hash(),
		dummy_hash(),
		dummy_hash(),
		Sr25519Keyring::Alice,
	);

	let check = perform_basic_checks(
		&descriptor,
		validation_data.max_pov_size,
		&pov,
		&validation_code.hash(),
	);
	assert!(check.is_ok());

	let candidate_receipt = CandidateReceipt { descriptor, commitments_hash: Hash::zero() };

	let v = executor::block_on(validate_candidate_exhaustive(
		MockValidateCandidateBackend::with_hardcoded_result(Err(
			ValidationError::InvalidCandidate(WasmInvalidCandidate::HardTimeout),
		)),
		validation_data,
		validation_code,
		candidate_receipt,
		Arc::new(pov),
		polkadot_primitives::vstaging::ExecutorParams::default(),
		Duration::from_secs(0),
		&Default::default(),
	));

	assert_matches!(v, Ok(ValidationResult::Invalid(InvalidCandidate::Timeout)));
}

#[test]
fn candidate_validation_commitment_hash_mismatch_is_invalid() {
	let validation_data = PersistedValidationData { max_pov_size: 1024, ..Default::default() };
	let pov = PoV { block_data: BlockData(vec![0xff; 32]) };
	let validation_code = ValidationCode(vec![0xff; 16]);
	let head_data = HeadData(vec![1, 1, 1]);

	let candidate_receipt = CandidateReceipt {
		descriptor: make_valid_candidate_descriptor(
			ParaId::from(1_u32),
			validation_data.parent_head.hash(),
			validation_data.hash(),
			pov.hash(),
			validation_code.hash(),
			head_data.hash(),
			dummy_hash(),
			Sr25519Keyring::Alice,
		),
		commitments_hash: Hash::zero(),
	};

	// This will result in different commitments for this candidate.
	let validation_result = WasmValidationResult {
		head_data,
		new_validation_code: None,
		upward_messages: Vec::new(),
		horizontal_messages: Vec::new(),
		processed_downward_messages: 0,
		hrmp_watermark: 12345,
	};

	let result = executor::block_on(validate_candidate_exhaustive(
		MockValidateCandidateBackend::with_hardcoded_result(Ok(validation_result)),
		validation_data,
		validation_code,
		candidate_receipt,
		Arc::new(pov),
		polkadot_primitives::vstaging::ExecutorParams::default(),
		Duration::from_secs(0),
		&Default::default(),
	))
	.unwrap();

	// Ensure `post validation` check on the commitments hash works as expected.
	assert_matches!(result, ValidationResult::Invalid(InvalidCandidate::CommitmentsHashMismatch));
}

#[test]
fn candidate_validation_code_mismatch_is_invalid() {
	let validation_data = PersistedValidationData { max_pov_size: 1024, ..Default::default() };

	let pov = PoV { block_data: BlockData(vec![1; 32]) };
	let validation_code = ValidationCode(vec![2; 16]);

	let descriptor = make_valid_candidate_descriptor(
		ParaId::from(1_u32),
		dummy_hash(),
		validation_data.hash(),
		pov.hash(),
		ValidationCode(vec![1; 16]).hash(),
		dummy_hash(),
		dummy_hash(),
		Sr25519Keyring::Alice,
	);

	let check = perform_basic_checks(
		&descriptor,
		validation_data.max_pov_size,
		&pov,
		&validation_code.hash(),
	);
	assert_matches!(check, Err(InvalidCandidate::CodeHashMismatch));

	let candidate_receipt = CandidateReceipt { descriptor, commitments_hash: Hash::zero() };

	let v = executor::block_on(validate_candidate_exhaustive(
		MockValidateCandidateBackend::with_hardcoded_result(Err(
			ValidationError::InvalidCandidate(WasmInvalidCandidate::HardTimeout),
		)),
		validation_data,
		validation_code,
		candidate_receipt,
		Arc::new(pov),
		polkadot_primitives::vstaging::ExecutorParams::default(),
		Duration::from_secs(0),
		&Default::default(),
	))
	.unwrap();

	assert_matches!(v, ValidationResult::Invalid(InvalidCandidate::CodeHashMismatch));
}

#[test]
fn compressed_code_works() {
	let validation_data = PersistedValidationData { max_pov_size: 1024, ..Default::default() };
	let pov = PoV { block_data: BlockData(vec![1; 32]) };
	let head_data = HeadData(vec![1, 1, 1]);

	let raw_code = vec![2u8; 16];
	let validation_code = sp_maybe_compressed_blob::compress(&raw_code, VALIDATION_CODE_BOMB_LIMIT)
		.map(ValidationCode)
		.unwrap();

	let descriptor = make_valid_candidate_descriptor(
		ParaId::from(1_u32),
		dummy_hash(),
		validation_data.hash(),
		pov.hash(),
		validation_code.hash(),
		head_data.hash(),
		dummy_hash(),
		Sr25519Keyring::Alice,
	);

	let validation_result = WasmValidationResult {
		head_data,
		new_validation_code: None,
		upward_messages: Vec::new(),
		horizontal_messages: Vec::new(),
		processed_downward_messages: 0,
		hrmp_watermark: 0,
	};

	let commitments = CandidateCommitments {
		head_data: validation_result.head_data.clone(),
		upward_messages: validation_result.upward_messages.clone(),
		horizontal_messages: validation_result.horizontal_messages.clone(),
		new_validation_code: validation_result.new_validation_code.clone(),
		processed_downward_messages: validation_result.processed_downward_messages,
		hrmp_watermark: validation_result.hrmp_watermark,
	};

	let candidate_receipt = CandidateReceipt { descriptor, commitments_hash: commitments.hash() };

	let v = executor::block_on(validate_candidate_exhaustive(
		MockValidateCandidateBackend::with_hardcoded_result(Ok(validation_result)),
		validation_data,
		validation_code,
		candidate_receipt,
		Arc::new(pov),
		polkadot_primitives::vstaging::ExecutorParams::default(),
		Duration::from_secs(0),
		&Default::default(),
	));

	assert_matches!(v, Ok(ValidationResult::Valid(_, _)));
}

#[test]
fn code_decompression_failure_is_invalid() {
	let validation_data = PersistedValidationData { max_pov_size: 1024, ..Default::default() };
	let pov = PoV { block_data: BlockData(vec![1; 32]) };
	let head_data = HeadData(vec![1, 1, 1]);

	let raw_code = vec![2u8; VALIDATION_CODE_BOMB_LIMIT + 1];
	let validation_code =
		sp_maybe_compressed_blob::compress(&raw_code, VALIDATION_CODE_BOMB_LIMIT + 1)
			.map(ValidationCode)
			.unwrap();

	let descriptor = make_valid_candidate_descriptor(
		ParaId::from(1_u32),
		dummy_hash(),
		validation_data.hash(),
		pov.hash(),
		validation_code.hash(),
		head_data.hash(),
		dummy_hash(),
		Sr25519Keyring::Alice,
	);

	let validation_result = WasmValidationResult {
		head_data,
		new_validation_code: None,
		upward_messages: Vec::new(),
		horizontal_messages: Vec::new(),
		processed_downward_messages: 0,
		hrmp_watermark: 0,
	};

	let candidate_receipt = CandidateReceipt { descriptor, commitments_hash: Hash::zero() };

	let v = executor::block_on(validate_candidate_exhaustive(
		MockValidateCandidateBackend::with_hardcoded_result(Ok(validation_result)),
		validation_data,
		validation_code,
		candidate_receipt,
		Arc::new(pov),
		polkadot_primitives::vstaging::ExecutorParams::default(),
		Duration::from_secs(0),
		&Default::default(),
	));

	assert_matches!(v, Ok(ValidationResult::Invalid(InvalidCandidate::CodeDecompressionFailure)));
}

#[test]
fn pov_decompression_failure_is_invalid() {
	let validation_data =
		PersistedValidationData { max_pov_size: POV_BOMB_LIMIT as u32, ..Default::default() };
	let head_data = HeadData(vec![1, 1, 1]);

	let raw_block_data = vec![2u8; POV_BOMB_LIMIT + 1];
	let pov = sp_maybe_compressed_blob::compress(&raw_block_data, POV_BOMB_LIMIT + 1)
		.map(|raw| PoV { block_data: BlockData(raw) })
		.unwrap();

	let validation_code = ValidationCode(vec![2; 16]);

	let descriptor = make_valid_candidate_descriptor(
		ParaId::from(1_u32),
		dummy_hash(),
		validation_data.hash(),
		pov.hash(),
		validation_code.hash(),
		head_data.hash(),
		dummy_hash(),
		Sr25519Keyring::Alice,
	);

	let validation_result = WasmValidationResult {
		head_data,
		new_validation_code: None,
		upward_messages: Vec::new(),
		horizontal_messages: Vec::new(),
		processed_downward_messages: 0,
		hrmp_watermark: 0,
	};

	let candidate_receipt = CandidateReceipt { descriptor, commitments_hash: Hash::zero() };

	let v = executor::block_on(validate_candidate_exhaustive(
		MockValidateCandidateBackend::with_hardcoded_result(Ok(validation_result)),
		validation_data,
		validation_code,
		candidate_receipt,
		Arc::new(pov),
		polkadot_primitives::vstaging::ExecutorParams::default(),
		Duration::from_secs(0),
		&Default::default(),
	));

	assert_matches!(v, Ok(ValidationResult::Invalid(InvalidCandidate::PoVDecompressionFailure)));
}

struct MockPreCheckBackend {
	result: Result<Duration, PrepareError>,
}

impl MockPreCheckBackend {
	fn with_hardcoded_result(result: Result<Duration, PrepareError>) -> Self {
		Self { result }
	}
}

#[async_trait]
impl ValidationBackend for MockPreCheckBackend {
	async fn validate_candidate(
		&mut self,
		_pvf: Pvf,
		_timeout: Duration,
		_encoded_params: Vec<u8>,
		_executor_params: ExecutorParams,
	) -> Result<WasmValidationResult, ValidationError> {
		unreachable!()
	}

<<<<<<< HEAD
	async fn precheck_pvf(
		&mut self,
		_pvf: Pvf,
		executor_params: ExecutorParams,
	) -> Result<(), PrepareError> {
=======
	async fn precheck_pvf(&mut self, _pvf: Pvf) -> Result<Duration, PrepareError> {
>>>>>>> 6343ae77
		self.result.clone()
	}
}

#[test]
fn precheck_works() {
	let relay_parent = [3; 32].into();
	let validation_code = ValidationCode(vec![3; 16]);
	let validation_code_hash = validation_code.hash();

	let pool = TaskExecutor::new();
	let (mut ctx, mut ctx_handle) =
		test_helpers::make_subsystem_context::<AllMessages, _>(pool.clone());

	let (check_fut, check_result) = precheck_pvf(
		ctx.sender(),
		MockPreCheckBackend::with_hardcoded_result(Ok(Duration::default())),
		relay_parent,
		validation_code_hash,
		ExecutorParams::default(),
	)
	.remote_handle();

	let test_fut = async move {
		assert_matches!(
			ctx_handle.recv().await,
			AllMessages::RuntimeApi(RuntimeApiMessage::Request(
				rp,
				RuntimeApiRequest::ValidationCodeByHash(
					vch,
					tx
				),
			)) => {
				assert_eq!(vch, validation_code_hash);
				assert_eq!(rp, relay_parent);

				let _ = tx.send(Ok(Some(validation_code.clone())));
			}
		);
		assert_matches!(check_result.await, PreCheckOutcome::Valid);
	};

	let test_fut = future::join(test_fut, check_fut);
	executor::block_on(test_fut);
}

#[test]
fn precheck_invalid_pvf_blob_compression() {
	let relay_parent = [3; 32].into();

	let raw_code = vec![2u8; VALIDATION_CODE_BOMB_LIMIT + 1];
	let validation_code =
		sp_maybe_compressed_blob::compress(&raw_code, VALIDATION_CODE_BOMB_LIMIT + 1)
			.map(ValidationCode)
			.unwrap();
	let validation_code_hash = validation_code.hash();

	let pool = TaskExecutor::new();
	let (mut ctx, mut ctx_handle) =
		test_helpers::make_subsystem_context::<AllMessages, _>(pool.clone());

	let (check_fut, check_result) = precheck_pvf(
		ctx.sender(),
		MockPreCheckBackend::with_hardcoded_result(Ok(Duration::default())),
		relay_parent,
		validation_code_hash,
		ExecutorParams::default(),
	)
	.remote_handle();

	let test_fut = async move {
		assert_matches!(
			ctx_handle.recv().await,
			AllMessages::RuntimeApi(RuntimeApiMessage::Request(
				rp,
				RuntimeApiRequest::ValidationCodeByHash(
					vch,
					tx
				),
			)) => {
				assert_eq!(vch, validation_code_hash);
				assert_eq!(rp, relay_parent);

				let _ = tx.send(Ok(Some(validation_code.clone())));
			}
		);
		assert_matches!(check_result.await, PreCheckOutcome::Invalid);
	};

	let test_fut = future::join(test_fut, check_fut);
	executor::block_on(test_fut);
}

#[test]
fn precheck_properly_classifies_outcomes() {
	let inner = |prepare_result, precheck_outcome| {
		let relay_parent = [3; 32].into();
		let validation_code = ValidationCode(vec![3; 16]);
		let validation_code_hash = validation_code.hash();

		let pool = TaskExecutor::new();
		let (mut ctx, mut ctx_handle) =
			test_helpers::make_subsystem_context::<AllMessages, _>(pool.clone());

		let (check_fut, check_result) = precheck_pvf(
			ctx.sender(),
			MockPreCheckBackend::with_hardcoded_result(prepare_result),
			relay_parent,
			validation_code_hash,
			ExecutorParams::default(),
		)
		.remote_handle();

		let test_fut = async move {
			assert_matches!(
				ctx_handle.recv().await,
				AllMessages::RuntimeApi(RuntimeApiMessage::Request(
					rp,
					RuntimeApiRequest::ValidationCodeByHash(
						vch,
						tx
					),
				)) => {
					assert_eq!(vch, validation_code_hash);
					assert_eq!(rp, relay_parent);

					let _ = tx.send(Ok(Some(validation_code.clone())));
				}
			);
			assert_eq!(check_result.await, precheck_outcome);
		};

		let test_fut = future::join(test_fut, check_fut);
		executor::block_on(test_fut);
	};

	inner(Err(PrepareError::Prevalidation("foo".to_owned())), PreCheckOutcome::Invalid);
	inner(Err(PrepareError::Preparation("bar".to_owned())), PreCheckOutcome::Invalid);
	inner(Err(PrepareError::Panic("baz".to_owned())), PreCheckOutcome::Invalid);

	inner(Err(PrepareError::TimedOut), PreCheckOutcome::Failed);
	inner(Err(PrepareError::DidNotMakeIt), PreCheckOutcome::Failed);
}<|MERGE_RESOLUTION|>--- conflicted
+++ resolved
@@ -378,15 +378,11 @@
 		result
 	}
 
-<<<<<<< HEAD
 	async fn precheck_pvf(
 		&mut self,
 		_pvf: Pvf,
 		executor_params: ExecutorParams,
-	) -> Result<(), PrepareError> {
-=======
-	async fn precheck_pvf(&mut self, _pvf: Pvf) -> Result<Duration, PrepareError> {
->>>>>>> 6343ae77
+	) -> Result<Duration, PrepareError> {
 		unreachable!()
 	}
 }
@@ -932,15 +928,11 @@
 		unreachable!()
 	}
 
-<<<<<<< HEAD
 	async fn precheck_pvf(
 		&mut self,
 		_pvf: Pvf,
 		executor_params: ExecutorParams,
-	) -> Result<(), PrepareError> {
-=======
-	async fn precheck_pvf(&mut self, _pvf: Pvf) -> Result<Duration, PrepareError> {
->>>>>>> 6343ae77
+	) -> Result<Duration, PrepareError> {
 		self.result.clone()
 	}
 }

--- conflicted
+++ resolved
@@ -41,13 +41,8 @@
 };
 use polkadot_parachain::primitives::{ValidationParams, ValidationResult as WasmValidationResult};
 use polkadot_primitives::v2::{
-<<<<<<< HEAD
-	BlockNumber, CandidateCommitments, CandidateDescriptor, Hash, PersistedValidationData,
-	ValidationCode, ValidationCodeHash,
-=======
-	CandidateCommitments, CandidateDescriptor, CandidateReceipt, Hash, OccupiedCoreAssumption,
-	PersistedValidationData, ValidationCode, ValidationCodeHash,
->>>>>>> 3147616e
+	BlockNumber, CandidateCommitments, CandidateDescriptor, CandidateReceipt, Hash,
+	OccupiedCoreAssumption, PersistedValidationData, ValidationCode, ValidationCodeHash,
 };
 
 use parity_scale_codec::Encode;
@@ -184,13 +179,8 @@
 								&mut sender,
 								validation_host,
 								persisted_validation_data,
-<<<<<<< HEAD
 								Some(validation_code),
-								descriptor,
-=======
-								validation_code,
 								candidate_receipt,
->>>>>>> 3147616e
 								pov,
 								timeout,
 								&metrics,
@@ -365,125 +355,10 @@
 	}
 }
 
-<<<<<<< HEAD
 async fn validate_from_chain_state<Sender>(
 	sender: &mut Sender,
 	validation_host: impl ValidationBackend,
-	descriptor: CandidateDescriptor,
-=======
-#[derive(Debug)]
-enum AssumptionCheckOutcome {
-	Matches(PersistedValidationData, ValidationCode),
-	DoesNotMatch,
-	BadRequest,
-}
-
-async fn check_assumption_validation_data<Sender>(
-	sender: &mut Sender,
-	descriptor: &CandidateDescriptor,
-	assumption: OccupiedCoreAssumption,
-) -> AssumptionCheckOutcome
-where
-	Sender: SubsystemSender<RuntimeApiMessage>,
-{
-	let validation_data = {
-		let (tx, rx) = oneshot::channel();
-		let d = runtime_api_request(
-			sender,
-			descriptor.relay_parent,
-			RuntimeApiRequest::PersistedValidationData(descriptor.para_id, assumption, tx),
-			rx,
-		)
-		.await;
-
-		match d {
-			Ok(None) | Err(RuntimeRequestFailed) => return AssumptionCheckOutcome::BadRequest,
-			Ok(Some(d)) => d,
-		}
-	};
-
-	let persisted_validation_data_hash = validation_data.hash();
-
-	if descriptor.persisted_validation_data_hash == persisted_validation_data_hash {
-		let (code_tx, code_rx) = oneshot::channel();
-		let validation_code = runtime_api_request(
-			sender,
-			descriptor.relay_parent,
-			RuntimeApiRequest::ValidationCode(descriptor.para_id, assumption, code_tx),
-			code_rx,
-		)
-		.await;
-
-		match validation_code {
-			Ok(None) | Err(RuntimeRequestFailed) => AssumptionCheckOutcome::BadRequest,
-			Ok(Some(v)) => AssumptionCheckOutcome::Matches(validation_data, v),
-		}
-	} else {
-		AssumptionCheckOutcome::DoesNotMatch
-	}
-}
-
-async fn find_assumed_validation_data<Sender>(
-	sender: &mut Sender,
-	descriptor: &CandidateDescriptor,
-) -> AssumptionCheckOutcome
-where
-	Sender: SubsystemSender<RuntimeApiMessage>,
-{
-	// The candidate descriptor has a `persisted_validation_data_hash` which corresponds to
-	// one of up to two possible values that we can derive from the state of the
-	// relay-parent. We can fetch these values by getting the persisted validation data
-	// based on the different `OccupiedCoreAssumption`s.
-
-	const ASSUMPTIONS: &[OccupiedCoreAssumption] = &[
-		OccupiedCoreAssumption::Included,
-		OccupiedCoreAssumption::TimedOut,
-		// `TimedOut` and `Free` both don't perform any speculation and therefore should be the same
-		// for our purposes here. In other words, if `TimedOut` matched then the `Free` must be
-		// matched as well.
-	];
-
-	// Consider running these checks in parallel to reduce validation latency.
-	for assumption in ASSUMPTIONS {
-		let outcome = check_assumption_validation_data(sender, descriptor, *assumption).await;
-
-		match outcome {
-			AssumptionCheckOutcome::Matches(_, _) => return outcome,
-			AssumptionCheckOutcome::BadRequest => return outcome,
-			AssumptionCheckOutcome::DoesNotMatch => continue,
-		}
-	}
-
-	AssumptionCheckOutcome::DoesNotMatch
-}
-
-/// Returns validation data for a given candidate.
-pub async fn find_validation_data<Sender>(
-	sender: &mut Sender,
-	descriptor: &CandidateDescriptor,
-) -> Result<Option<(PersistedValidationData, ValidationCode)>, ValidationFailed>
-where
-	Sender: SubsystemSender<RuntimeApiMessage>,
-{
-	match find_assumed_validation_data(sender, &descriptor).await {
-		AssumptionCheckOutcome::Matches(validation_data, validation_code) =>
-			Ok(Some((validation_data, validation_code))),
-		AssumptionCheckOutcome::DoesNotMatch => {
-			// If neither the assumption of the occupied core having the para included or the assumption
-			// of the occupied core timing out are valid, then the persisted_validation_data_hash in the descriptor
-			// is not based on the relay parent and is thus invalid.
-			Ok(None)
-		},
-		AssumptionCheckOutcome::BadRequest =>
-			Err(ValidationFailed("Assumption Check: Bad request".into())),
-	}
-}
-
-async fn validate_from_chain_state<Sender>(
-	sender: &mut Sender,
-	validation_host: ValidationHost,
 	candidate_receipt: CandidateReceipt,
->>>>>>> 3147616e
 	pov: Arc<PoV>,
 	timeout: Duration,
 	metrics: &Metrics,
@@ -491,9 +366,8 @@
 where
 	Sender: SubsystemSender<RuntimeApiMessage>,
 {
-<<<<<<< HEAD
 	let (validation_data, validation_code_hash) =
-		match request_assumed_validation_data(sender, &descriptor).await {
+		match request_assumed_validation_data(sender, &candidate_receipt.descriptor).await {
 			Ok(Some((data, code_hash))) => (data, code_hash),
 			Ok(None) => {
 				// If neither the assumption of the occupied core having the para included or the assumption
@@ -505,16 +379,9 @@
 				return Err(ValidationFailed(
 					"Failed to request persisted validation data from the Runtime API".into(),
 				)),
-=======
-	let mut new_sender = sender.clone();
-	let (validation_data, validation_code) =
-		match find_validation_data(&mut new_sender, &candidate_receipt.descriptor).await? {
-			Some((validation_data, validation_code)) => (validation_data, validation_code),
-			None => return Ok(ValidationResult::Invalid(InvalidCandidate::BadParent)),
->>>>>>> 3147616e
 		};
 
-	if descriptor.validation_code_hash != validation_code_hash {
+	if candidate_receipt.descriptor.validation_code_hash != validation_code_hash {
 		return Ok(ValidationResult::Invalid(InvalidCandidate::CodeHashMismatch))
 	}
 
@@ -522,13 +389,8 @@
 		sender,
 		validation_host,
 		validation_data,
-<<<<<<< HEAD
 		None,
-		descriptor.clone(),
-=======
-		validation_code,
 		candidate_receipt.clone(),
->>>>>>> 3147616e
 		pov,
 		timeout,
 		metrics,
@@ -568,13 +430,8 @@
 	sender: &mut Sender,
 	mut validation_backend: impl ValidationBackend,
 	persisted_validation_data: PersistedValidationData,
-<<<<<<< HEAD
 	validation_code: Option<ValidationCode>,
-	descriptor: CandidateDescriptor,
-=======
-	validation_code: ValidationCode,
 	candidate_receipt: CandidateReceipt,
->>>>>>> 3147616e
 	pov: Arc<PoV>,
 	timeout: Duration,
 	metrics: &Metrics,
@@ -584,12 +441,8 @@
 {
 	let _timer = metrics.time_validate_candidate_exhaustive();
 
-<<<<<<< HEAD
 	let validation_code_hash = validation_code.as_ref().map(ValidationCode::hash);
-=======
-	let validation_code_hash = validation_code.hash();
 	let para_id = candidate_receipt.descriptor.para_id.clone();
->>>>>>> 3147616e
 	gum::debug!(
 		target: LOG_TARGET,
 		?validation_code_hash,
@@ -607,7 +460,6 @@
 		return Ok(ValidationResult::Invalid(e))
 	}
 
-<<<<<<< HEAD
 	let validation_code = if let Some(validation_code) = validation_code {
 		let raw_code = match sp_maybe_compressed_blob::decompress(
 			&validation_code.0,
@@ -615,16 +467,7 @@
 		) {
 			Ok(code) => code,
 			Err(e) => {
-				gum::debug!(target: LOG_TARGET, err=?e, "Code decompression failed");
-=======
-	let raw_validation_code = match sp_maybe_compressed_blob::decompress(
-		&validation_code.0,
-		VALIDATION_CODE_BOMB_LIMIT,
-	) {
-		Ok(code) => code,
-		Err(e) => {
-			gum::info!(target: LOG_TARGET, ?para_id, err=?e, "Invalid candidate (validation code)");
->>>>>>> 3147616e
+				gum::info!(target: LOG_TARGET, ?para_id, err=?e, "Invalid candidate (code decompression failed)");
 
 				// If the validation code is invalid, the candidate certainly is.
 				return Ok(ValidationResult::Invalid(InvalidCandidate::CodeDecompressionFailure))

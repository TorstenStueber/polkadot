// Copyright 2020-2021 Parity Technologies (UK) Ltd.
// This file is part of Polkadot.

// Polkadot is free software: you can redistribute it and/or modify
// it under the terms of the GNU General Public License as published by
// the Free Software Foundation, either version 3 of the License, or
// (at your option) any later version.

// Polkadot is distributed in the hope that it will be useful,
// but WITHOUT ANY WARRANTY; without even the implied warranty of
// MERCHANTABILITY or FITNESS FOR A PARTICULAR PURPOSE.  See the
// GNU General Public License for more details.

// You should have received a copy of the GNU General Public License
// along with Polkadot.  If not, see <http://www.gnu.org/licenses/>.

//! The Candidate Validation subsystem.
//!
//! This handles incoming requests from other subsystems to validate candidates
//! according to a validation function. This delegates validation to an underlying
//! pool of processes used for execution of the Wasm.

#![deny(unused_crate_dependencies, unused_results)]
#![warn(missing_docs)]

use polkadot_node_core_pvf::{
	InvalidCandidate as WasmInvalidCandidate, PrepareError, Pvf, ValidationError, ValidationHost,
};
use polkadot_node_primitives::{
	BlockData, InvalidCandidate, PoV, ValidationResult, POV_BOMB_LIMIT, VALIDATION_CODE_BOMB_LIMIT,
};
use polkadot_node_subsystem::{
	errors::RuntimeApiError,
	messages::{
		CandidateValidationMessage, PreCheckOutcome, RuntimeApiMessage, RuntimeApiRequest,
		ValidationFailed,
	},
	overseer, FromOverseer, OverseerSignal, SpawnedSubsystem, SubsystemContext, SubsystemError,
	SubsystemResult, SubsystemSender,
};
use polkadot_node_subsystem_util::metrics::{self, prometheus};
use polkadot_parachain::primitives::{ValidationParams, ValidationResult as WasmValidationResult};
use polkadot_primitives::v1::{
	BlockNumber, CandidateCommitments, CandidateDescriptor, Hash, PersistedValidationData,
	ValidationCode, ValidationCodeHash,
};

use parity_scale_codec::Encode;

use futures::{channel::oneshot, prelude::*};

use std::{path::PathBuf, sync::Arc, time::Duration};

use async_trait::async_trait;

#[cfg(test)]
mod tests;

const LOG_TARGET: &'static str = "parachain::candidate-validation";

/// Configuration for the candidate validation subsystem
#[derive(Clone)]
pub struct Config {
	/// The path where candidate validation can store compiled artifacts for PVFs.
	pub artifacts_cache_path: PathBuf,
	/// The path to the executable which can be used for spawning PVF compilation & validation
	/// workers.
	pub program_path: PathBuf,
}

/// The candidate validation subsystem.
pub struct CandidateValidationSubsystem {
	#[allow(missing_docs)]
	pub metrics: Metrics,
	#[allow(missing_docs)]
	pub pvf_metrics: polkadot_node_core_pvf::Metrics,
	config: Config,
}

impl CandidateValidationSubsystem {
	/// Create a new `CandidateValidationSubsystem` with the given task spawner and isolation
	/// strategy.
	///
	/// Check out [`IsolationStrategy`] to get more details.
	pub fn with_config(
		config: Config,
		metrics: Metrics,
		pvf_metrics: polkadot_node_core_pvf::Metrics,
	) -> Self {
		CandidateValidationSubsystem { config, metrics, pvf_metrics }
	}
}

impl<Context> overseer::Subsystem<Context, SubsystemError> for CandidateValidationSubsystem
where
	Context: SubsystemContext<Message = CandidateValidationMessage>,
	Context: overseer::SubsystemContext<Message = CandidateValidationMessage>,
{
	fn start(self, ctx: Context) -> SpawnedSubsystem {
		let future = run(
			ctx,
			self.metrics,
			self.pvf_metrics,
			self.config.artifacts_cache_path,
			self.config.program_path,
		)
		.map_err(|e| SubsystemError::with_origin("candidate-validation", e))
		.boxed();
		SpawnedSubsystem { name: "candidate-validation-subsystem", future }
	}
}

async fn run<Context>(
	mut ctx: Context,
	metrics: Metrics,
	pvf_metrics: polkadot_node_core_pvf::Metrics,
	cache_path: PathBuf,
	program_path: PathBuf,
) -> SubsystemResult<()>
where
	Context: SubsystemContext<Message = CandidateValidationMessage>,
	Context: overseer::SubsystemContext<Message = CandidateValidationMessage>,
{
	let (validation_host, task) = polkadot_node_core_pvf::start(
		polkadot_node_core_pvf::Config::new(cache_path, program_path),
		pvf_metrics,
	);
	ctx.spawn_blocking("pvf-validation-host", task.boxed())?;

	loop {
		match ctx.recv().await? {
			FromOverseer::Signal(OverseerSignal::ActiveLeaves(_)) => {},
			FromOverseer::Signal(OverseerSignal::BlockFinalized(..)) => {},
			FromOverseer::Signal(OverseerSignal::Conclude) => return Ok(()),
			FromOverseer::Communication { msg } => match msg {
				CandidateValidationMessage::ValidateFromChainState(
					descriptor,
					pov,
					timeout,
					response_sender,
				) => {
					let bg = {
						let mut sender = ctx.sender().clone();
						let metrics = metrics.clone();
						let validation_host = validation_host.clone();

						async move {
							let _timer = metrics.time_validate_from_chain_state();
							let res = validate_from_chain_state(
								&mut sender,
								validation_host,
								descriptor,
								pov,
								timeout,
								&metrics,
							)
							.await;

							metrics.on_validation_event(&res);
							let _ = response_sender.send(res);
						}
					};

					ctx.spawn("validate-from-chain-state", bg.boxed())?;
				},
				CandidateValidationMessage::ValidateFromExhaustive(
					persisted_validation_data,
					validation_code,
					descriptor,
					pov,
					timeout,
					response_sender,
				) => {
					let bg = {
						let mut sender = ctx.sender().clone();
						let metrics = metrics.clone();
						let validation_host = validation_host.clone();

						async move {
							let _timer = metrics.time_validate_from_exhaustive();
							let res = validate_candidate_exhaustive(
								&mut sender,
								validation_host,
								persisted_validation_data,
								Some(validation_code),
								descriptor,
								pov,
								timeout,
								&metrics,
							)
							.await;

							metrics.on_validation_event(&res);
							let _ = response_sender.send(res);
						}
					};

					ctx.spawn("validate-from-exhaustive", bg.boxed())?;
				},
				CandidateValidationMessage::PreCheck(
					relay_parent,
					validation_code_hash,
					response_sender,
				) => {
					let bg = {
						let mut sender = ctx.sender().clone();
						let validation_host = validation_host.clone();

						async move {
							let precheck_result = precheck_pvf(
								&mut sender,
								validation_host,
								relay_parent,
								validation_code_hash,
							)
							.await;

							let _ = response_sender.send(precheck_result);
						}
					};

					ctx.spawn("candidate-validation-pre-check", bg.boxed())?;
				},
			},
		}
	}
}

#[derive(Debug)]
struct RuntimeRequestFailed;

async fn runtime_api_request<T, Sender>(
	sender: &mut Sender,
	relay_parent: Hash,
	request: RuntimeApiRequest,
	receiver: oneshot::Receiver<Result<T, RuntimeApiError>>,
) -> Result<T, RuntimeRequestFailed>
where
	Sender: SubsystemSender,
{
	sender
		.send_message(RuntimeApiMessage::Request(relay_parent, request).into())
		.await;

	receiver
		.await
		.map_err(|_| {
			tracing::debug!(target: LOG_TARGET, ?relay_parent, "Runtime API request dropped");

			RuntimeRequestFailed
		})
		.and_then(|res| {
			res.map_err(|e| {
				tracing::debug!(
					target: LOG_TARGET,
					?relay_parent,
					err = ?e,
					"Runtime API request internal error"
				);

				RuntimeRequestFailed
			})
		})
}

async fn request_validation_code_by_hash<Sender>(
<<<<<<< HEAD
=======
	sender: &mut Sender,
	relay_parent: Hash,
	validation_code_hash: ValidationCodeHash,
) -> Result<Option<ValidationCode>, RuntimeRequestFailed>
where
	Sender: SubsystemSender,
{
	let (tx, rx) = oneshot::channel();
	runtime_api_request(
		sender,
		relay_parent,
		RuntimeApiRequest::ValidationCodeByHash(validation_code_hash, tx),
		rx,
	)
	.await
}

async fn precheck_pvf<Sender>(
	sender: &mut Sender,
	mut validation_backend: impl ValidationBackend,
	relay_parent: Hash,
	validation_code_hash: ValidationCodeHash,
) -> PreCheckOutcome
where
	Sender: SubsystemSender,
{
	let validation_code =
		match request_validation_code_by_hash(sender, relay_parent, validation_code_hash).await {
			Ok(Some(code)) => code,
			_ => {
				// The reasoning why this is "failed" and not invalid is because we assume that
				// during pre-checking voting the relay-chain will pin the code. In case the code
				// actually is not there, we issue failed since this looks more like a bug. This
				// leads to us abstaining.
				tracing::warn!(
					target: LOG_TARGET,
					?relay_parent,
					?validation_code_hash,
					"precheck: requested validation code is not found on-chain!",
				);
				return PreCheckOutcome::Failed
			},
		};

	let validation_code = match sp_maybe_compressed_blob::decompress(
		&validation_code.0,
		VALIDATION_CODE_BOMB_LIMIT,
	) {
		Ok(code) => Pvf::from_code(code.into_owned()),
		Err(e) => {
			tracing::debug!(target: LOG_TARGET, err=?e, "precheck: cannot decompress validation code");
			return PreCheckOutcome::Invalid
		},
	};

	match validation_backend.precheck_pvf(validation_code).await {
		Ok(_) => PreCheckOutcome::Valid,
		Err(prepare_err) => match prepare_err {
			PrepareError::Prevalidation(_) |
			PrepareError::Preparation(_) |
			PrepareError::Panic(_) => PreCheckOutcome::Invalid,
			PrepareError::TimedOut | PrepareError::DidNotMakeIt => PreCheckOutcome::Failed,
		},
	}
}

#[derive(Debug)]
enum AssumptionCheckOutcome {
	Matches(PersistedValidationData, ValidationCode),
	DoesNotMatch,
	BadRequest,
}

async fn check_assumption_validation_data<Sender>(
>>>>>>> 952d7737
	sender: &mut Sender,
	descriptor: &CandidateDescriptor,
) -> Result<Option<ValidationCode>, RuntimeRequestFailed>
where
	Sender: SubsystemSender,
{
	let (tx, rx) = oneshot::channel();
	runtime_api_request(
		sender,
		descriptor.relay_parent,
		RuntimeApiRequest::ValidationCodeByHash(descriptor.validation_code_hash, tx),
		rx,
	)
	.await
}

async fn request_assumed_validation_data<Sender>(
	sender: &mut Sender,
	descriptor: &CandidateDescriptor,
) -> Result<
	Option<(PersistedValidationData<Hash, BlockNumber>, ValidationCodeHash)>,
	RuntimeRequestFailed,
>
where
	Sender: SubsystemSender,
{
	let (tx, rx) = oneshot::channel();
	runtime_api_request(
		sender,
		descriptor.relay_parent,
		RuntimeApiRequest::AssumedValidationData(
			descriptor.para_id,
			descriptor.persisted_validation_data_hash,
			tx,
		),
		rx,
	)
	.await
}

async fn validate_from_chain_state<Sender>(
	sender: &mut Sender,
	validation_host: impl ValidationBackend,
	descriptor: CandidateDescriptor,
	pov: Arc<PoV>,
	timeout: Duration,
	metrics: &Metrics,
) -> Result<ValidationResult, ValidationFailed>
where
	Sender: SubsystemSender,
{
	let (validation_data, validation_code_hash) =
		match request_assumed_validation_data(sender, &descriptor).await {
			Ok(Some((data, code_hash))) => (data, code_hash),
			Ok(None) => {
				// TODO: update comment.
				// If neither the assumption of the occupied core having the para included or the assumption
				// of the occupied core timing out are valid, then the persisted_validation_data_hash in the descriptor
				// is not based on the relay parent and is thus invalid.
				return Ok(ValidationResult::Invalid(InvalidCandidate::BadParent))
			},
			Err(_) =>
				return Err(ValidationFailed(
					"Failed to request persisted validation data from the Runtime API".into(),
				)),
		};

	if descriptor.validation_code_hash != validation_code_hash {
		return Ok(ValidationResult::Invalid(InvalidCandidate::CodeHashMismatch))
	}

	let validation_result = validate_candidate_exhaustive(
		sender,
		validation_host,
		validation_data,
		None,
		descriptor.clone(),
		pov,
		timeout,
		metrics,
	)
	.await;

	if let Ok(ValidationResult::Valid(ref outputs, _)) = validation_result {
		let (tx, rx) = oneshot::channel();
		match runtime_api_request(
			sender,
			descriptor.relay_parent,
			RuntimeApiRequest::CheckValidationOutputs(descriptor.para_id, outputs.clone(), tx),
			rx,
		)
		.await
		{
			Ok(true) => {},
			Ok(false) => return Ok(ValidationResult::Invalid(InvalidCandidate::InvalidOutputs)),
			Err(RuntimeRequestFailed) =>
				return Err(ValidationFailed("Check Validation Outputs: Bad request".into())),
		}
	}

	validation_result
}

async fn validate_candidate_exhaustive<Sender>(
	sender: &mut Sender,
	mut validation_backend: impl ValidationBackend,
	persisted_validation_data: PersistedValidationData,
	validation_code: Option<ValidationCode>,
	descriptor: CandidateDescriptor,
	pov: Arc<PoV>,
	timeout: Duration,
	metrics: &Metrics,
) -> Result<ValidationResult, ValidationFailed>
where
	Sender: SubsystemSender,
{
	let _timer = metrics.time_validate_candidate_exhaustive();

	let validation_code_hash = validation_code.as_ref().map(ValidationCode::hash);
	tracing::debug!(
		target: LOG_TARGET,
		?validation_code_hash,
		para_id = ?descriptor.para_id,
		"About to validate a candidate.",
	);

	if let Err(e) = perform_basic_checks(
		&descriptor,
		persisted_validation_data.max_pov_size,
		&*pov,
		validation_code_hash.as_ref(),
	) {
		return Ok(ValidationResult::Invalid(e))
	}

	let validation_code = if let Some(validation_code) = validation_code {
		let raw_code = match sp_maybe_compressed_blob::decompress(
			&validation_code.0,
			VALIDATION_CODE_BOMB_LIMIT,
		) {
			Ok(code) => code,
			Err(e) => {
				tracing::debug!(target: LOG_TARGET, err=?e, "Code decompression failed");

				// If the validation code is invalid, the candidate certainly is.
				return Ok(ValidationResult::Invalid(InvalidCandidate::CodeDecompressionFailure))
			},
		}
		.to_vec();
		Pvf::from_code(raw_code)
	} else {
		// In case validation code is not provided, ask the backend to obtain
		// it from the cache using the hash.
		Pvf::Hash(ValidationCodeHash::from(descriptor.validation_code_hash))
	};

	let raw_block_data =
		match sp_maybe_compressed_blob::decompress(&pov.block_data.0, POV_BOMB_LIMIT) {
			Ok(block_data) => BlockData(block_data.to_vec()),
			Err(e) => {
				tracing::debug!(target: LOG_TARGET, err=?e, "Invalid PoV code");

				// If the PoV is invalid, the candidate certainly is.
				return Ok(ValidationResult::Invalid(InvalidCandidate::PoVDecompressionFailure))
			},
		};

	let params = ValidationParams {
		parent_head: persisted_validation_data.parent_head.clone(),
		block_data: raw_block_data,
		relay_parent_number: persisted_validation_data.relay_parent_number,
		relay_parent_storage_root: persisted_validation_data.relay_parent_storage_root,
	};

	let result = match validation_backend
		.validate_candidate(validation_code, timeout, params.clone())
		.await
	{
		Err(ValidationError::ArtifactNotFound) => {
			// In case preimage for the supplied code hash was not found by the
			// validation host, request the code from Runtime API and try again.
			tracing::debug!(
				target: LOG_TARGET,
				"Validation host failed to find artifact by provided hash",
			);

			let validation_code = match request_validation_code_by_hash(sender, &descriptor).await {
				Ok(Some(validation_code)) => validation_code,
				Ok(None) =>
				// TODO: code not found by hash by the runtime, is this candidate invalid?
					return Err(ValidationFailed(
						"Runtime API didn't return validation code by hash".into(),
					)),
				Err(_) => return Err(ValidationFailed("Runtime API request failed".into())),
			};

			let raw_code = match sp_maybe_compressed_blob::decompress(
				&validation_code.0,
				VALIDATION_CODE_BOMB_LIMIT,
			) {
				Ok(code) => code,
				Err(e) => {
					tracing::debug!(target: LOG_TARGET, err=?e, "Code decompression failed");

					// If the validation code is invalid, the candidate certainly is.
					return Ok(ValidationResult::Invalid(InvalidCandidate::CodeDecompressionFailure))
				},
			};
			let validation_code = Pvf::from_code(raw_code.to_vec());
			validation_backend.validate_candidate(validation_code, timeout, params).await
		},
		result => result,
	};

	if let Err(ref e) = result {
		tracing::debug!(
			target: LOG_TARGET,
			error = ?e,
			"Failed to validate candidate",
		);
	}

	match result {
		Err(ValidationError::InternalError(e)) => Err(ValidationFailed(e)),

		Err(ValidationError::InvalidCandidate(WasmInvalidCandidate::HardTimeout)) =>
			Ok(ValidationResult::Invalid(InvalidCandidate::Timeout)),
		Err(ValidationError::InvalidCandidate(WasmInvalidCandidate::WorkerReportedError(e))) =>
			Ok(ValidationResult::Invalid(InvalidCandidate::ExecutionError(e))),
		Err(ValidationError::InvalidCandidate(WasmInvalidCandidate::AmbiguousWorkerDeath)) =>
			Ok(ValidationResult::Invalid(InvalidCandidate::ExecutionError(
				"ambiguous worker death".to_string(),
			))),
<<<<<<< HEAD
		Err(ValidationError::ArtifactNotFound) => {
			// The code was supplied on the second attempt, this
			// error should be unreachable.
			let err = ValidationFailed(
				"Validation host failed to find artifact even though it was supplied".to_string(),
			);
			tracing::error!(target: LOG_TARGET, error = ?err, "Unexpected error reported by the validation backend");
			Err(err)
		},
=======
		Err(ValidationError::InvalidCandidate(WasmInvalidCandidate::PrepareError(e))) =>
			Ok(ValidationResult::Invalid(InvalidCandidate::ExecutionError(e))),

>>>>>>> 952d7737
		Ok(res) =>
			if res.head_data.hash() != descriptor.para_head {
				Ok(ValidationResult::Invalid(InvalidCandidate::ParaHeadHashMismatch))
			} else {
				let outputs = CandidateCommitments {
					head_data: res.head_data,
					upward_messages: res.upward_messages,
					horizontal_messages: res.horizontal_messages,
					new_validation_code: res.new_validation_code,
					processed_downward_messages: res.processed_downward_messages,
					hrmp_watermark: res.hrmp_watermark,
				};
				Ok(ValidationResult::Valid(outputs, persisted_validation_data))
			},
	}
}

#[async_trait]
trait ValidationBackend {
	async fn validate_candidate(
		&mut self,
		validation_code: Pvf,
		timeout: Duration,
		params: ValidationParams,
	) -> Result<WasmValidationResult, ValidationError>;

	async fn precheck_pvf(&mut self, pvf: Pvf) -> Result<(), PrepareError>;
}

#[async_trait]
impl ValidationBackend for ValidationHost {
	async fn validate_candidate(
		&mut self,
		validation_code: Pvf,
		timeout: Duration,
		params: ValidationParams,
	) -> Result<WasmValidationResult, ValidationError> {
		let (tx, rx) = oneshot::channel();
		if let Err(err) = self
			.execute_pvf(
				validation_code,
				timeout,
				params.encode(),
				polkadot_node_core_pvf::Priority::Normal,
				tx,
			)
			.await
		{
			return Err(ValidationError::InternalError(format!(
				"cannot send pvf to the validation host: {:?}",
				err
			)))
		}

		let validation_result = rx
			.await
			.map_err(|_| ValidationError::InternalError("validation was cancelled".into()))?;

		validation_result
	}

	async fn precheck_pvf(&mut self, pvf: Pvf) -> Result<(), PrepareError> {
		let (tx, rx) = oneshot::channel();
		if let Err(_) = self.precheck_pvf(pvf, tx).await {
			return Err(PrepareError::DidNotMakeIt)
		}

		let precheck_result = rx.await.or(Err(PrepareError::DidNotMakeIt))?;

		precheck_result
	}
}

/// Does basic checks of a candidate. Provide the encoded PoV-block. Returns `Ok` if basic checks
/// are passed, `Err` otherwise.
fn perform_basic_checks(
	candidate: &CandidateDescriptor,
	max_pov_size: u32,
	pov: &PoV,
	validation_code_hash: Option<&ValidationCodeHash>,
) -> Result<(), InvalidCandidate> {
	let pov_hash = pov.hash();

	let encoded_pov_size = pov.encoded_size();
	if encoded_pov_size > max_pov_size as usize {
		return Err(InvalidCandidate::ParamsTooLarge(encoded_pov_size as u64))
	}

	if pov_hash != candidate.pov_hash {
		return Err(InvalidCandidate::PoVHashMismatch)
	}

	if let Some(false) = validation_code_hash.map(|hash| *hash == candidate.validation_code_hash) {
		return Err(InvalidCandidate::CodeHashMismatch)
	}

	if let Err(()) = candidate.check_collator_signature() {
		return Err(InvalidCandidate::BadSignature)
	}

	Ok(())
}

#[derive(Clone)]
struct MetricsInner {
	validation_requests: prometheus::CounterVec<prometheus::U64>,
	validate_from_chain_state: prometheus::Histogram,
	validate_from_exhaustive: prometheus::Histogram,
	validate_candidate_exhaustive: prometheus::Histogram,
}

/// Candidate validation metrics.
#[derive(Default, Clone)]
pub struct Metrics(Option<MetricsInner>);

impl Metrics {
	fn on_validation_event(&self, event: &Result<ValidationResult, ValidationFailed>) {
		if let Some(metrics) = &self.0 {
			match event {
				Ok(ValidationResult::Valid(_, _)) => {
					metrics.validation_requests.with_label_values(&["valid"]).inc();
				},
				Ok(ValidationResult::Invalid(_)) => {
					metrics.validation_requests.with_label_values(&["invalid"]).inc();
				},
				Err(_) => {
					metrics.validation_requests.with_label_values(&["validation failure"]).inc();
				},
			}
		}
	}

	/// Provide a timer for `validate_from_chain_state` which observes on drop.
	fn time_validate_from_chain_state(
		&self,
	) -> Option<metrics::prometheus::prometheus::HistogramTimer> {
		self.0.as_ref().map(|metrics| metrics.validate_from_chain_state.start_timer())
	}

	/// Provide a timer for `validate_from_exhaustive` which observes on drop.
	fn time_validate_from_exhaustive(
		&self,
	) -> Option<metrics::prometheus::prometheus::HistogramTimer> {
		self.0.as_ref().map(|metrics| metrics.validate_from_exhaustive.start_timer())
	}

	/// Provide a timer for `validate_candidate_exhaustive` which observes on drop.
	fn time_validate_candidate_exhaustive(
		&self,
	) -> Option<metrics::prometheus::prometheus::HistogramTimer> {
		self.0
			.as_ref()
			.map(|metrics| metrics.validate_candidate_exhaustive.start_timer())
	}
}

impl metrics::Metrics for Metrics {
	fn try_register(registry: &prometheus::Registry) -> Result<Self, prometheus::PrometheusError> {
		let metrics = MetricsInner {
			validation_requests: prometheus::register(
				prometheus::CounterVec::new(
					prometheus::Opts::new(
						"polkadot_parachain_validation_requests_total",
						"Number of validation requests served.",
					),
					&["validity"],
				)?,
				registry,
			)?,
			validate_from_chain_state: prometheus::register(
				prometheus::Histogram::with_opts(prometheus::HistogramOpts::new(
					"polkadot_parachain_candidate_validation_validate_from_chain_state",
					"Time spent within `candidate_validation::validate_from_chain_state`",
				))?,
				registry,
			)?,
			validate_from_exhaustive: prometheus::register(
				prometheus::Histogram::with_opts(prometheus::HistogramOpts::new(
					"polkadot_parachain_candidate_validation_validate_from_exhaustive",
					"Time spent within `candidate_validation::validate_from_exhaustive`",
				))?,
				registry,
			)?,
			validate_candidate_exhaustive: prometheus::register(
				prometheus::Histogram::with_opts(prometheus::HistogramOpts::new(
					"polkadot_parachain_candidate_validation_validate_candidate_exhaustive",
					"Time spent within `candidate_validation::validate_candidate_exhaustive`",
				))?,
				registry,
			)?,
		};
		Ok(Metrics(Some(metrics)))
	}
}<|MERGE_RESOLUTION|>--- conflicted
+++ resolved
@@ -264,8 +264,6 @@
 }
 
 async fn request_validation_code_by_hash<Sender>(
-<<<<<<< HEAD
-=======
 	sender: &mut Sender,
 	relay_parent: Hash,
 	validation_code_hash: ValidationCodeHash,
@@ -278,6 +276,30 @@
 		sender,
 		relay_parent,
 		RuntimeApiRequest::ValidationCodeByHash(validation_code_hash, tx),
+		rx,
+	)
+	.await
+}
+
+async fn request_assumed_validation_data<Sender>(
+	sender: &mut Sender,
+	descriptor: &CandidateDescriptor,
+) -> Result<
+	Option<(PersistedValidationData<Hash, BlockNumber>, ValidationCodeHash)>,
+	RuntimeRequestFailed,
+>
+where
+	Sender: SubsystemSender,
+{
+	let (tx, rx) = oneshot::channel();
+	runtime_api_request(
+		sender,
+		descriptor.relay_parent,
+		RuntimeApiRequest::AssumedValidationData(
+			descriptor.para_id,
+			descriptor.persisted_validation_data_hash,
+			tx,
+		),
 		rx,
 	)
 	.await
@@ -332,55 +354,6 @@
 	}
 }
 
-#[derive(Debug)]
-enum AssumptionCheckOutcome {
-	Matches(PersistedValidationData, ValidationCode),
-	DoesNotMatch,
-	BadRequest,
-}
-
-async fn check_assumption_validation_data<Sender>(
->>>>>>> 952d7737
-	sender: &mut Sender,
-	descriptor: &CandidateDescriptor,
-) -> Result<Option<ValidationCode>, RuntimeRequestFailed>
-where
-	Sender: SubsystemSender,
-{
-	let (tx, rx) = oneshot::channel();
-	runtime_api_request(
-		sender,
-		descriptor.relay_parent,
-		RuntimeApiRequest::ValidationCodeByHash(descriptor.validation_code_hash, tx),
-		rx,
-	)
-	.await
-}
-
-async fn request_assumed_validation_data<Sender>(
-	sender: &mut Sender,
-	descriptor: &CandidateDescriptor,
-) -> Result<
-	Option<(PersistedValidationData<Hash, BlockNumber>, ValidationCodeHash)>,
-	RuntimeRequestFailed,
->
-where
-	Sender: SubsystemSender,
-{
-	let (tx, rx) = oneshot::channel();
-	runtime_api_request(
-		sender,
-		descriptor.relay_parent,
-		RuntimeApiRequest::AssumedValidationData(
-			descriptor.para_id,
-			descriptor.persisted_validation_data_hash,
-			tx,
-		),
-		rx,
-	)
-	.await
-}
-
 async fn validate_from_chain_state<Sender>(
 	sender: &mut Sender,
 	validation_host: impl ValidationBackend,
@@ -396,7 +369,6 @@
 		match request_assumed_validation_data(sender, &descriptor).await {
 			Ok(Some((data, code_hash))) => (data, code_hash),
 			Ok(None) => {
-				// TODO: update comment.
 				// If neither the assumption of the occupied core having the para included or the assumption
 				// of the occupied core timing out are valid, then the persisted_validation_data_hash in the descriptor
 				// is not based on the relay parent and is thus invalid.
@@ -527,13 +499,16 @@
 				"Validation host failed to find artifact by provided hash",
 			);
 
-			let validation_code = match request_validation_code_by_hash(sender, &descriptor).await {
+			let validation_code = match request_validation_code_by_hash(
+				sender,
+				descriptor.relay_parent,
+				descriptor.validation_code_hash,
+			)
+			.await
+			{
 				Ok(Some(validation_code)) => validation_code,
 				Ok(None) =>
-				// TODO: code not found by hash by the runtime, is this candidate invalid?
-					return Err(ValidationFailed(
-						"Runtime API didn't return validation code by hash".into(),
-					)),
+					return Ok(ValidationResult::Invalid(InvalidCandidate::MissingValidationCode)),
 				Err(_) => return Err(ValidationFailed("Runtime API request failed".into())),
 			};
 
@@ -574,7 +549,6 @@
 			Ok(ValidationResult::Invalid(InvalidCandidate::ExecutionError(
 				"ambiguous worker death".to_string(),
 			))),
-<<<<<<< HEAD
 		Err(ValidationError::ArtifactNotFound) => {
 			// The code was supplied on the second attempt, this
 			// error should be unreachable.
@@ -584,11 +558,8 @@
 			tracing::error!(target: LOG_TARGET, error = ?err, "Unexpected error reported by the validation backend");
 			Err(err)
 		},
-=======
 		Err(ValidationError::InvalidCandidate(WasmInvalidCandidate::PrepareError(e))) =>
 			Ok(ValidationResult::Invalid(InvalidCandidate::ExecutionError(e))),
-
->>>>>>> 952d7737
 		Ok(res) =>
 			if res.head_data.hash() != descriptor.para_head {
 				Ok(ValidationResult::Invalid(InvalidCandidate::ParaHeadHashMismatch))

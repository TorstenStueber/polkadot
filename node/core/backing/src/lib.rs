--- conflicted
+++ resolved
@@ -85,18 +85,11 @@
 };
 use polkadot_node_subsystem::{
 	messages::{
-<<<<<<< HEAD
-		AvailabilityDistributionMessage, AvailabilityStoreMessage, CandidateBackingMessage,
-		CandidateValidationMessage, CollatorProtocolMessage, HypotheticalCandidate,
-		HypotheticalFrontierRequest, IntroduceCandidateRequest, ProspectiveParachainsMessage,
-		ProvisionableData, ProvisionerMessage, RuntimeApiMessage, RuntimeApiRequest,
-		StatementDistributionMessage,
-=======
 		AvailabilityDistributionMessage, AvailabilityStoreMessage, CanSecondRequest,
 		CandidateBackingMessage, CandidateValidationMessage, CollatorProtocolMessage,
-		HypotheticalDepthRequest, ProspectiveParachainsMessage, ProvisionableData,
-		ProvisionerMessage, RuntimeApiMessage, RuntimeApiRequest, StatementDistributionMessage,
->>>>>>> d9847aaf
+		HypotheticalCandidate, HypotheticalFrontierRequest, IntroduceCandidateRequest,
+		ProspectiveParachainsMessage, ProvisionableData, ProvisionerMessage, RuntimeApiMessage,
+		RuntimeApiRequest, StatementDistributionMessage,
 	},
 	overseer, ActiveLeavesUpdate, FromOrchestra, OverseerSignal, SpawnedSubsystem, SubsystemError,
 };
@@ -108,13 +101,8 @@
 	runtime::{prospective_parachains_mode, ProspectiveParachainsMode},
 	Validator,
 };
-<<<<<<< HEAD
-use polkadot_primitives::v2::{
-	BackedCandidate, CandidateCommitments, CandidateDescriptor, CandidateHash, CandidateReceipt,
-=======
 use polkadot_primitives::{
 	BackedCandidate, CandidateCommitments, CandidateHash, CandidateReceipt,
->>>>>>> d9847aaf
 	CommittedCandidateReceipt, CoreIndex, CoreState, Hash, Id as ParaId, PersistedValidationData,
 	SigningContext, ValidationCode, ValidatorId, ValidatorIndex, ValidatorSignature,
 	ValidityAttestation,
@@ -1099,45 +1087,21 @@
 	ctx: &mut Context,
 	active_leaves: &HashMap<Hash, ActiveLeafState>,
 	implicit_view: &ImplicitView,
-	candidate_hash: CandidateHash,
-<<<<<<< HEAD
-	receipt: CommittedCandidateReceipt,
-	persisted_validation_data: PersistedValidationData,
+	hypothetical_candidate: HypotheticalCandidate,
 ) -> SecondingAllowed {
-	let CandidateDescriptor {
-		para_id: candidate_para, relay_parent: candidate_relay_parent, ..
-	} = &receipt.descriptor;
-	let parent_head_data_hash = persisted_validation_data.parent_head.hash();
-	let head_data_hash = receipt.commitments.head_data.hash();
-
-	// Note that `GetHypotheticalFrontiers` doesn't account for recursion,
-	// i.e. candidates can appear at multiple depths in the tree and in fact
-	// at all depths, and we don't know what depths a candidate will ultimately occupy
-	// because that's dependent on other candidates we haven't yet received.
-	//
-	// The only way to effectively rule this out is to have candidate receipts
-	// directly commit to the parachain block number or some other incrementing
-	// counter. That requires a major primitives format upgrade, so for now
-	// we just rule out trivial cycles.
-	if parent_head_data_hash == head_data_hash {
-		return SecondingAllowed::No
-	}
-
-=======
-	candidate_para: ParaId,
-	parent_head_data_hash: Hash,
-	candidate_relay_parent: Hash,
-) -> SecondingAllowed {
->>>>>>> d9847aaf
 	let mut membership = Vec::new();
 	let mut responses = FuturesOrdered::<BoxFuture<'_, Result<_, oneshot::Canceled>>>::new();
+
+	let candidate_para = hypothetical_candidate.candidate_para();
+	let candidate_relay_parent = hypothetical_candidate.relay_parent();
+	let candidate_hash = hypothetical_candidate.candidate_hash();
 
 	for (head, leaf_state) in active_leaves {
 		if leaf_state.prospective_parachains_mode.is_enabled() {
 			// Check that the candidate relay parent is allowed for para, skip the
 			// leaf otherwise.
 			let allowed_parents_for_para =
-				implicit_view.known_allowed_relay_parents_under(head, Some(*candidate_para));
+				implicit_view.known_allowed_relay_parents_under(head, Some(candidate_para));
 			if !allowed_parents_for_para.unwrap_or_default().contains(&candidate_relay_parent) {
 				continue
 			}
@@ -1145,11 +1109,7 @@
 			let (tx, rx) = oneshot::channel();
 			ctx.send_message(ProspectiveParachainsMessage::GetHypotheticalFrontier(
 				HypotheticalFrontierRequest {
-					candidates: vec![HypotheticalCandidate::Complete {
-						candidate_hash,
-						receipt: Arc::new(receipt.clone()),
-						persisted_validation_data: persisted_validation_data.clone(),
-					}],
+					candidates: vec![hypothetical_candidate.clone()],
 					fragment_tree_relay_parent: Some(*head),
 				},
 				tx,
@@ -1170,7 +1130,7 @@
 			});
 			responses.push_back(response.boxed());
 		} else {
-			if head == candidate_relay_parent {
+			if *head == candidate_relay_parent {
 				if leaf_state
 					.seconded_at_depth
 					.get(&candidate_para)
@@ -1241,14 +1201,18 @@
 		.get(&relay_parent)
 		.map_or(false, |pr_state| pr_state.prospective_parachains_mode.is_enabled())
 	{
+		let hypothetical_candidate = HypotheticalCandidate::Incomplete {
+			candidate_hash: request.candidate_hash,
+			candidate_para: request.candidate_para_id,
+			parent_head_data_hash: request.parent_head_data_hash,
+			candidate_relay_parent: relay_parent,
+		};
+
 		let result = seconding_sanity_check(
 			ctx,
 			&state.per_leaf,
 			&state.implicit_view,
-			request.candidate_hash,
-			request.candidate_para_id,
-			request.parent_head_data_hash,
-			relay_parent,
+			hypothetical_candidate,
 		)
 		.await;
 
@@ -1293,15 +1257,13 @@
 							return Ok(())
 						}
 
-<<<<<<< HEAD
 						let receipt = CommittedCandidateReceipt {
 							descriptor: candidate.descriptor.clone(),
 							commitments,
 						};
 
-=======
 						let parent_head_data_hash = persisted_validation_data.parent_head.hash();
-						// Note that `GetHypotheticalDepths` doesn't account for recursion,
+						// Note that `GetHypotheticalFrontier` doesn't account for recursion,
 						// i.e. candidates can appear at multiple depths in the tree and in fact
 						// at all depths, and we don't know what depths a candidate will ultimately occupy
 						// because that's dependent on other candidates we haven't yet received.
@@ -1310,10 +1272,14 @@
 						// directly commit to the parachain block number or some other incrementing
 						// counter. That requires a major primitives format upgrade, so for now
 						// we just rule out trivial cycles.
-						if parent_head_data_hash == commitments.head_data.hash() {
+						if parent_head_data_hash == receipt.commitments.head_data.hash() {
 							return Ok(())
 						}
->>>>>>> d9847aaf
+						let hypothetical_candidate = HypotheticalCandidate::Complete {
+							candidate_hash,
+							receipt: Arc::new(receipt.clone()),
+							persisted_validation_data: persisted_validation_data.clone(),
+						};
 						// sanity check that we're allowed to second the candidate
 						// and that it doesn't conflict with other candidates we've
 						// seconded.
@@ -1321,15 +1287,7 @@
 							ctx,
 							&state.per_leaf,
 							&state.implicit_view,
-							candidate_hash,
-<<<<<<< HEAD
-							receipt.clone(),
-							persisted_validation_data.clone(),
-=======
-							candidate.descriptor().para_id,
-							persisted_validation_data.parent_head.hash(),
-							candidate.descriptor().relay_parent,
->>>>>>> d9847aaf
+							hypothetical_candidate,
 						)
 						.await
 						{

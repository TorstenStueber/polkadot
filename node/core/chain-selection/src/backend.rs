--- conflicted
+++ resolved
@@ -21,11 +21,7 @@
 //! [`Backend`], maintaining consistency between queries and temporary writes,
 //! before any commit to the underlying storage is made.
 
-<<<<<<< HEAD
-use polkadot_primitives::v3::{BlockNumber, Hash};
-=======
 use polkadot_primitives::{BlockNumber, Hash};
->>>>>>> 0ac88220
 
 use std::collections::HashMap;
 

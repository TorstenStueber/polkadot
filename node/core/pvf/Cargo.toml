[package]
name = "polkadot-node-core-pvf"
version = "0.9.33"
authors = ["Parity Technologies <admin@parity.io>"]
edition = "2021"

[[bin]]
name = "puppet_worker"
path = "bin/puppet_worker.rs"

[dependencies]
always-assert = "0.1"
async-std = { version = "1.11.0", features = ["attributes"] }
async-process = "1.3.0"
assert_matches = "1.4.0"
cpu-time = "1.0.0"
futures = "0.3.21"
futures-timer = "3.0.2"
slotmap = "1.0"
gum = { package = "tracing-gum", path = "../../gum" }
pin-project = "1.0.9"
rand = "0.8.5"
tempfile = "3.3.0"
rayon = "1.5.1"

parity-scale-codec = { version = "3.1.5", default-features = false, features = ["derive"] }

polkadot-parachain = { path = "../../../parachain" }
polkadot-core-primitives = { path = "../../../core-primitives" }
polkadot-node-metrics = { path = "../../metrics"}
<<<<<<< HEAD
polkadot-primitives = { path = "../../../primitives" }
=======

>>>>>>> 6343ae77
sc-executor = { git = "https://github.com/paritytech/substrate", branch = "master" }
sc-executor-wasmtime = { git = "https://github.com/paritytech/substrate", branch = "master" }
sc-executor-common = { git = "https://github.com/paritytech/substrate", branch = "master" }
sp-externalities = { git = "https://github.com/paritytech/substrate", branch = "master" }
sp-io = { git = "https://github.com/paritytech/substrate", branch = "master" }
sp-core = { git = "https://github.com/paritytech/substrate", branch = "master" }
sp-wasm-interface = { git = "https://github.com/paritytech/substrate", branch = "master" }
sp-maybe-compressed-blob = { git = "https://github.com/paritytech/substrate", branch = "master" }
sp-tracing = { git = "https://github.com/paritytech/substrate", branch = "master" }

[dev-dependencies]
adder = { package = "test-parachain-adder", path = "../../../parachain/test-parachains/adder" }
halt = { package = "test-parachain-halt", path = "../../../parachain/test-parachains/halt" }
hex-literal = "0.3.4"
tempfile = "3.2.0"<|MERGE_RESOLUTION|>--- conflicted
+++ resolved
@@ -28,11 +28,8 @@
 polkadot-parachain = { path = "../../../parachain" }
 polkadot-core-primitives = { path = "../../../core-primitives" }
 polkadot-node-metrics = { path = "../../metrics"}
-<<<<<<< HEAD
+
 polkadot-primitives = { path = "../../../primitives" }
-=======
-
->>>>>>> 6343ae77
 sc-executor = { git = "https://github.com/paritytech/substrate", branch = "master" }
 sc-executor-wasmtime = { git = "https://github.com/paritytech/substrate", branch = "master" }
 sc-executor-common = { git = "https://github.com/paritytech/substrate", branch = "master" }

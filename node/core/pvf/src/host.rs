--- conflicted
+++ resolved
@@ -111,24 +111,14 @@
 		result_tx: ResultSender,
 	) -> Result<(), String> {
 		self.to_host_tx
-<<<<<<< HEAD
-			.send(ToHost::ExecutePvf {
+			.send(ToHost::ExecutePvf(ExecutePvfInputs {
 				pvf,
 				execution_timeout,
 				params,
 				executor_params,
 				priority,
 				result_tx,
-			})
-=======
-			.send(ToHost::ExecutePvf(ExecutePvfInputs {
-				pvf,
-				execution_timeout,
-				params,
-				priority,
-				result_tx,
 			}))
->>>>>>> 95468905
 			.await
 			.map_err(|_| "the inner loop hung up".to_string())
 	}
@@ -151,36 +141,18 @@
 }
 
 enum ToHost {
-<<<<<<< HEAD
-	PrecheckPvf {
-		pvf: Pvf,
-		executor_params: ExecutorParams,
-		result_tx: PrepareResultSender,
-	},
-	ExecutePvf {
-		pvf: Pvf,
-		execution_timeout: Duration,
-		params: Vec<u8>,
-		executor_params: ExecutorParams,
-		priority: Priority,
-		result_tx: ResultSender,
-	},
-	HeadsUp {
-		active_pvfs: Vec<PvfWithExecutorParams>,
-	},
-=======
-	PrecheckPvf { pvf: Pvf, result_tx: PrepareResultSender },
+	PrecheckPvf { pvf: Pvf, executor_params: ExecutorParams, result_tx: PrepareResultSender },
 	ExecutePvf(ExecutePvfInputs),
-	HeadsUp { active_pvfs: Vec<Pvf> },
+	HeadsUp { active_pvfs: Vec<PvfWithExecutorParams> },
 }
 
 struct ExecutePvfInputs {
 	pvf: Pvf,
 	execution_timeout: Duration,
 	params: Vec<u8>,
+	executor_params: ExecutorParams,
 	priority: Priority,
 	result_tx: ResultSender,
->>>>>>> 95468905
 }
 
 /// Configuration for the validation host.
@@ -475,34 +447,14 @@
 		ToHost::PrecheckPvf { pvf, result_tx, executor_params } => {
 			handle_precheck_pvf(artifacts, prepare_queue, pvf, executor_params, result_tx).await?;
 		},
-<<<<<<< HEAD
-		ToHost::ExecutePvf {
-			pvf,
-			execution_timeout,
-			params,
-			executor_params,
-			priority,
-			result_tx,
-		} => {
-=======
 		ToHost::ExecutePvf(inputs) => {
->>>>>>> 95468905
 			handle_execute_pvf(
 				cache_path,
 				artifacts,
 				prepare_queue,
 				execute_queue,
 				awaiting_prepare,
-<<<<<<< HEAD
-				pvf,
-				execution_timeout,
-				params,
-				executor_params,
-				priority,
-				result_tx,
-=======
 				inputs,
->>>>>>> 95468905
 			)
 			.await?;
 		},
@@ -572,21 +524,11 @@
 	prepare_queue: &mut mpsc::Sender<prepare::ToQueue>,
 	execute_queue: &mut mpsc::Sender<execute::ToQueue>,
 	awaiting_prepare: &mut AwaitingPrepare,
-<<<<<<< HEAD
-	pvf: Pvf,
-	execution_timeout: Duration,
-	params: Vec<u8>,
-	executor_params: ExecutorParams,
-	priority: Priority,
-	result_tx: ResultSender,
-) -> Result<(), Fatal> {
-	let artifact_id = pvf.as_artifact_id(executor_params.hash());
-=======
 	inputs: ExecutePvfInputs,
 ) -> Result<(), Fatal> {
-	let ExecutePvfInputs { pvf, execution_timeout, params, priority, result_tx } = inputs;
-	let artifact_id = pvf.as_artifact_id();
->>>>>>> 95468905
+	let ExecutePvfInputs { pvf, execution_timeout, params, executor_params, priority, result_tx } =
+		inputs;
+	let artifact_id = pvf.as_artifact_id(executor_params.hash());
 
 	if let Some(state) = artifacts.artifact_state_mut(&artifact_id) {
 		match state {
@@ -606,8 +548,7 @@
 				)
 				.await?;
 			},
-<<<<<<< HEAD
-			ArtifactState::Preparing { waiting_for_response: _ } => {
+			ArtifactState::Preparing { .. } => {
 				awaiting_prepare.add(
 					artifact_id,
 					execution_timeout,
@@ -615,10 +556,6 @@
 					executor_params,
 					result_tx,
 				);
-=======
-			ArtifactState::Preparing { .. } => {
-				awaiting_prepare.add(artifact_id, execution_timeout, params, result_tx);
->>>>>>> 95468905
 			},
 			ArtifactState::FailedToProcess { last_time_failed, num_failures, error } => {
 				if can_retry_prepare_after_failure(*last_time_failed, *num_failures, error) {
@@ -633,6 +570,7 @@
 						prepare::ToQueue::Enqueue {
 							priority,
 							pvf,
+							executor_params,
 							preparation_timeout: LENIENT_PREPARATION_TIMEOUT,
 						},
 					)
@@ -657,12 +595,8 @@
 		)
 		.await?;
 
-<<<<<<< HEAD
+		// Add an execution request that will wait to run after this prepare job has finished.
 		awaiting_prepare.add(artifact_id, execution_timeout, params, executor_params, result_tx);
-=======
-		// Add an execution request that will wait to run after this prepare job has finished.
-		awaiting_prepare.add(artifact_id, execution_timeout, params, result_tx);
->>>>>>> 95468905
 	}
 
 	return Ok(())
@@ -697,7 +631,8 @@
 							prepare_queue,
 							prepare::ToQueue::Enqueue {
 								priority: Priority::Normal,
-								pvf: active_pvf,
+								pvf: active_pvf.pvf,
+								executor_params: active_pvf.executor_params,
 								preparation_timeout: LENIENT_PREPARATION_TIMEOUT,
 							},
 						)
@@ -1432,10 +1367,14 @@
 	async fn test_precheck_prepare_retry() {
 		let mut test = Builder::default().build();
 		let mut host = test.host_handle();
+		let executor_params = ExecutorParams::default();
+		let executor_params_hash = executor_params.hash();
 
 		// Submit a precheck request that fails.
 		let (result_tx, _result_rx) = oneshot::channel();
-		host.precheck_pvf(Pvf::from_discriminator(1), result_tx).await.unwrap();
+		host.precheck_pvf(Pvf::from_discriminator(1), executor_params, result_tx)
+			.await
+			.unwrap();
 
 		// The queue received the prepare request.
 		assert_matches!(
@@ -1445,7 +1384,7 @@
 		// Send a PrepareError.
 		test.from_prepare_queue_tx
 			.send(prepare::FromQueue {
-				artifact_id: artifact_id(1),
+				artifact_id: artifact_id(1, executor_params_hash),
 				result: Err(PrepareError::TimedOut),
 			})
 			.await
@@ -1453,7 +1392,9 @@
 
 		// Submit another precheck request.
 		let (result_tx_2, _result_rx_2) = oneshot::channel();
-		host.precheck_pvf(Pvf::from_discriminator(1), result_tx_2).await.unwrap();
+		host.precheck_pvf(Pvf::from_discriminator(1), executor_params, result_tx_2)
+			.await
+			.unwrap();
 
 		// Assert the prepare queue is empty.
 		test.poll_ensure_to_prepare_queue_is_empty().await;
@@ -1463,7 +1404,9 @@
 
 		// Submit another precheck request.
 		let (result_tx_3, _result_rx_3) = oneshot::channel();
-		host.precheck_pvf(Pvf::from_discriminator(1), result_tx_3).await.unwrap();
+		host.precheck_pvf(Pvf::from_discriminator(1), executor_params, result_tx_3)
+			.await
+			.unwrap();
 
 		// Assert the prepare queue is empty - we do not retry for precheck requests.
 		test.poll_ensure_to_prepare_queue_is_empty().await;
@@ -1475,6 +1418,8 @@
 	async fn test_execute_prepare_retry() {
 		let mut test = Builder::default().build();
 		let mut host = test.host_handle();
+		let executor_params = ExecutorParams::default();
+		let executor_params_hash = executor_params.hash();
 
 		// Submit a execute request that fails.
 		let (result_tx, _result_rx) = oneshot::channel();
@@ -1482,6 +1427,7 @@
 			Pvf::from_discriminator(1),
 			TEST_EXECUTION_TIMEOUT,
 			b"pvf".to_vec(),
+			executor_params,
 			Priority::Critical,
 			result_tx,
 		)
@@ -1496,7 +1442,7 @@
 		// Send a PrepareError.
 		test.from_prepare_queue_tx
 			.send(prepare::FromQueue {
-				artifact_id: artifact_id(1),
+				artifact_id: artifact_id(1, executor_params_hash),
 				result: Err(PrepareError::TimedOut),
 			})
 			.await
@@ -1508,6 +1454,7 @@
 			Pvf::from_discriminator(1),
 			TEST_EXECUTION_TIMEOUT,
 			b"pvf".to_vec(),
+			executor_params,
 			Priority::Critical,
 			result_tx_2,
 		)
@@ -1526,6 +1473,7 @@
 			Pvf::from_discriminator(1),
 			TEST_EXECUTION_TIMEOUT,
 			b"pvf".to_vec(),
+			executor_params,
 			Priority::Critical,
 			result_tx_3,
 		)
@@ -1545,6 +1493,8 @@
 	async fn test_execute_prepare_no_retry() {
 		let mut test = Builder::default().build();
 		let mut host = test.host_handle();
+		let executor_params = ExecutorParams::default();
+		let executor_params_hash = executor_params.hash();
 
 		// Submit a execute request that fails.
 		let (result_tx, _result_rx) = oneshot::channel();
@@ -1552,6 +1502,7 @@
 			Pvf::from_discriminator(1),
 			TEST_EXECUTION_TIMEOUT,
 			b"pvf".to_vec(),
+			executor_params,
 			Priority::Critical,
 			result_tx,
 		)
@@ -1566,7 +1517,7 @@
 		// Send a PrepareError.
 		test.from_prepare_queue_tx
 			.send(prepare::FromQueue {
-				artifact_id: artifact_id(1),
+				artifact_id: artifact_id(1, executor_params_hash),
 				result: Err(PrepareError::Prevalidation("reproducible error".into())),
 			})
 			.await
@@ -1578,6 +1529,7 @@
 			Pvf::from_discriminator(1),
 			TEST_EXECUTION_TIMEOUT,
 			b"pvf".to_vec(),
+			executor_params,
 			Priority::Critical,
 			result_tx_2,
 		)
@@ -1596,6 +1548,7 @@
 			Pvf::from_discriminator(1),
 			TEST_EXECUTION_TIMEOUT,
 			b"pvf".to_vec(),
+			executor_params,
 			Priority::Critical,
 			result_tx_3,
 		)
@@ -1611,9 +1564,16 @@
 	async fn test_heads_up_prepare_retry() {
 		let mut test = Builder::default().build();
 		let mut host = test.host_handle();
+		let executor_params = ExecutorParams::default();
+		let executor_params_hash = executor_params.hash();
 
 		// Submit a heads-up request that fails.
-		host.heads_up(vec![Pvf::from_discriminator(1)]).await.unwrap();
+		host.heads_up(vec![PvfWithExecutorParams {
+			pvf: Pvf::from_discriminator(1),
+			executor_params,
+		}])
+		.await
+		.unwrap();
 
 		// The queue received the prepare request.
 		assert_matches!(
@@ -1623,14 +1583,19 @@
 		// Send a PrepareError.
 		test.from_prepare_queue_tx
 			.send(prepare::FromQueue {
-				artifact_id: artifact_id(1),
+				artifact_id: artifact_id(1, executor_params_hash),
 				result: Err(PrepareError::TimedOut),
 			})
 			.await
 			.unwrap();
 
 		// Submit another heads-up request.
-		host.heads_up(vec![Pvf::from_discriminator(1)]).await.unwrap();
+		host.heads_up(vec![PvfWithExecutorParams {
+			pvf: Pvf::from_discriminator(1),
+			executor_params,
+		}])
+		.await
+		.unwrap();
 
 		// Assert the prepare queue is empty.
 		test.poll_ensure_to_prepare_queue_is_empty().await;
@@ -1639,7 +1604,12 @@
 		futures_timer::Delay::new(PREPARE_FAILURE_COOLDOWN).await;
 
 		// Submit another heads-up request.
-		host.heads_up(vec![Pvf::from_discriminator(1)]).await.unwrap();
+		host.heads_up(vec![PvfWithExecutorParams {
+			pvf: Pvf::from_discriminator(1),
+			executor_params,
+		}])
+		.await
+		.unwrap();
 
 		// Assert the prepare queue contains the request.
 		assert_matches!(

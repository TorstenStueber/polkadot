// Copyright 2021 Parity Technologies (UK) Ltd.
// This file is part of Polkadot.

// Polkadot is free software: you can redistribute it and/or modify
// it under the terms of the GNU General Public License as published by
// the Free Software Foundation, either version 3 of the License, or
// (at your option) any later version.

// Polkadot is distributed in the hope that it will be useful,
// but WITHOUT ANY WARRANTY; without even the implied warranty of
// MERCHANTABILITY or FITNESS FOR A PARTICULAR PURPOSE.  See the
// GNU General Public License for more details.

// You should have received a copy of the GNU General Public License
// along with Polkadot.  If not, see <http://www.gnu.org/licenses/>.

//! Validation host - is the primary interface for this crate. It allows the clients to enqueue
//! jobs for PVF execution or preparation.
//!
//! The validation host is represented by a future/task that runs an event-loop and by a handle,
//! [`ValidationHost`], that allows communication with that event-loop.

use crate::{
	artifacts::{ArtifactId, ArtifactPathId, ArtifactState, Artifacts},
	error::PrepareError,
	execute,
	metrics::Metrics,
	prepare, PrepareResult, Priority, PvfWithExecutorParams, ValidationError, LOG_TARGET,
};
use always_assert::never;
use futures::{
	channel::{mpsc, oneshot},
	Future, FutureExt, SinkExt, StreamExt,
};
use polkadot_parachain::primitives::ValidationResult;
use polkadot_primitives::vstaging::ExecutorParams;
use std::{
	collections::HashMap,
	path::{Path, PathBuf},
	time::{Duration, SystemTime},
};

/// For prechecking requests, the time period after which the preparation worker is considered
/// unresponsive and will be killed.
// NOTE: If you change this make sure to fix the buckets of `pvf_preparation_time` metric.
pub const PRECHECK_PREPARATION_TIMEOUT: Duration = Duration::from_secs(60);

/// For execution and heads-up requests, the time period after which the preparation worker is
/// considered unresponsive and will be killed. More lenient than the timeout for prechecking to
/// prevent honest validators from timing out on valid PVFs.
// NOTE: If you change this make sure to fix the buckets of `pvf_preparation_time` metric.
pub const LENIENT_PREPARATION_TIMEOUT: Duration = Duration::from_secs(360);

/// The time period after which a failed preparation artifact is considered ready to be retried.
/// Note that we will only retry if another request comes in after this cooldown has passed.
#[cfg(not(test))]
pub const PREPARE_FAILURE_COOLDOWN: Duration = Duration::from_secs(15 * 60);
#[cfg(test)]
pub const PREPARE_FAILURE_COOLDOWN: Duration = Duration::from_millis(200);

/// The amount of times we will retry failed prepare jobs.
pub const NUM_PREPARE_RETRIES: u32 = 5;

/// An alias to not spell the type for the oneshot sender for the PVF execution result.
pub(crate) type ResultSender = oneshot::Sender<Result<ValidationResult, ValidationError>>;

/// Transmission end used for sending the PVF preparation result.
pub(crate) type PrepareResultSender = oneshot::Sender<PrepareResult>;

/// A handle to the async process serving the validation host requests.
#[derive(Clone)]
pub struct ValidationHost {
	to_host_tx: mpsc::Sender<ToHost>,
}

impl ValidationHost {
	/// Precheck PVF with the given code, i.e. verify that it compiles within a reasonable time
	/// limit. This will prepare the PVF. The result of preparation will be sent to the provided
	/// result sender.
	///
	/// This is async to accommodate the possibility of back-pressure. In the vast majority of
	/// situations this function should return immediately.
	///
	/// Returns an error if the request cannot be sent to the validation host, i.e. if it shut down.
	pub async fn precheck_pvf(
		&mut self,
		pvf_with_params: PvfWithExecutorParams,
		result_tx: PrepareResultSender,
	) -> Result<(), String> {
		self.to_host_tx
			.send(ToHost::PrecheckPvf { pvf_with_params, result_tx })
			.await
			.map_err(|_| "the inner loop hung up".to_string())
	}

	/// Execute PVF with the given code, execution timeout, parameters and priority.
	/// The result of execution will be sent to the provided result sender.
	///
	/// This is async to accommodate the possibility of back-pressure. In the vast majority of
	/// situations this function should return immediately.
	///
	/// Returns an error if the request cannot be sent to the validation host, i.e. if it shut down.
	pub async fn execute_pvf(
		&mut self,
		pvf_with_params: PvfWithExecutorParams,
		execution_timeout: Duration,
		params: Vec<u8>,
		priority: Priority,
		result_tx: ResultSender,
	) -> Result<(), String> {
		self.to_host_tx
			.send(ToHost::ExecutePvf(ExecutePvfInputs {
				pvf_with_params,
				execution_timeout,
				params,
				priority,
				result_tx,
			}))
			.await
			.map_err(|_| "the inner loop hung up".to_string())
	}

	/// Sends a signal to the validation host requesting to prepare a list of the given PVFs.
	///
	/// This is async to accommodate the possibility of back-pressure. In the vast majority of
	/// situations this function should return immediately.
	///
	/// Returns an error if the request cannot be sent to the validation host, i.e. if it shut down.
	pub async fn heads_up(
		&mut self,
		active_pvfs: Vec<PvfWithExecutorParams>,
	) -> Result<(), String> {
		self.to_host_tx
			.send(ToHost::HeadsUp { active_pvfs })
			.await
			.map_err(|_| "the inner loop hung up".to_string())
	}
}

enum ToHost {
	PrecheckPvf { pvf_with_params: PvfWithExecutorParams, result_tx: PrepareResultSender },
	ExecutePvf(ExecutePvfInputs),
	HeadsUp { active_pvfs: Vec<PvfWithExecutorParams> },
}

struct ExecutePvfInputs {
	pvf_with_params: PvfWithExecutorParams,
	execution_timeout: Duration,
	params: Vec<u8>,
	priority: Priority,
	result_tx: ResultSender,
}

/// Configuration for the validation host.
pub struct Config {
	/// The root directory where the prepared artifacts can be stored.
	pub cache_path: PathBuf,
	/// The path to the program that can be used to spawn the prepare workers.
	pub prepare_worker_program_path: PathBuf,
	/// The time allotted for a prepare worker to spawn and report to the host.
	pub prepare_worker_spawn_timeout: Duration,
	/// The maximum number of workers that can be spawned in the prepare pool for tasks with the
	/// priority below critical.
	pub prepare_workers_soft_max_num: usize,
	/// The absolute number of workers that can be spawned in the prepare pool.
	pub prepare_workers_hard_max_num: usize,
	/// The path to the program that can be used to spawn the execute workers.
	pub execute_worker_program_path: PathBuf,
	/// The time allotted for an execute worker to spawn and report to the host.
	pub execute_worker_spawn_timeout: Duration,
	/// The maximum number of execute workers that can run at the same time.
	pub execute_workers_max_num: usize,
}

impl Config {
	/// Create a new instance of the configuration.
	pub fn new(cache_path: std::path::PathBuf, program_path: std::path::PathBuf) -> Self {
		// Do not contaminate the other parts of the codebase with the types from `tokio`.
		let cache_path = PathBuf::from(cache_path);
		let program_path = PathBuf::from(program_path);

		Self {
			cache_path,
			prepare_worker_program_path: program_path.clone(),
			prepare_worker_spawn_timeout: Duration::from_secs(3),
			prepare_workers_soft_max_num: 1,
			prepare_workers_hard_max_num: 1,
			execute_worker_program_path: program_path,
			execute_worker_spawn_timeout: Duration::from_secs(3),
			execute_workers_max_num: 2,
		}
	}
}

/// Start the validation host.
///
/// Returns a [handle][`ValidationHost`] to the started validation host and the future. The future
/// must be polled in order for validation host to function.
///
/// The future should not return normally but if it does then that indicates an unrecoverable error.
/// In that case all pending requests will be canceled, dropping the result senders and new ones
/// will be rejected.
pub fn start(config: Config, metrics: Metrics) -> (ValidationHost, impl Future<Output = ()>) {
	let (to_host_tx, to_host_rx) = mpsc::channel(10);

	let validation_host = ValidationHost { to_host_tx };

	let (to_prepare_pool, from_prepare_pool, run_prepare_pool) = prepare::start_pool(
		metrics.clone(),
		config.prepare_worker_program_path.clone(),
		config.cache_path.clone(),
		config.prepare_worker_spawn_timeout,
	);

	let (to_prepare_queue_tx, from_prepare_queue_rx, run_prepare_queue) = prepare::start_queue(
		metrics.clone(),
		config.prepare_workers_soft_max_num,
		config.prepare_workers_hard_max_num,
		config.cache_path.clone(),
		to_prepare_pool,
		from_prepare_pool,
	);

	let (to_execute_queue_tx, run_execute_queue) = execute::start(
		metrics,
		config.execute_worker_program_path.to_owned(),
		config.execute_workers_max_num,
		config.execute_worker_spawn_timeout,
	);

	let (to_sweeper_tx, to_sweeper_rx) = mpsc::channel(100);
	let run_sweeper = sweeper_task(to_sweeper_rx);

	let run_host = async move {
		let artifacts = Artifacts::new(&config.cache_path).await;

		run(Inner {
			cache_path: config.cache_path,
			cleanup_pulse_interval: Duration::from_secs(3600),
			artifact_ttl: Duration::from_secs(3600 * 24),
			artifacts,
			to_host_rx,
			to_prepare_queue_tx,
			from_prepare_queue_rx,
			to_execute_queue_tx,
			to_sweeper_tx,
			awaiting_prepare: AwaitingPrepare::default(),
		})
		.await
	};

	let task = async move {
		// Bundle the sub-components' tasks together into a single future.
		futures::select! {
			_ = run_host.fuse() => {},
			_ = run_prepare_queue.fuse() => {},
			_ = run_prepare_pool.fuse() => {},
			_ = run_execute_queue.fuse() => {},
			_ = run_sweeper.fuse() => {},
		};
	};

	(validation_host, task)
}

/// An execution request that should execute the PVF (known in the context) and send the results
/// to the given result sender.
#[derive(Debug)]
struct PendingExecutionRequest {
	execution_timeout: Duration,
	params: Vec<u8>,
	executor_params: ExecutorParams,
	result_tx: ResultSender,
}

/// A mapping from an artifact ID which is in preparation state to the list of pending execution
/// requests that should be executed once the artifact's preparation is finished.
#[derive(Default)]
struct AwaitingPrepare(HashMap<ArtifactId, Vec<PendingExecutionRequest>>);

impl AwaitingPrepare {
	fn add(
		&mut self,
		artifact_id: ArtifactId,
		execution_timeout: Duration,
		params: Vec<u8>,
		executor_params: ExecutorParams,
		result_tx: ResultSender,
	) {
		self.0.entry(artifact_id).or_default().push(PendingExecutionRequest {
			execution_timeout,
			params,
			executor_params,
			result_tx,
		});
	}

	fn take(&mut self, artifact_id: &ArtifactId) -> Vec<PendingExecutionRequest> {
		self.0.remove(artifact_id).unwrap_or_default()
	}
}

struct Inner {
	cache_path: PathBuf,
	cleanup_pulse_interval: Duration,
	artifact_ttl: Duration,
	artifacts: Artifacts,

	to_host_rx: mpsc::Receiver<ToHost>,

	to_prepare_queue_tx: mpsc::Sender<prepare::ToQueue>,
	from_prepare_queue_rx: mpsc::UnboundedReceiver<prepare::FromQueue>,

	to_execute_queue_tx: mpsc::Sender<execute::ToQueue>,
	to_sweeper_tx: mpsc::Sender<PathBuf>,

	awaiting_prepare: AwaitingPrepare,
}

#[derive(Debug)]
struct Fatal;

async fn run(
	Inner {
		cache_path,
		cleanup_pulse_interval,
		artifact_ttl,
		mut artifacts,
		to_host_rx,
		from_prepare_queue_rx,
		mut to_prepare_queue_tx,
		mut to_execute_queue_tx,
		mut to_sweeper_tx,
		mut awaiting_prepare,
	}: Inner,
) {
	macro_rules! break_if_fatal {
		($expr:expr) => {
			match $expr {
				Err(Fatal) => {
					gum::error!(
						target: LOG_TARGET,
						"Fatal error occurred, terminating the host. Line: {}",
						line!(),
					);
					break
				},
				Ok(v) => v,
			}
		};
	}

	let cleanup_pulse = pulse_every(cleanup_pulse_interval).fuse();
	futures::pin_mut!(cleanup_pulse);

	let mut to_host_rx = to_host_rx.fuse();
	let mut from_prepare_queue_rx = from_prepare_queue_rx.fuse();

	loop {
		// biased to make it behave deterministically for tests.
		futures::select_biased! {
			() = cleanup_pulse.select_next_some() => {
				// `select_next_some` because we don't expect this to fail, but if it does, we
				// still don't fail. The tradeoff is that the compiled cache will start growing
				// in size. That is, however, rather a slow process and hopefully the operator
				// will notice it.

				break_if_fatal!(handle_cleanup_pulse(
					&cache_path,
					&mut to_sweeper_tx,
					&mut artifacts,
					artifact_ttl,
				).await);
			},
			to_host = to_host_rx.next() => {
				let to_host = match to_host {
					None => {
						// The sending half of the channel has been closed, meaning the
						// `ValidationHost` struct was dropped. Shutting down gracefully.
						break;
					},
					Some(to_host) => to_host,
				};

				// If the artifact failed before, it could be re-scheduled for preparation here if
				// the preparation failure cooldown has elapsed.
				break_if_fatal!(handle_to_host(
					&cache_path,
					&mut artifacts,
					&mut to_prepare_queue_tx,
					&mut to_execute_queue_tx,
					&mut awaiting_prepare,
					to_host,
				)
				.await);
			},
			from_prepare_queue = from_prepare_queue_rx.next() => {
				let from_queue = break_if_fatal!(from_prepare_queue.ok_or(Fatal));

				// Note that the preparation outcome is always reported as concluded.
				//
				// That's because the error conditions are written into the artifact and will be
				// reported at the time of the execution. It potentially, but not necessarily, can
				// be scheduled for execution as a result of this function call, in case there are
				// pending executions.
				//
				// We could be eager in terms of reporting and plumb the result from the preparation
				// worker but we don't for the sake of simplicity.
				break_if_fatal!(handle_prepare_done(
					&cache_path,
					&mut artifacts,
					&mut to_execute_queue_tx,
					&mut awaiting_prepare,
					from_queue,
				).await);
			},
		}
	}
}

async fn handle_to_host(
	cache_path: &Path,
	artifacts: &mut Artifacts,
	prepare_queue: &mut mpsc::Sender<prepare::ToQueue>,
	execute_queue: &mut mpsc::Sender<execute::ToQueue>,
	awaiting_prepare: &mut AwaitingPrepare,
	to_host: ToHost,
) -> Result<(), Fatal> {
	match to_host {
		ToHost::PrecheckPvf { pvf_with_params, result_tx } => {
			handle_precheck_pvf(artifacts, prepare_queue, pvf_with_params, result_tx).await?;
		},
		ToHost::ExecutePvf(inputs) => {
			handle_execute_pvf(
				cache_path,
				artifacts,
				prepare_queue,
				execute_queue,
				awaiting_prepare,
				inputs,
			)
			.await?;
		},
		ToHost::HeadsUp { active_pvfs } =>
			handle_heads_up(artifacts, prepare_queue, active_pvfs).await?,
	}

	Ok(())
}

/// Handles PVF prechecking requests.
///
/// This tries to prepare the PVF by compiling the WASM blob within a given timeout ([`PRECHECK_PREPARATION_TIMEOUT`]).
///
/// If the prepare job failed previously, we may retry it under certain conditions.
async fn handle_precheck_pvf(
	artifacts: &mut Artifacts,
	prepare_queue: &mut mpsc::Sender<prepare::ToQueue>,
	pvf_with_params: PvfWithExecutorParams,
	result_sender: PrepareResultSender,
) -> Result<(), Fatal> {
	let artifact_id = pvf_with_params.as_artifact_id();

	if let Some(state) = artifacts.artifact_state_mut(&artifact_id) {
		match state {
			ArtifactState::Prepared { last_time_needed, cpu_time_elapsed } => {
				*last_time_needed = SystemTime::now();
				let _ = result_sender.send(Ok(*cpu_time_elapsed));
			},
			ArtifactState::Preparing { waiting_for_response, num_failures: _ } =>
				waiting_for_response.push(result_sender),
			ArtifactState::FailedToProcess { error, .. } => {
				// Do not retry failed preparation if another pre-check request comes in. We do not retry pre-checking,
				// anyway.
				let _ = result_sender.send(PrepareResult::Err(error.clone()));
			},
		}
	} else {
		artifacts.insert_preparing(artifact_id, vec![result_sender]);
		send_prepare(
			prepare_queue,
			prepare::ToQueue::Enqueue {
				priority: Priority::Normal,
				pvf_with_params,
				preparation_timeout: PRECHECK_PREPARATION_TIMEOUT,
			},
		)
		.await?;
	}
	Ok(())
}

/// Handles PVF execution.
///
/// This will try to prepare the PVF, if a prepared artifact does not already exist. If there is already a
/// preparation job, we coalesce the two preparation jobs.
///
/// If the prepare job failed previously, we may retry it under certain conditions.
///
/// When preparing for execution, we use a more lenient timeout ([`EXECUTE_PREPARATION_TIMEOUT`])
/// than when prechecking.
async fn handle_execute_pvf(
	cache_path: &Path,
	artifacts: &mut Artifacts,
	prepare_queue: &mut mpsc::Sender<prepare::ToQueue>,
	execute_queue: &mut mpsc::Sender<execute::ToQueue>,
	awaiting_prepare: &mut AwaitingPrepare,
	inputs: ExecutePvfInputs,
) -> Result<(), Fatal> {
	let ExecutePvfInputs { pvf_with_params, execution_timeout, params, priority, result_tx } =
		inputs;
	let artifact_id = pvf_with_params.as_artifact_id();

	if let Some(state) = artifacts.artifact_state_mut(&artifact_id) {
		match state {
			ArtifactState::Prepared { last_time_needed, .. } => {
				*last_time_needed = SystemTime::now();

				// This artifact has already been prepared, send it to the execute queue.
				send_execute(
					execute_queue,
					execute::ToQueue::Enqueue {
						artifact: ArtifactPathId::new(artifact_id, cache_path),
						execution_timeout,
						params,
						executor_params: pvf_with_params.executor_params(),
						result_tx,
					},
				)
				.await?;
			},
			ArtifactState::Preparing { .. } => {
				awaiting_prepare.add(
					artifact_id,
					execution_timeout,
					params,
					pvf_with_params.executor_params(),
					result_tx,
				);
			},
			ArtifactState::FailedToProcess { last_time_failed, num_failures, error } => {
				if can_retry_prepare_after_failure(*last_time_failed, *num_failures, error) {
					gum::warn!(
						target: LOG_TARGET,
						?pvf_with_params,
						?artifact_id,
						?last_time_failed,
						%num_failures,
						%error,
						"handle_execute_pvf: Re-trying failed PVF preparation."
					);

					// If we are allowed to retry the failed prepare job, change the state to
					// Preparing and re-queue this job.
					*state = ArtifactState::Preparing {
						waiting_for_response: Vec::new(),
						num_failures: *num_failures,
					};
					send_prepare(
						prepare_queue,
						prepare::ToQueue::Enqueue {
							priority,
							pvf_with_params,
							preparation_timeout: LENIENT_PREPARATION_TIMEOUT,
						},
					)
					.await?;

					// Add an execution request that will wait to run after this prepare job has
					// finished.
					awaiting_prepare.add(artifact_id, execution_timeout, params, result_tx);
				} else {
					let _ = result_tx.send(Err(ValidationError::from(error.clone())));
				}
			},
		}
	} else {
		// Artifact is unknown: register it and enqueue a job with the corresponding priority and
		// PVF.
		let executor_params = pvf_with_params.executor_params();
		artifacts.insert_preparing(artifact_id.clone(), Vec::new());
		send_prepare(
			prepare_queue,
			prepare::ToQueue::Enqueue {
				priority,
				pvf_with_params,
				preparation_timeout: LENIENT_PREPARATION_TIMEOUT,
			},
		)
		.await?;

		// Add an execution request that will wait to run after this prepare job has finished.
		awaiting_prepare.add(artifact_id, execution_timeout, params, executor_params, result_tx);
	}

	Ok(())
}

async fn handle_heads_up(
	artifacts: &mut Artifacts,
	prepare_queue: &mut mpsc::Sender<prepare::ToQueue>,
	active_pvfs: Vec<PvfWithExecutorParams>,
) -> Result<(), Fatal> {
	let now = SystemTime::now();

	for active_pvf in active_pvfs {
		let artifact_id = active_pvf.as_artifact_id();
		if let Some(state) = artifacts.artifact_state_mut(&artifact_id) {
			match state {
				ArtifactState::Prepared { last_time_needed, .. } => {
					*last_time_needed = now;
				},
				ArtifactState::Preparing { .. } => {
					// The artifact is already being prepared, so we don't need to do anything.
				},
				ArtifactState::FailedToProcess { last_time_failed, num_failures, error } => {
					if can_retry_prepare_after_failure(*last_time_failed, *num_failures, error) {
						gum::warn!(
							target: LOG_TARGET,
							?active_pvf,
							?artifact_id,
							?last_time_failed,
							%num_failures,
							%error,
							"handle_heads_up: Re-trying failed PVF preparation."
						);

						// If we are allowed to retry the failed prepare job, change the state to
						// Preparing and re-queue this job.
						*state = ArtifactState::Preparing {
							waiting_for_response: vec![],
							num_failures: *num_failures,
						};
						send_prepare(
							prepare_queue,
							prepare::ToQueue::Enqueue {
								priority: Priority::Normal,
								pvf_with_params: active_pvf,
								preparation_timeout: LENIENT_PREPARATION_TIMEOUT,
							},
						)
						.await?;
					}
				},
			}
		} else {
			// It's not in the artifacts, so we need to enqueue a job to prepare it.
			artifacts.insert_preparing(artifact_id.clone(), Vec::new());

			send_prepare(
				prepare_queue,
				prepare::ToQueue::Enqueue {
					priority: Priority::Normal,
					pvf_with_params: active_pvf,
					preparation_timeout: LENIENT_PREPARATION_TIMEOUT,
				},
			)
			.await?;
		}
	}

	Ok(())
}

async fn handle_prepare_done(
	cache_path: &Path,
	artifacts: &mut Artifacts,
	execute_queue: &mut mpsc::Sender<execute::ToQueue>,
	awaiting_prepare: &mut AwaitingPrepare,
	from_queue: prepare::FromQueue,
) -> Result<(), Fatal> {
	let prepare::FromQueue { artifact_id, result } = from_queue;

	// Make some sanity checks and extract the current state.
	let state = match artifacts.artifact_state_mut(&artifact_id) {
		None => {
			// before sending request to prepare, the artifact is inserted with `preparing` state;
			// the requests are deduplicated for the same artifact id;
			// there is only one possible state change: prepare is done;
			// thus the artifact cannot be unknown, only preparing;
			// qed.
			never!("an unknown artifact was prepared: {:?}", artifact_id);
			return Ok(())
		},
		Some(ArtifactState::Prepared { .. }) => {
			// before sending request to prepare, the artifact is inserted with `preparing` state;
			// the requests are deduplicated for the same artifact id;
			// there is only one possible state change: prepare is done;
			// thus the artifact cannot be prepared, only preparing;
			// qed.
			never!("the artifact is already prepared: {:?}", artifact_id);
			return Ok(())
		},
		Some(ArtifactState::FailedToProcess { .. }) => {
			// The reasoning is similar to the above, the artifact cannot be
			// processed at this point.
			never!("the artifact is already processed unsuccessfully: {:?}", artifact_id);
			return Ok(())
		},
		Some(state @ ArtifactState::Preparing { .. }) => state,
	};

	let num_failures = if let ArtifactState::Preparing { waiting_for_response, num_failures } =
		state
	{
		for result_sender in waiting_for_response.drain(..) {
			let _ = result_sender.send(result.clone());
		}
		num_failures
	} else {
		never!("The reasoning is similar to the above, the artifact can only be preparing at this point; qed");
		return Ok(())
	};

	// It's finally time to dispatch all the execution requests that were waiting for this artifact
	// to be prepared.
	let pending_requests = awaiting_prepare.take(&artifact_id);
	for PendingExecutionRequest { execution_timeout, params, executor_params, result_tx } in
		pending_requests
	{
		if result_tx.is_canceled() {
			// Preparation could've taken quite a bit of time and the requester may be not interested
			// in execution anymore, in which case we just skip the request.
			continue
		}

		// Don't send failed artifacts to the execution's queue.
		if let Err(ref error) = result {
			let _ = result_tx.send(Err(ValidationError::from(error.clone())));
			continue
		}

		send_execute(
			execute_queue,
			execute::ToQueue::Enqueue {
				artifact: ArtifactPathId::new(artifact_id.clone(), cache_path),
				execution_timeout,
				params,
				executor_params,
				result_tx,
			},
		)
		.await?;
	}

	*state = match result {
		Ok(cpu_time_elapsed) =>
			ArtifactState::Prepared { last_time_needed: SystemTime::now(), cpu_time_elapsed },
		Err(error) => {
			let last_time_failed = SystemTime::now();
			let num_failures = *num_failures + 1;

			gum::warn!(
				target: LOG_TARGET,
				?artifact_id,
				time_failed = ?last_time_failed,
				%num_failures,
				"artifact preparation failed: {}",
				error
			);
			ArtifactState::FailedToProcess { last_time_failed, num_failures, error }
		},
	};

	Ok(())
}

async fn send_prepare(
	prepare_queue: &mut mpsc::Sender<prepare::ToQueue>,
	to_queue: prepare::ToQueue,
) -> Result<(), Fatal> {
	prepare_queue.send(to_queue).await.map_err(|_| Fatal)
}

async fn send_execute(
	execute_queue: &mut mpsc::Sender<execute::ToQueue>,
	to_queue: execute::ToQueue,
) -> Result<(), Fatal> {
	execute_queue.send(to_queue).await.map_err(|_| Fatal)
}

async fn handle_cleanup_pulse(
	cache_path: &Path,
	sweeper_tx: &mut mpsc::Sender<PathBuf>,
	artifacts: &mut Artifacts,
	artifact_ttl: Duration,
) -> Result<(), Fatal> {
	let to_remove = artifacts.prune(artifact_ttl);
	gum::debug!(
		target: LOG_TARGET,
		"PVF pruning: {} artifacts reached their end of life",
		to_remove.len(),
	);
	for artifact_id in to_remove {
		gum::debug!(
			target: LOG_TARGET,
			validation_code_hash = ?artifact_id.code_hash,
			"pruning artifact",
		);
		let artifact_path = artifact_id.path(cache_path);
		sweeper_tx.send(artifact_path).await.map_err(|_| Fatal)?;
	}

	Ok(())
}

/// A simple task which sole purpose is to delete files thrown at it.
async fn sweeper_task(mut sweeper_rx: mpsc::Receiver<PathBuf>) {
	loop {
		match sweeper_rx.next().await {
			None => break,
			Some(condemned) => {
				let result = tokio::fs::remove_file(&condemned).await;
				gum::trace!(
					target: LOG_TARGET,
					?result,
					"Sweeping the artifact file {}",
					condemned.display(),
				);
			},
		}
	}
}

/// Check if the conditions to retry a prepare job have been met.
fn can_retry_prepare_after_failure(
	last_time_failed: SystemTime,
	num_failures: u32,
	error: &PrepareError,
) -> bool {
	if error.is_deterministic() {
		// This error is considered deterministic, so it will probably be reproducible. Don't retry.
		return false
	}

	// Retry if the retry cooldown has elapsed and if we have already retried less than `NUM_PREPARE_RETRIES` times. IO
	// errors may resolve themselves.
	SystemTime::now() >= last_time_failed + PREPARE_FAILURE_COOLDOWN &&
		num_failures <= NUM_PREPARE_RETRIES
}

/// A stream that yields a pulse continuously at a given interval.
fn pulse_every(interval: std::time::Duration) -> impl futures::Stream<Item = ()> {
	futures::stream::unfold(interval, {
		|interval| async move {
			futures_timer::Delay::new(interval).await;
			Some(((), interval))
		}
	})
	.map(|_| ())
}

#[cfg(test)]
mod tests {
	use super::*;
	use crate::{InvalidCandidate, PrepareError};
	use assert_matches::assert_matches;
	use futures::future::BoxFuture;

	const TEST_EXECUTION_TIMEOUT: Duration = Duration::from_secs(3);

	#[tokio::test]
	async fn pulse_test() {
		let pulse = pulse_every(Duration::from_millis(100));
		futures::pin_mut!(pulse);

		for _ in 0usize..5usize {
			let start = std::time::Instant::now();
			let _ = pulse.next().await.unwrap();

			let el = start.elapsed().as_millis();
			assert!(el > 50 && el < 150, "{}", el);
		}
	}

	/// Creates a new PVF which artifact id can be uniquely identified by the given number.
	fn artifact_id(descriminator: u32) -> ArtifactId {
		PvfWithExecutorParams::from_discriminator(descriminator).as_artifact_id()
	}

	fn artifact_path(descriminator: u32) -> PathBuf {
		artifact_id(descriminator).path(&PathBuf::from(std::env::temp_dir())).to_owned()
	}

	struct Builder {
		cleanup_pulse_interval: Duration,
		artifact_ttl: Duration,
		artifacts: Artifacts,
	}

	impl Builder {
		fn default() -> Self {
			Self {
				// these are selected high to not interfere in tests in which pruning is irrelevant.
				cleanup_pulse_interval: Duration::from_secs(3600),
				artifact_ttl: Duration::from_secs(3600),

				artifacts: Artifacts::empty(),
			}
		}

		fn build(self) -> Test {
			Test::new(self)
		}
	}

	struct Test {
		to_host_tx: Option<mpsc::Sender<ToHost>>,

		to_prepare_queue_rx: mpsc::Receiver<prepare::ToQueue>,
		from_prepare_queue_tx: mpsc::UnboundedSender<prepare::FromQueue>,
		to_execute_queue_rx: mpsc::Receiver<execute::ToQueue>,
		to_sweeper_rx: mpsc::Receiver<PathBuf>,

		run: BoxFuture<'static, ()>,
	}

	impl Test {
		fn new(Builder { cleanup_pulse_interval, artifact_ttl, artifacts }: Builder) -> Self {
			let cache_path = PathBuf::from(std::env::temp_dir());

			let (to_host_tx, to_host_rx) = mpsc::channel(10);
			let (to_prepare_queue_tx, to_prepare_queue_rx) = mpsc::channel(10);
			let (from_prepare_queue_tx, from_prepare_queue_rx) = mpsc::unbounded();
			let (to_execute_queue_tx, to_execute_queue_rx) = mpsc::channel(10);
			let (to_sweeper_tx, to_sweeper_rx) = mpsc::channel(10);

			let run = run(Inner {
				cache_path,
				cleanup_pulse_interval,
				artifact_ttl,
				artifacts,
				to_host_rx,
				to_prepare_queue_tx,
				from_prepare_queue_rx,
				to_execute_queue_tx,
				to_sweeper_tx,
				awaiting_prepare: AwaitingPrepare::default(),
			})
			.boxed();

			Self {
				to_host_tx: Some(to_host_tx),
				to_prepare_queue_rx,
				from_prepare_queue_tx,
				to_execute_queue_rx,
				to_sweeper_rx,
				run,
			}
		}

		fn host_handle(&mut self) -> ValidationHost {
			let to_host_tx = self.to_host_tx.take().unwrap();
			ValidationHost { to_host_tx }
		}

		async fn poll_and_recv_result<T>(&mut self, result_rx: oneshot::Receiver<T>) -> T
		where
			T: Send,
		{
			run_until(&mut self.run, async { result_rx.await.unwrap() }.boxed()).await
		}

		async fn poll_and_recv_to_prepare_queue(&mut self) -> prepare::ToQueue {
			let to_prepare_queue_rx = &mut self.to_prepare_queue_rx;
			run_until(&mut self.run, async { to_prepare_queue_rx.next().await.unwrap() }.boxed())
				.await
		}

		async fn poll_and_recv_to_execute_queue(&mut self) -> execute::ToQueue {
			let to_execute_queue_rx = &mut self.to_execute_queue_rx;
			run_until(&mut self.run, async { to_execute_queue_rx.next().await.unwrap() }.boxed())
				.await
		}

		async fn poll_ensure_to_prepare_queue_is_empty(&mut self) {
			use futures_timer::Delay;

			let to_prepare_queue_rx = &mut self.to_prepare_queue_rx;
			run_until(
				&mut self.run,
				async {
					futures::select! {
						_ = Delay::new(Duration::from_millis(500)).fuse() => (),
						_ = to_prepare_queue_rx.next().fuse() => {
							panic!("the prepare queue is supposed to be empty")
						}
					}
				}
				.boxed(),
			)
			.await
		}

		async fn poll_ensure_to_execute_queue_is_empty(&mut self) {
			use futures_timer::Delay;

			let to_execute_queue_rx = &mut self.to_execute_queue_rx;
			run_until(
				&mut self.run,
				async {
					futures::select! {
						_ = Delay::new(Duration::from_millis(500)).fuse() => (),
						_ = to_execute_queue_rx.next().fuse() => {
							panic!("the execute queue is supposed to be empty")
						}
					}
				}
				.boxed(),
			)
			.await
		}

		async fn poll_ensure_to_sweeper_is_empty(&mut self) {
			use futures_timer::Delay;

			let to_sweeper_rx = &mut self.to_sweeper_rx;
			run_until(
				&mut self.run,
				async {
					futures::select! {
						_ = Delay::new(Duration::from_millis(500)).fuse() => (),
						msg = to_sweeper_rx.next().fuse() => {
							panic!("the sweeper is supposed to be empty, but received: {:?}", msg)
						}
					}
				}
				.boxed(),
			)
			.await
		}
	}

	async fn run_until<R>(
		task: &mut (impl Future<Output = ()> + Unpin),
		mut fut: (impl Future<Output = R> + Unpin),
	) -> R {
		use std::task::Poll;

		let start = std::time::Instant::now();
		let fut = &mut fut;
		loop {
			if start.elapsed() > std::time::Duration::from_secs(2) {
				// We expect that this will take only a couple of iterations and thus to take way
				// less than a second.
				panic!("timeout");
			}

			if let Poll::Ready(r) = futures::poll!(&mut *fut) {
				break r
			}

			if futures::poll!(&mut *task).is_ready() {
				panic!()
			}
		}
	}

	#[tokio::test]
	async fn shutdown_on_handle_drop() {
		let test = Builder::default().build();

		let join_handle = tokio::task::spawn(test.run);

		// Dropping the handle will lead to conclusion of the read part and thus will make the event
		// loop to stop, which in turn will resolve the join handle.
		drop(test.to_host_tx);
		join_handle.await.unwrap();
	}

	#[tokio::test]
	async fn pruning() {
		let mock_now = SystemTime::now() - Duration::from_millis(1000);

		let mut builder = Builder::default();
		builder.cleanup_pulse_interval = Duration::from_millis(100);
		builder.artifact_ttl = Duration::from_millis(500);
		builder.artifacts.insert_prepared(artifact_id(1), mock_now, Duration::default());
		builder.artifacts.insert_prepared(artifact_id(2), mock_now, Duration::default());
		let mut test = builder.build();
		let mut host = test.host_handle();

		host.heads_up(vec![PvfWithExecutorParams::from_discriminator(1)]).await.unwrap();

		let to_sweeper_rx = &mut test.to_sweeper_rx;
		run_until(
			&mut test.run,
			async {
				assert_eq!(to_sweeper_rx.next().await.unwrap(), artifact_path(2));
			}
			.boxed(),
		)
		.await;

		// Extend TTL for the first artifact and make sure we don't receive another file removal
		// request.
		host.heads_up(vec![PvfWithExecutorParams::from_discriminator(1)]).await.unwrap();
		test.poll_ensure_to_sweeper_is_empty().await;
	}

	#[tokio::test]
	async fn execute_pvf_requests() {
		let mut test = Builder::default().build();
		let mut host = test.host_handle();

		let (result_tx, result_rx_pvf_1_1) = oneshot::channel();
		host.execute_pvf(
			PvfWithExecutorParams::from_discriminator(1),
			TEST_EXECUTION_TIMEOUT,
			b"pvf1".to_vec(),
			Priority::Normal,
			result_tx,
		)
		.await
		.unwrap();

		let (result_tx, result_rx_pvf_1_2) = oneshot::channel();
		host.execute_pvf(
			PvfWithExecutorParams::from_discriminator(1),
			TEST_EXECUTION_TIMEOUT,
			b"pvf1".to_vec(),
			Priority::Critical,
			result_tx,
		)
		.await
		.unwrap();

		let (result_tx, result_rx_pvf_2) = oneshot::channel();
		host.execute_pvf(
			PvfWithExecutorParams::from_discriminator(2),
			TEST_EXECUTION_TIMEOUT,
			b"pvf2".to_vec(),
			Priority::Normal,
			result_tx,
		)
		.await
		.unwrap();

		assert_matches!(
			test.poll_and_recv_to_prepare_queue().await,
			prepare::ToQueue::Enqueue { .. }
		);
		assert_matches!(
			test.poll_and_recv_to_prepare_queue().await,
			prepare::ToQueue::Enqueue { .. }
		);

		test.from_prepare_queue_tx
			.send(prepare::FromQueue {
				artifact_id: artifact_id(1),
				result: Ok(Duration::default()),
			})
			.await
			.unwrap();
		let result_tx_pvf_1_1 = assert_matches!(
			test.poll_and_recv_to_execute_queue().await,
			execute::ToQueue::Enqueue { result_tx, .. } => result_tx
		);
		let result_tx_pvf_1_2 = assert_matches!(
			test.poll_and_recv_to_execute_queue().await,
			execute::ToQueue::Enqueue { result_tx, .. } => result_tx
		);

		test.from_prepare_queue_tx
			.send(prepare::FromQueue {
				artifact_id: artifact_id(2),
				result: Ok(Duration::default()),
			})
			.await
			.unwrap();
		let result_tx_pvf_2 = assert_matches!(
			test.poll_and_recv_to_execute_queue().await,
			execute::ToQueue::Enqueue { result_tx, .. } => result_tx
		);

		result_tx_pvf_1_1
			.send(Err(ValidationError::InvalidCandidate(InvalidCandidate::AmbiguousWorkerDeath)))
			.unwrap();
		assert_matches!(
			result_rx_pvf_1_1.now_or_never().unwrap().unwrap(),
			Err(ValidationError::InvalidCandidate(InvalidCandidate::AmbiguousWorkerDeath))
		);

		result_tx_pvf_1_2
			.send(Err(ValidationError::InvalidCandidate(InvalidCandidate::AmbiguousWorkerDeath)))
			.unwrap();
		assert_matches!(
			result_rx_pvf_1_2.now_or_never().unwrap().unwrap(),
			Err(ValidationError::InvalidCandidate(InvalidCandidate::AmbiguousWorkerDeath))
		);

		result_tx_pvf_2
			.send(Err(ValidationError::InvalidCandidate(InvalidCandidate::AmbiguousWorkerDeath)))
			.unwrap();
		assert_matches!(
			result_rx_pvf_2.now_or_never().unwrap().unwrap(),
			Err(ValidationError::InvalidCandidate(InvalidCandidate::AmbiguousWorkerDeath))
		);
	}

	#[tokio::test]
	async fn precheck_pvf() {
		let mut test = Builder::default().build();
		let mut host = test.host_handle();

		// First, test a simple precheck request.
		let (result_tx, result_rx) = oneshot::channel();
		host.precheck_pvf(PvfWithExecutorParams::from_discriminator(1), result_tx)
			.await
			.unwrap();

		// The queue received the prepare request.
		assert_matches!(
			test.poll_and_recv_to_prepare_queue().await,
			prepare::ToQueue::Enqueue { .. }
		);
		// Send `Ok` right away and poll the host.
		test.from_prepare_queue_tx
			.send(prepare::FromQueue {
				artifact_id: artifact_id(1),
				result: Ok(Duration::default()),
			})
			.await
			.unwrap();
		// No pending execute requests.
		test.poll_ensure_to_execute_queue_is_empty().await;
		// Received the precheck result.
		assert_matches!(result_rx.now_or_never().unwrap().unwrap(), Ok(_));

		// Send multiple requests for the same PVF.
		let mut precheck_receivers = Vec::new();
		for _ in 0..3 {
			let (result_tx, result_rx) = oneshot::channel();
			host.precheck_pvf(PvfWithExecutorParams::from_discriminator(2), result_tx)
				.await
				.unwrap();
			precheck_receivers.push(result_rx);
		}
		// Received prepare request.
		assert_matches!(
			test.poll_and_recv_to_prepare_queue().await,
			prepare::ToQueue::Enqueue { .. }
		);
		test.from_prepare_queue_tx
			.send(prepare::FromQueue {
				artifact_id: artifact_id(2),
				result: Err(PrepareError::TimedOut),
			})
			.await
			.unwrap();
		test.poll_ensure_to_execute_queue_is_empty().await;
		for result_rx in precheck_receivers {
			assert_matches!(
				result_rx.now_or_never().unwrap().unwrap(),
				Err(PrepareError::TimedOut)
			);
		}
	}

	#[tokio::test]
	async fn test_prepare_done() {
		let mut test = Builder::default().build();
		let mut host = test.host_handle();

		// Test mixed cases of receiving execute and precheck requests
		// for the same PVF.

		// Send PVF for the execution and request the prechecking for it.
		let (result_tx, result_rx_execute) = oneshot::channel();
		host.execute_pvf(
			PvfWithExecutorParams::from_discriminator(1),
			TEST_EXECUTION_TIMEOUT,
			b"pvf2".to_vec(),
			Priority::Critical,
			result_tx,
		)
		.await
		.unwrap();

		assert_matches!(
			test.poll_and_recv_to_prepare_queue().await,
			prepare::ToQueue::Enqueue { .. }
		);

		let (result_tx, result_rx) = oneshot::channel();
		host.precheck_pvf(PvfWithExecutorParams::from_discriminator(1), result_tx)
			.await
			.unwrap();

		// Suppose the preparation failed, the execution queue is empty and both
		// "clients" receive their results.
		test.from_prepare_queue_tx
			.send(prepare::FromQueue {
				artifact_id: artifact_id(1),
				result: Err(PrepareError::TimedOut),
			})
			.await
			.unwrap();
		test.poll_ensure_to_execute_queue_is_empty().await;
		assert_matches!(result_rx.now_or_never().unwrap().unwrap(), Err(PrepareError::TimedOut));
		assert_matches!(
			result_rx_execute.now_or_never().unwrap().unwrap(),
			Err(ValidationError::InternalError(_))
		);

		// Reversed case: first send multiple precheck requests, then ask for an execution.
		let mut precheck_receivers = Vec::new();
		for _ in 0..3 {
			let (result_tx, result_rx) = oneshot::channel();
			host.precheck_pvf(PvfWithExecutorParams::from_discriminator(2), result_tx)
				.await
				.unwrap();
			precheck_receivers.push(result_rx);
		}

		let (result_tx, _result_rx_execute) = oneshot::channel();
		host.execute_pvf(
			PvfWithExecutorParams::from_discriminator(2),
			TEST_EXECUTION_TIMEOUT,
			b"pvf2".to_vec(),
			Priority::Critical,
			result_tx,
		)
		.await
		.unwrap();
		// Received prepare request.
		assert_matches!(
			test.poll_and_recv_to_prepare_queue().await,
			prepare::ToQueue::Enqueue { .. }
		);
		test.from_prepare_queue_tx
			.send(prepare::FromQueue {
				artifact_id: artifact_id(2),
				result: Ok(Duration::default()),
			})
			.await
			.unwrap();
		// The execute queue receives new request, preckecking is finished and we can
		// fetch results.
		assert_matches!(
			test.poll_and_recv_to_execute_queue().await,
			execute::ToQueue::Enqueue { .. }
		);
		for result_rx in precheck_receivers {
			assert_matches!(result_rx.now_or_never().unwrap().unwrap(), Ok(_));
		}
	}

	// Test that multiple prechecking requests do not trigger preparation retries if the first one
	// failed.
	#[tokio::test]
	async fn test_precheck_prepare_no_retry() {
		let mut test = Builder::default().build();
		let mut host = test.host_handle();

		// Submit a precheck request that fails.
<<<<<<< HEAD
		let (result_tx, _result_rx) = oneshot::channel();
		host.precheck_pvf(PvfWithExecutorParams::from_discriminator(1), result_tx)
			.await
			.unwrap();
=======
		let (result_tx, result_rx) = oneshot::channel();
		host.precheck_pvf(Pvf::from_discriminator(1), result_tx).await.unwrap();
>>>>>>> a779892f

		// The queue received the prepare request.
		assert_matches!(
			test.poll_and_recv_to_prepare_queue().await,
			prepare::ToQueue::Enqueue { .. }
		);
		// Send a PrepareError.
		test.from_prepare_queue_tx
			.send(prepare::FromQueue {
				artifact_id: artifact_id(1),
				result: Err(PrepareError::TimedOut),
			})
			.await
			.unwrap();

		// The result should contain the error.
		let result = test.poll_and_recv_result(result_rx).await;
		assert_matches!(result, Err(PrepareError::TimedOut));

		// Submit another precheck request.
<<<<<<< HEAD
		let (result_tx_2, _result_rx_2) = oneshot::channel();
		host.precheck_pvf(PvfWithExecutorParams::from_discriminator(1), result_tx_2)
			.await
			.unwrap();
=======
		let (result_tx_2, result_rx_2) = oneshot::channel();
		host.precheck_pvf(Pvf::from_discriminator(1), result_tx_2).await.unwrap();
>>>>>>> a779892f

		// Assert the prepare queue is empty.
		test.poll_ensure_to_prepare_queue_is_empty().await;

		// The result should contain the original error.
		let result = test.poll_and_recv_result(result_rx_2).await;
		assert_matches!(result, Err(PrepareError::TimedOut));

		// Pause for enough time to reset the cooldown for this failed prepare request.
		futures_timer::Delay::new(PREPARE_FAILURE_COOLDOWN).await;

		// Submit another precheck request.
<<<<<<< HEAD
		let (result_tx_3, _result_rx_3) = oneshot::channel();
		host.precheck_pvf(PvfWithExecutorParams::from_discriminator(1), result_tx_3)
			.await
			.unwrap();
=======
		let (result_tx_3, result_rx_3) = oneshot::channel();
		host.precheck_pvf(Pvf::from_discriminator(1), result_tx_3).await.unwrap();
>>>>>>> a779892f

		// Assert the prepare queue is empty - we do not retry for precheck requests.
		test.poll_ensure_to_prepare_queue_is_empty().await;

		// The result should still contain the original error.
		let result = test.poll_and_recv_result(result_rx_3).await;
		assert_matches!(result, Err(PrepareError::TimedOut));
	}

	// Test that multiple execution requests trigger preparation retries if the first one failed due
	// to a potentially non-reproducible error.
	#[tokio::test]
	async fn test_execute_prepare_retry() {
		let mut test = Builder::default().build();
		let mut host = test.host_handle();

		// Submit a execute request that fails.
		let (result_tx, result_rx) = oneshot::channel();
		host.execute_pvf(
			PvfWithExecutorParams::from_discriminator(1),
			TEST_EXECUTION_TIMEOUT,
			b"pvf".to_vec(),
			Priority::Critical,
			result_tx,
		)
		.await
		.unwrap();

		// The queue received the prepare request.
		assert_matches!(
			test.poll_and_recv_to_prepare_queue().await,
			prepare::ToQueue::Enqueue { .. }
		);
		// Send a PrepareError.
		test.from_prepare_queue_tx
			.send(prepare::FromQueue {
				artifact_id: artifact_id(1),
				result: Err(PrepareError::TimedOut),
			})
			.await
			.unwrap();

		// The result should contain the error.
		let result = test.poll_and_recv_result(result_rx).await;
		assert_matches!(result, Err(ValidationError::InternalError(_)));

		// Submit another execute request. We shouldn't try to prepare again, yet.
		let (result_tx_2, result_rx_2) = oneshot::channel();
		host.execute_pvf(
			PvfWithExecutorParams::from_discriminator(1),
			TEST_EXECUTION_TIMEOUT,
			b"pvf".to_vec(),
			Priority::Critical,
			result_tx_2,
		)
		.await
		.unwrap();

		// Assert the prepare queue is empty.
		test.poll_ensure_to_prepare_queue_is_empty().await;

		// The result should contain the original error.
		let result = test.poll_and_recv_result(result_rx_2).await;
		assert_matches!(result, Err(ValidationError::InternalError(_)));

		// Pause for enough time to reset the cooldown for this failed prepare request.
		futures_timer::Delay::new(PREPARE_FAILURE_COOLDOWN).await;

		// Submit another execute request.
		let (result_tx_3, result_rx_3) = oneshot::channel();
		host.execute_pvf(
			PvfWithExecutorParams::from_discriminator(1),
			TEST_EXECUTION_TIMEOUT,
			b"pvf".to_vec(),
			Priority::Critical,
			result_tx_3,
		)
		.await
		.unwrap();

		// Assert the prepare queue contains the request.
		assert_matches!(
			test.poll_and_recv_to_prepare_queue().await,
			prepare::ToQueue::Enqueue { .. }
		);

		test.from_prepare_queue_tx
			.send(prepare::FromQueue {
				artifact_id: artifact_id(1),
				result: Ok(Duration::default()),
			})
			.await
			.unwrap();

		// Preparation should have been retried and succeeded this time.
		let result_tx_3 = assert_matches!(
			test.poll_and_recv_to_execute_queue().await,
			execute::ToQueue::Enqueue { result_tx, .. } => result_tx
		);

		// Send an error for the execution here, just so we can check the result receiver is still
		// alive.
		result_tx_3
			.send(Err(ValidationError::InvalidCandidate(InvalidCandidate::AmbiguousWorkerDeath)))
			.unwrap();
		assert_matches!(
			result_rx_3.now_or_never().unwrap().unwrap(),
			Err(ValidationError::InvalidCandidate(InvalidCandidate::AmbiguousWorkerDeath))
		);
	}

	// Test that multiple execution requests don't trigger preparation retries if the first one
	// failed due to a reproducible error (e.g. Prevalidation).
	#[tokio::test]
	async fn test_execute_prepare_no_retry() {
		let mut test = Builder::default().build();
		let mut host = test.host_handle();

		// Submit an execute request that fails.
		let (result_tx, result_rx) = oneshot::channel();
		host.execute_pvf(
			PvfWithExecutorParams::from_discriminator(1),
			TEST_EXECUTION_TIMEOUT,
			b"pvf".to_vec(),
			Priority::Critical,
			result_tx,
		)
		.await
		.unwrap();

		// The queue received the prepare request.
		assert_matches!(
			test.poll_and_recv_to_prepare_queue().await,
			prepare::ToQueue::Enqueue { .. }
		);
		// Send a PrepareError.
		test.from_prepare_queue_tx
			.send(prepare::FromQueue {
				artifact_id: artifact_id(1),
				result: Err(PrepareError::Prevalidation("reproducible error".into())),
			})
			.await
			.unwrap();

		// The result should contain the error.
		let result = test.poll_and_recv_result(result_rx).await;
		assert_matches!(
			result,
			Err(ValidationError::InvalidCandidate(InvalidCandidate::PrepareError(_)))
		);

		// Submit another execute request.
		let (result_tx_2, result_rx_2) = oneshot::channel();
		host.execute_pvf(
			PvfWithExecutorParams::from_discriminator(1),
			TEST_EXECUTION_TIMEOUT,
			b"pvf".to_vec(),
			Priority::Critical,
			result_tx_2,
		)
		.await
		.unwrap();

		// Assert the prepare queue is empty.
		test.poll_ensure_to_prepare_queue_is_empty().await;

		// The result should contain the original error.
		let result = test.poll_and_recv_result(result_rx_2).await;
		assert_matches!(
			result,
			Err(ValidationError::InvalidCandidate(InvalidCandidate::PrepareError(_)))
		);

		// Pause for enough time to reset the cooldown for this failed prepare request.
		futures_timer::Delay::new(PREPARE_FAILURE_COOLDOWN).await;

		// Submit another execute request.
		let (result_tx_3, result_rx_3) = oneshot::channel();
		host.execute_pvf(
			PvfWithExecutorParams::from_discriminator(1),
			TEST_EXECUTION_TIMEOUT,
			b"pvf".to_vec(),
			Priority::Critical,
			result_tx_3,
		)
		.await
		.unwrap();

		// Assert the prepare queue is empty - we do not retry for prevalidation errors.
		test.poll_ensure_to_prepare_queue_is_empty().await;

		// The result should still contain the original error.
		let result = test.poll_and_recv_result(result_rx_3).await;
		assert_matches!(
			result,
			Err(ValidationError::InvalidCandidate(InvalidCandidate::PrepareError(_)))
		);
	}

	// Test that multiple heads-up requests trigger preparation retries if the first one failed.
	#[tokio::test]
	async fn test_heads_up_prepare_retry() {
		let mut test = Builder::default().build();
		let mut host = test.host_handle();

		// Submit a heads-up request that fails.
		host.heads_up(vec![PvfWithExecutorParams::from_discriminator(1)]).await.unwrap();

		// The queue received the prepare request.
		assert_matches!(
			test.poll_and_recv_to_prepare_queue().await,
			prepare::ToQueue::Enqueue { .. }
		);
		// Send a PrepareError.
		test.from_prepare_queue_tx
			.send(prepare::FromQueue {
				artifact_id: artifact_id(1),
				result: Err(PrepareError::TimedOut),
			})
			.await
			.unwrap();

		// Submit another heads-up request.
		host.heads_up(vec![PvfWithExecutorParams::from_discriminator(1)]).await.unwrap();

		// Assert the prepare queue is empty.
		test.poll_ensure_to_prepare_queue_is_empty().await;

		// Pause for enough time to reset the cooldown for this failed prepare request.
		futures_timer::Delay::new(PREPARE_FAILURE_COOLDOWN).await;

		// Submit another heads-up request.
		host.heads_up(vec![PvfWithExecutorParams::from_discriminator(1)]).await.unwrap();

		// Assert the prepare queue contains the request.
		assert_matches!(
			test.poll_and_recv_to_prepare_queue().await,
			prepare::ToQueue::Enqueue { .. }
		);
	}

	#[tokio::test]
	async fn cancellation() {
		let mut test = Builder::default().build();
		let mut host = test.host_handle();

		let (result_tx, result_rx) = oneshot::channel();
		host.execute_pvf(
			PvfWithExecutorParams::from_discriminator(1),
			TEST_EXECUTION_TIMEOUT,
			b"pvf1".to_vec(),
			Priority::Normal,
			result_tx,
		)
		.await
		.unwrap();

		assert_matches!(
			test.poll_and_recv_to_prepare_queue().await,
			prepare::ToQueue::Enqueue { .. }
		);

		test.from_prepare_queue_tx
			.send(prepare::FromQueue {
				artifact_id: artifact_id(1),
				result: Ok(Duration::default()),
			})
			.await
			.unwrap();

		drop(result_rx);

		test.poll_ensure_to_execute_queue_is_empty().await;
	}
}<|MERGE_RESOLUTION|>--- conflicted
+++ resolved
@@ -556,6 +556,7 @@
 						waiting_for_response: Vec::new(),
 						num_failures: *num_failures,
 					};
+					let executor_params = pvf_with_params.executor_params().clone();
 					send_prepare(
 						prepare_queue,
 						prepare::ToQueue::Enqueue {
@@ -568,7 +569,13 @@
 
 					// Add an execution request that will wait to run after this prepare job has
 					// finished.
-					awaiting_prepare.add(artifact_id, execution_timeout, params, result_tx);
+					awaiting_prepare.add(
+						artifact_id,
+						execution_timeout,
+						params,
+						executor_params,
+						result_tx,
+					);
 				} else {
 					let _ = result_tx.send(Err(ValidationError::from(error.clone())));
 				}
@@ -1354,15 +1361,10 @@
 		let mut host = test.host_handle();
 
 		// Submit a precheck request that fails.
-<<<<<<< HEAD
-		let (result_tx, _result_rx) = oneshot::channel();
+		let (result_tx, result_rx) = oneshot::channel();
 		host.precheck_pvf(PvfWithExecutorParams::from_discriminator(1), result_tx)
 			.await
 			.unwrap();
-=======
-		let (result_tx, result_rx) = oneshot::channel();
-		host.precheck_pvf(Pvf::from_discriminator(1), result_tx).await.unwrap();
->>>>>>> a779892f
 
 		// The queue received the prepare request.
 		assert_matches!(
@@ -1383,15 +1385,10 @@
 		assert_matches!(result, Err(PrepareError::TimedOut));
 
 		// Submit another precheck request.
-<<<<<<< HEAD
-		let (result_tx_2, _result_rx_2) = oneshot::channel();
+		let (result_tx_2, result_rx_2) = oneshot::channel();
 		host.precheck_pvf(PvfWithExecutorParams::from_discriminator(1), result_tx_2)
 			.await
 			.unwrap();
-=======
-		let (result_tx_2, result_rx_2) = oneshot::channel();
-		host.precheck_pvf(Pvf::from_discriminator(1), result_tx_2).await.unwrap();
->>>>>>> a779892f
 
 		// Assert the prepare queue is empty.
 		test.poll_ensure_to_prepare_queue_is_empty().await;
@@ -1404,15 +1401,10 @@
 		futures_timer::Delay::new(PREPARE_FAILURE_COOLDOWN).await;
 
 		// Submit another precheck request.
-<<<<<<< HEAD
-		let (result_tx_3, _result_rx_3) = oneshot::channel();
+		let (result_tx_3, result_rx_3) = oneshot::channel();
 		host.precheck_pvf(PvfWithExecutorParams::from_discriminator(1), result_tx_3)
 			.await
 			.unwrap();
-=======
-		let (result_tx_3, result_rx_3) = oneshot::channel();
-		host.precheck_pvf(Pvf::from_discriminator(1), result_tx_3).await.unwrap();
->>>>>>> a779892f
 
 		// Assert the prepare queue is empty - we do not retry for precheck requests.
 		test.poll_ensure_to_prepare_queue_is_empty().await;

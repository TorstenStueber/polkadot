--- conflicted
+++ resolved
@@ -1063,17 +1063,16 @@
 		let mut builder = Builder::default();
 		builder.cleanup_pulse_interval = Duration::from_millis(100);
 		builder.artifact_ttl = Duration::from_millis(500);
-<<<<<<< HEAD
-		builder
-			.artifacts
-			.insert_prepared(artifact_id(1, executor_params_hash), mock_now);
-		builder
-			.artifacts
-			.insert_prepared(artifact_id(2, executor_params_hash), mock_now);
-=======
-		builder.artifacts.insert_prepared(artifact_id(1), mock_now, Duration::default());
-		builder.artifacts.insert_prepared(artifact_id(2), mock_now, Duration::default());
->>>>>>> 6343ae77
+		builder.artifacts.insert_prepared(
+			artifact_id(1, executor_params_hash),
+			mock_now,
+			Duration::default(),
+		);
+		builder.artifacts.insert_prepared(
+			artifact_id(2, executor_params_hash),
+			mock_now,
+			Duration::default(),
+		);
 		let mut test = builder.build();
 		let mut host = test.host_handle();
 
@@ -1162,13 +1161,8 @@
 
 		test.from_prepare_queue_tx
 			.send(prepare::FromQueue {
-<<<<<<< HEAD
 				artifact_id: artifact_id(1, executor_params_hash),
-				result: Ok(()),
-=======
-				artifact_id: artifact_id(1),
 				result: Ok(Duration::default()),
->>>>>>> 6343ae77
 			})
 			.await
 			.unwrap();
@@ -1183,13 +1177,8 @@
 
 		test.from_prepare_queue_tx
 			.send(prepare::FromQueue {
-<<<<<<< HEAD
 				artifact_id: artifact_id(2, executor_params_hash),
-				result: Ok(()),
-=======
-				artifact_id: artifact_id(2),
 				result: Ok(Duration::default()),
->>>>>>> 6343ae77
 			})
 			.await
 			.unwrap();
@@ -1244,13 +1233,8 @@
 		// Send `Ok` right away and poll the host.
 		test.from_prepare_queue_tx
 			.send(prepare::FromQueue {
-<<<<<<< HEAD
 				artifact_id: artifact_id(1, executor_params_hash),
-				result: Ok(()),
-=======
-				artifact_id: artifact_id(1),
 				result: Ok(Duration::default()),
->>>>>>> 6343ae77
 			})
 			.await
 			.unwrap();
@@ -1366,13 +1350,8 @@
 		);
 		test.from_prepare_queue_tx
 			.send(prepare::FromQueue {
-<<<<<<< HEAD
 				artifact_id: artifact_id(2, executor_params_hash),
-				result: Ok(()),
-=======
-				artifact_id: artifact_id(2),
 				result: Ok(Duration::default()),
->>>>>>> 6343ae77
 			})
 			.await
 			.unwrap();
@@ -1670,13 +1649,8 @@
 
 		test.from_prepare_queue_tx
 			.send(prepare::FromQueue {
-<<<<<<< HEAD
 				artifact_id: artifact_id(1, executor_params_hash),
-				result: Ok(()),
-=======
-				artifact_id: artifact_id(1),
 				result: Ok(Duration::default()),
->>>>>>> 6343ae77
 			})
 			.await
 			.unwrap();

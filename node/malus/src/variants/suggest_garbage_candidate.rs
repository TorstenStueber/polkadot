// Copyright 2021 Parity Technologies (UK) Ltd.
// This file is part of Polkadot.

// Polkadot is free software: you can redistribute it and/or modify
// it under the terms of the GNU General Public License as published by
// the Free Software Foundation, either version 3 of the License, or
// (at your option) any later version.

// Polkadot is distributed in the hope that it will be useful,
// but WITHOUT ANY WARRANTY; without even the implied warranty of
// MERCHANTABILITY or FITNESS FOR A PARTICULAR PURPOSE.  See the
// GNU General Public License for more details.

// You should have received a copy of the GNU General Public License
// along with Polkadot.  If not, see <http://www.gnu.org/licenses/>.

//! A malicious node that stores bogus availability chunks, preventing others from
//! doing approval voting. This should lead to disputes depending if the validator
//! has fetched a malicious chunk.
//!
//! Attention: For usage with `zombienet` only!

#![allow(missing_docs)]

use polkadot_cli::{
	prepared_overseer_builder,
	service::{
		AuthorityDiscoveryApi, AuxStore, BabeApi, Block, Error, HeaderBackend, Overseer,
		OverseerConnector, OverseerGen, OverseerGenArgs, OverseerHandle, ParachainHost,
		ProvideRuntimeApi,
	},
	Cli,
};
use polkadot_node_primitives::{AvailableData, BlockData, PoV};
use polkadot_primitives::v2::CandidateDescriptor;

use polkadot_node_subsystem_util::request_validators;
use sp_core::traits::SpawnNamed;

use rand::distributions::{Bernoulli, Distribution};

// Filter wrapping related types.
use crate::{
	interceptor::*,
	shared::{MALICIOUS_POV, MALUS},
	variants::{
		create_fake_candidate_commitments, FakeCandidateValidation, FakeCandidateValidationError,
		ReplaceValidationResult,
	},
};

// Import extra types relevant to the particular
// subsystem.
use polkadot_node_subsystem::{messages::CandidateBackingMessage, SpawnGlue};
use polkadot_primitives::v2::CandidateReceipt;

use std::sync::Arc;

/// Replace outgoing approval messages with disputes.
#[derive(Clone)]
struct NoteCandidate<Spawner> {
	spawner: Spawner,
	percentage: f64,
}

impl<Sender, Spawner> MessageInterceptor<Sender> for NoteCandidate<Spawner>
where
	Sender: overseer::CandidateBackingSenderTrait + Clone + Send + 'static,
	Spawner: overseer::gen::Spawner + Clone + 'static,
{
	type Message = CandidateBackingMessage;

	/// Intercept incoming `Second` requests from the `collator-protocol` subsystem.
	fn intercept_incoming(
		&self,
		subsystem_sender: &mut Sender,
		msg: FromOrchestra<Self::Message>,
	) -> Option<FromOrchestra<Self::Message>> {
		match msg {
			FromOrchestra::Communication {
<<<<<<< HEAD
				msg:
					CandidateBackingMessage::Second(
						relay_parent,
						candidate,
						persisted_validation_data,
						_pov,
					),
=======
				msg: CandidateBackingMessage::Second(relay_parent, ref candidate, ref _pov),
>>>>>>> 3711c6f9
			} => {
				gum::debug!(
					target: MALUS,
					candidate_hash = ?candidate.hash(),
					?relay_parent,
<<<<<<< HEAD
					"Received request to second candidate"
				);

				let pov = PoV { block_data: BlockData(MALICIOUS_POV.into()) };

				let (sender, receiver) = std::sync::mpsc::channel();
				let mut new_sender = subsystem_sender.clone();
				let _candidate = candidate.clone();
				self.spawner.spawn_blocking(
					"malus-get-n-validators",
					Some("malus"),
					Box::pin(async move {
						gum::trace!(target: MALUS, "Requesting validators");
						let n_validators = request_validators(relay_parent, &mut new_sender)
							.await
							.await
							.unwrap()
							.unwrap()
							.len();
						gum::trace!(target: MALUS, "Validators {}", n_validators);
						sender.send(n_validators).expect("channel is still open");
					}),
				);

				let n_validators = receiver.recv().unwrap();

				let validation_data_hash = persisted_validation_data.hash();
				let validation_code_hash = candidate.descriptor.validation_code_hash;
				let validation_data_relay_parent_number =
					persisted_validation_data.relay_parent_number;

				gum::trace!(
					target: MALUS,
					candidate_hash = ?candidate.hash(),
					?relay_parent,
					?n_validators,
					?validation_data_hash,
					?validation_code_hash,
					?validation_data_relay_parent_number,
					"Fetched current validators set"
				);

				let malicious_available_data = AvailableData {
					pov: Arc::new(pov.clone()),
					validation_data: persisted_validation_data.clone(),
				};

				let pov_hash = pov.hash();
				let erasure_root = {
					let chunks =
						erasure::obtain_chunks_v1(n_validators as usize, &malicious_available_data)
							.unwrap();

					let branches = erasure::branches(chunks.as_ref());
					branches.root()
				};

				let (collator_id, collator_signature) = {
					use polkadot_primitives::v2::CollatorPair;
					use sp_core::crypto::Pair;

					let collator_pair = CollatorPair::generate().0;
					let signature_payload = polkadot_primitives::v2::collator_signature_payload(
						&relay_parent,
						&candidate.descriptor().para_id,
						&validation_data_hash,
						&pov_hash,
						&validation_code_hash,
=======
					"Received request to second candidate",
				);

				// Need to draw value from Bernoulli distribution with given probability of success defined by the clap parameter.
				// Note that clap parameter must be f64 since this is expected by the Bernoulli::new() function.
				// It must be converted from u8, due to the lack of support for the .range() call on u64 in the clap crate.
				let distribution = Bernoulli::new(self.percentage / 100.0)
					.expect("Invalid probability! Percentage must be in range [0..=100].");

				// Draw a random boolean from the Bernoulli distribution with probability of true equal to `p`.
				// We use `rand::thread_rng` as the source of randomness.
				let generate_malicious_candidate = distribution.sample(&mut rand::thread_rng());

				if generate_malicious_candidate == true {
					gum::debug!(target: MALUS, "😈 Suggesting malicious candidate.",);

					let pov = PoV { block_data: BlockData(MALICIOUS_POV.into()) };

					let (sender, receiver) = std::sync::mpsc::channel();
					let mut new_sender = subsystem_sender.clone();
					let _candidate = candidate.clone();
					self.spawner.spawn_blocking(
						"malus-get-validation-data",
						Some("malus"),
						Box::pin(async move {
							gum::trace!(target: MALUS, "Requesting validators");
							let n_validators = request_validators(relay_parent, &mut new_sender)
								.await
								.await
								.unwrap()
								.unwrap()
								.len();
							gum::trace!(target: MALUS, "Validators {}", n_validators);
							match find_validation_data(&mut new_sender, &_candidate.descriptor())
								.await
							{
								Ok(Some((validation_data, validation_code))) => {
									sender
										.send((validation_data, validation_code, n_validators))
										.expect("channel is still open");
								},
								_ => {
									panic!("Unable to fetch validation data");
								},
							}
						}),
>>>>>>> 3711c6f9
					);

					let (validation_data, validation_code, n_validators) = receiver.recv().unwrap();

					let validation_data_hash = validation_data.hash();
					let validation_code_hash = validation_code.hash();
					let validation_data_relay_parent_number = validation_data.relay_parent_number;

					gum::trace!(
						target: MALUS,
						candidate_hash = ?candidate.hash(),
						?relay_parent,
						?n_validators,
						?validation_data_hash,
						?validation_code_hash,
						?validation_data_relay_parent_number,
						"Fetched validation data."
					);

<<<<<<< HEAD
				let message = FromOrchestra::Communication {
					msg: CandidateBackingMessage::Second(
						relay_parent,
						malicious_candidate,
						persisted_validation_data,
						pov,
					),
				};
=======
					let malicious_available_data =
						AvailableData { pov: Arc::new(pov.clone()), validation_data };

					let pov_hash = pov.hash();
					let erasure_root = {
						let chunks = erasure::obtain_chunks_v1(
							n_validators as usize,
							&malicious_available_data,
						)
						.unwrap();

						let branches = erasure::branches(chunks.as_ref());
						branches.root()
					};

					let (collator_id, collator_signature) = {
						use polkadot_primitives::v2::CollatorPair;
						use sp_core::crypto::Pair;

						let collator_pair = CollatorPair::generate().0;
						let signature_payload = polkadot_primitives::v2::collator_signature_payload(
							&relay_parent,
							&candidate.descriptor().para_id,
							&validation_data_hash,
							&pov_hash,
							&validation_code_hash,
						);

						(collator_pair.public(), collator_pair.sign(&signature_payload))
					};

					let malicious_commitments = create_fake_candidate_commitments(
						&malicious_available_data.validation_data,
					);
>>>>>>> 3711c6f9

					let malicious_candidate = CandidateReceipt {
						descriptor: CandidateDescriptor {
							para_id: candidate.descriptor().para_id,
							relay_parent,
							collator: collator_id,
							persisted_validation_data_hash: validation_data_hash,
							pov_hash,
							erasure_root,
							signature: collator_signature,
							para_head: malicious_commitments.head_data.hash(),
							validation_code_hash,
						},
						commitments_hash: malicious_commitments.hash(),
					};
					let malicious_candidate_hash = malicious_candidate.hash();

					let message = FromOrchestra::Communication {
						msg: CandidateBackingMessage::Second(
							relay_parent,
							malicious_candidate,
							pov,
						),
					};

					gum::info!(
						target: MALUS,
						candidate_hash = ?candidate.hash(),
						"😈 Intercepted CandidateBackingMessage::Second and created malicious candidate with hash: {:?}",
						&malicious_candidate_hash
					);
					Some(message)
				} else {
					Some(msg)
				}
			},
			FromOrchestra::Communication { msg } => Some(FromOrchestra::Communication { msg }),
			FromOrchestra::Signal(signal) => Some(FromOrchestra::Signal(signal)),
		}
	}
}

#[derive(Debug, clap::Parser)]
#[clap(rename_all = "kebab-case")]
#[allow(missing_docs)]
pub struct SuggestGarbageCandidateOptions {
	/// Determines the percentage of malicious candidates that are suggested by malus,
	/// based on the total number of intercepted CandidateBacking
	/// Must be in the range [0..=100].
	#[clap(short, long, ignore_case = true, default_value_t = 100, value_parser = clap::value_parser!(u8).range(0..=100))]
	pub percentage: u8,

	#[clap(flatten)]
	pub cli: Cli,
}

/// Garbage candidate implementation wrapper which implements `OverseerGen` glue.
pub(crate) struct SuggestGarbageCandidates {
	/// The probability of behaving maliciously.
	pub percentage: u8,
}

impl OverseerGen for SuggestGarbageCandidates {
	fn generate<'a, Spawner, RuntimeClient>(
		&self,
		connector: OverseerConnector,
		args: OverseerGenArgs<'a, Spawner, RuntimeClient>,
	) -> Result<(Overseer<SpawnGlue<Spawner>, Arc<RuntimeClient>>, OverseerHandle), Error>
	where
		RuntimeClient: 'static + ProvideRuntimeApi<Block> + HeaderBackend<Block> + AuxStore,
		RuntimeClient::Api: ParachainHost<Block> + BabeApi<Block> + AuthorityDiscoveryApi<Block>,
		Spawner: 'static + SpawnNamed + Clone + Unpin,
	{
		gum::info!(
			target: MALUS,
			"😈 Started Malus node with a {:?} percent chance of behaving maliciously for a given candidate.",
			&self.percentage,
		);

		let note_candidate = NoteCandidate {
			spawner: SpawnGlue(args.spawner.clone()),
			percentage: f64::from(self.percentage),
		};
		let fake_valid_probability = 100.0;
		let validation_filter = ReplaceValidationResult::new(
			FakeCandidateValidation::BackingAndApprovalValid,
			FakeCandidateValidationError::InvalidOutputs,
			fake_valid_probability,
			SpawnGlue(args.spawner.clone()),
		);

		prepared_overseer_builder(args)?
			.replace_candidate_backing(move |cb| InterceptedSubsystem::new(cb, note_candidate))
			.replace_candidate_validation(move |cb| {
				InterceptedSubsystem::new(cb, validation_filter)
			})
			.build_with_connector(connector)
			.map_err(|e| e.into())
	}
}<|MERGE_RESOLUTION|>--- conflicted
+++ resolved
@@ -31,6 +31,7 @@
 	},
 	Cli,
 };
+use polkadot_node_core_candidate_validation::find_validation_data;
 use polkadot_node_primitives::{AvailableData, BlockData, PoV};
 use polkadot_primitives::v2::CandidateDescriptor;
 
@@ -78,92 +79,18 @@
 	) -> Option<FromOrchestra<Self::Message>> {
 		match msg {
 			FromOrchestra::Communication {
-<<<<<<< HEAD
 				msg:
 					CandidateBackingMessage::Second(
 						relay_parent,
-						candidate,
-						persisted_validation_data,
-						_pov,
+						ref candidate,
+						ref _validation_data,
+						ref _pov,
 					),
-=======
-				msg: CandidateBackingMessage::Second(relay_parent, ref candidate, ref _pov),
->>>>>>> 3711c6f9
 			} => {
 				gum::debug!(
 					target: MALUS,
 					candidate_hash = ?candidate.hash(),
 					?relay_parent,
-<<<<<<< HEAD
-					"Received request to second candidate"
-				);
-
-				let pov = PoV { block_data: BlockData(MALICIOUS_POV.into()) };
-
-				let (sender, receiver) = std::sync::mpsc::channel();
-				let mut new_sender = subsystem_sender.clone();
-				let _candidate = candidate.clone();
-				self.spawner.spawn_blocking(
-					"malus-get-n-validators",
-					Some("malus"),
-					Box::pin(async move {
-						gum::trace!(target: MALUS, "Requesting validators");
-						let n_validators = request_validators(relay_parent, &mut new_sender)
-							.await
-							.await
-							.unwrap()
-							.unwrap()
-							.len();
-						gum::trace!(target: MALUS, "Validators {}", n_validators);
-						sender.send(n_validators).expect("channel is still open");
-					}),
-				);
-
-				let n_validators = receiver.recv().unwrap();
-
-				let validation_data_hash = persisted_validation_data.hash();
-				let validation_code_hash = candidate.descriptor.validation_code_hash;
-				let validation_data_relay_parent_number =
-					persisted_validation_data.relay_parent_number;
-
-				gum::trace!(
-					target: MALUS,
-					candidate_hash = ?candidate.hash(),
-					?relay_parent,
-					?n_validators,
-					?validation_data_hash,
-					?validation_code_hash,
-					?validation_data_relay_parent_number,
-					"Fetched current validators set"
-				);
-
-				let malicious_available_data = AvailableData {
-					pov: Arc::new(pov.clone()),
-					validation_data: persisted_validation_data.clone(),
-				};
-
-				let pov_hash = pov.hash();
-				let erasure_root = {
-					let chunks =
-						erasure::obtain_chunks_v1(n_validators as usize, &malicious_available_data)
-							.unwrap();
-
-					let branches = erasure::branches(chunks.as_ref());
-					branches.root()
-				};
-
-				let (collator_id, collator_signature) = {
-					use polkadot_primitives::v2::CollatorPair;
-					use sp_core::crypto::Pair;
-
-					let collator_pair = CollatorPair::generate().0;
-					let signature_payload = polkadot_primitives::v2::collator_signature_payload(
-						&relay_parent,
-						&candidate.descriptor().para_id,
-						&validation_data_hash,
-						&pov_hash,
-						&validation_code_hash,
-=======
 					"Received request to second candidate",
 				);
 
@@ -210,7 +137,6 @@
 								},
 							}
 						}),
->>>>>>> 3711c6f9
 					);
 
 					let (validation_data, validation_code, n_validators) = receiver.recv().unwrap();
@@ -230,18 +156,10 @@
 						"Fetched validation data."
 					);
 
-<<<<<<< HEAD
-				let message = FromOrchestra::Communication {
-					msg: CandidateBackingMessage::Second(
-						relay_parent,
-						malicious_candidate,
-						persisted_validation_data,
-						pov,
-					),
-				};
-=======
-					let malicious_available_data =
-						AvailableData { pov: Arc::new(pov.clone()), validation_data };
+					let malicious_available_data = AvailableData {
+						pov: Arc::new(pov.clone()),
+						validation_data: validation_data.clone(),
+					};
 
 					let pov_hash = pov.hash();
 					let erasure_root = {
@@ -274,7 +192,6 @@
 					let malicious_commitments = create_fake_candidate_commitments(
 						&malicious_available_data.validation_data,
 					);
->>>>>>> 3711c6f9
 
 					let malicious_candidate = CandidateReceipt {
 						descriptor: CandidateDescriptor {
@@ -296,6 +213,7 @@
 						msg: CandidateBackingMessage::Second(
 							relay_parent,
 							malicious_candidate,
+							validation_data,
 							pov,
 						),
 					};

// Copyright 2017-2022 Parity Technologies (UK) Ltd.
// This file is part of Polkadot.

// Polkadot is free software: you can redistribute it and/or modify
// it under the terms of the GNU General Public License as published by
// the Free Software Foundation, either version 3 of the License, or
// (at your option) any later version.

// Polkadot is distributed in the hope that it will be useful,
// but WITHOUT ANY WARRANTY; without even the implied warranty of
// MERCHANTABILITY or FITNESS FOR A PARTICULAR PURPOSE.  See the
// GNU General Public License for more details.

// You should have received a copy of the GNU General Public License
// along with Polkadot.  If not, see <http://www.gnu.org/licenses/>.

//! Runtime API module declares the `trait ParachainHost` which is part
//! of the Runtime API exposed from the Runtime to the Host.
//!
//! The functions in trait ParachainHost` can be part of the stable API
//! (which is versioned) or they can be staging (aka unstable/testing
//! functions).
//!
//! The separation outlined above is achieved with the versioned api feature
//! of `decl_runtime_apis!` and `impl_runtime_apis!`. Before moving on let's
//! see a quick example about how api versioning works.
//!
//! # Runtime api versioning crash course
//!
//! The versioning is achieved with the `api_version` attribute. It can be
//! placed on:
//! * trait declaration - represents the base version of the api.
//! * method declaration (inside a trait declaration) - represents a versioned
//!   method, which is not available in the base version.
//! * trait implementation - represents which version of the api is being
//!   implemented.
//!
//! Let's see a quick example:
//!
//! ```rust(ignore)
//! sp_api::decl_runtime_apis! {
//! 	#[api_version(2)]
//! 	pub trait MyApi {
//! 		fn fn1();
//! 		fn fn2();
//! 		#[api_version(3)]
//! 		fn fn3();
//! 		#[api_version(4)]
//! 		fn fn4();
//! 	}
//! }
//!
//! struct Runtime {}
//!
//! sp_api::impl_runtime_apis! {
//!     #[api_version(3)]
//!     impl self::MyApi<Block> for Runtime {
//!         fn fn1() {}
//!         fn fn2() {}
//!         fn fn3() {}
//!     }
//! }
//! ```
//! A new api named `MyApi` is declared with `decl_runtime_apis!`. The trait declaration
//! has got an `api_version` attribute which represents its base version - 2 in this case.
//!
//! The api has got three methods - `fn1`, `fn2`, `fn3` and `fn4`. `fn3` and `fn4` has got
//! an `api_version` attribute which makes them versioned methods. These methods do not exist
//! in the base version of the api. Behind the scenes the declaration above creates three
//! runtime apis:
//! * MyApiV2 with `fn1` and `fn2`
//! * MyApiV3 with `fn1`, `fn2` and `fn3`.
//! * MyApiV4 with `fn1`, `fn2`, `fn3` and `fn4`.
//!
//! Please note that v4 contains all methods from v3, v3 all methods from v2 and so on.
//!
//! Back to our example. At the end runtime api is implemented for `struct Runtime` with
//! `impl_runtime_apis` macro. `api_version` attribute is attached to the impl block which
//! means that a version different from the base one is being implemented - in our case this
//! is v3.
//!
//! This version of the api contains three methods so the `impl` block has got definitions
//! for them. Note that `fn4` is not implemented as it is not part of this version of the api.
//! `impl_runtime_apis` generates a default implementation for it calling `unimplemented!()`.
//!
//! Hopefully this should be all you need to know in order to use versioned methods in the node.
//! For more details about how the api versioning works refer to `spi_api`
//! documentation [here](https://docs.substrate.io/rustdocs/latest/sp_api/macro.decl_runtime_apis.html).
//!
//! # How versioned methods are used for `ParachainHost`
//!
//! Let's introduce two types of `ParachainHost` api implementation:
//! * stable - used on stable production networks like Polkadot and Kusama. There is only one
//!   stable api at a single point in time.
//! * staging - used on test networks like Westend or Rococo. Depending on the development needs
//!   there can be zero, one or multiple staging apis.
//!
//! The stable version of `ParachainHost` is indicated by the base version of the api. Any staging
//! method must use `api_version` attribute so that it is assigned to a specific version of a
//! staging api. This way in a single declaration one can see what's the stable version of
//! `ParachainHost` and what staging versions/functions are available.
//!
//! All stable api functions should use primitives from the latest version.
//! In the time of writing of this document - this is v2. So for example:
//! ```ignore
//! fn validators() -> Vec<v2::ValidatorId>;
//! ```
//! indicates a function from the stable v2 API.
//!
//! All staging api functions should use primitives from vstaging. They should be clearly separated
//! from the stable primitives.

use crate::{v2, vstaging};
use parity_scale_codec::{Decode, Encode};
use polkadot_core_primitives as pcp;
use polkadot_parachain::primitives as ppp;
use sp_staking;
use sp_std::{collections::btree_map::BTreeMap, prelude::*};

sp_api::decl_runtime_apis! {
	/// The API for querying the state of parachains on-chain.
	#[api_version(2)]
	pub trait ParachainHost<H: Encode + Decode = pcp::v2::Hash, N: Encode + Decode = pcp::v2::BlockNumber> {
		/// Get the current validators.
		fn validators() -> Vec<v2::ValidatorId>;

		/// Returns the validator groups and rotation info localized based on the hypothetical child
		///  of a block whose state  this is invoked on. Note that `now` in the `GroupRotationInfo`
		/// should be the successor of the number of the block.
		fn validator_groups() -> (Vec<Vec<v2::ValidatorIndex>>, v2::GroupRotationInfo<N>);

		/// Yields information on all availability cores as relevant to the child block.
		/// Cores are either free or occupied. Free cores can have paras assigned to them.
		fn availability_cores() -> Vec<v2::CoreState<H, N>>;

		/// Yields the persisted validation data for the given `ParaId` along with an assumption that
		/// should be used if the para currently occupies a core.
		///
		/// Returns `None` if either the para is not registered or the assumption is `Freed`
		/// and the para already occupies a core.
		fn persisted_validation_data(para_id: ppp::Id, assumption: v2::OccupiedCoreAssumption)
			-> Option<v2::PersistedValidationData<H, N>>;

		/// Returns the persisted validation data for the given `ParaId` along with the corresponding
		/// validation code hash. Instead of accepting assumption about the para, matches the validation
		/// data hash against an expected one and yields `None` if they're not equal.
		fn assumed_validation_data(
			para_id: ppp::Id,
			expected_persisted_validation_data_hash: pcp::v2::Hash,
		) -> Option<(v2::PersistedValidationData<H, N>, ppp::ValidationCodeHash)>;

		/// Checks if the given validation outputs pass the acceptance criteria.
		fn check_validation_outputs(para_id: ppp::Id, outputs: v2::CandidateCommitments) -> bool;

		/// Returns the session index expected at a child of the block.
		///
		/// This can be used to instantiate a `SigningContext`.
		fn session_index_for_child() -> sp_staking::SessionIndex;

		/// Fetch the validation code used by a para, making the given `OccupiedCoreAssumption`.
		///
		/// Returns `None` if either the para is not registered or the assumption is `Freed`
		/// and the para already occupies a core.
		fn validation_code(para_id: ppp::Id, assumption: v2::OccupiedCoreAssumption)
			-> Option<ppp::ValidationCode>;

		/// Get the receipt of a candidate pending availability. This returns `Some` for any paras
		/// assigned to occupied cores in `availability_cores` and `None` otherwise.
		fn candidate_pending_availability(para_id: ppp::Id) -> Option<v2::CommittedCandidateReceipt<H>>;

		/// Get a vector of events concerning candidates that occurred within a block.
		fn candidate_events() -> Vec<v2::CandidateEvent<H>>;

		/// Get all the pending inbound messages in the downward message queue for a para.
		fn dmq_contents(
			recipient: ppp::Id,
		) -> Vec<pcp::v2::InboundDownwardMessage<N>>;

		/// Get the contents of all channels addressed to the given recipient. Channels that have no
		/// messages in them are also included.
		fn inbound_hrmp_channels_contents(recipient: ppp::Id) -> BTreeMap<ppp::Id, Vec<pcp::v2::InboundHrmpMessage<N>>>;

		/// Get the validation code from its hash.
		fn validation_code_by_hash(hash: ppp::ValidationCodeHash) -> Option<ppp::ValidationCode>;

		/// Scrape dispute relevant from on-chain, backing votes and resolved disputes.
		fn on_chain_votes() -> Option<v2::ScrapedOnChainVotes<H>>;

		/***** Added in v2 *****/

		/// Get the session info for the given session, if stored.
		///
		/// NOTE: This function is only available since parachain host version 2.
		fn session_info(index: sp_staking::SessionIndex) -> Option<v2::SessionInfo>;

		/// Submits a PVF pre-checking statement into the transaction pool.
		///
		/// NOTE: This function is only available since parachain host version 2.
		fn submit_pvf_check_statement(stmt: v2::PvfCheckStatement, signature: v2::ValidatorSignature);

		/// Returns code hashes of PVFs that require pre-checking by validators in the active set.
		///
		/// NOTE: This function is only available since parachain host version 2.
		fn pvfs_require_precheck() -> Vec<ppp::ValidationCodeHash>;

		/// Fetch the hash of the validation code used by a para, making the given `OccupiedCoreAssumption`.
		///
		/// NOTE: This function is only available since parachain host version 2.
		fn validation_code_hash(para_id: ppp::Id, assumption: v2::OccupiedCoreAssumption)
			-> Option<ppp::ValidationCodeHash>;


		/***** Replaced in v2 *****/

		/// Old method to fetch v1 session info.
		#[changed_in(2)]
		fn session_info(index: sp_staking::SessionIndex) -> Option<v2::OldV1SessionInfo>;

		/***** STAGING *****/

		/// Returns all onchain disputes.
<<<<<<< HEAD
		/// This is a staging method! Do not use on production runtimes!
		fn staging_get_disputes() -> Vec<(v2::SessionIndex, v2::CandidateHash, v2::DisputeState<v2::BlockNumber>)>;

		/// Returns the base constraints of the given para, if they exist.
		/// This is a staging method! Do not use on production runtimes!
		fn staging_validity_constraints(_: ppp::Id) -> Option<vstaging::Constraints>;
=======
		#[api_version(3)]
		fn disputes() -> Vec<(v2::SessionIndex, v2::CandidateHash, v2::DisputeState<v2::BlockNumber>)>;
>>>>>>> 788264dd
	}
}<|MERGE_RESOLUTION|>--- conflicted
+++ resolved
@@ -216,19 +216,12 @@
 		#[changed_in(2)]
 		fn session_info(index: sp_staking::SessionIndex) -> Option<v2::OldV1SessionInfo>;
 
-		/***** STAGING *****/
-
-		/// Returns all onchain disputes.
-<<<<<<< HEAD
-		/// This is a staging method! Do not use on production runtimes!
-		fn staging_get_disputes() -> Vec<(v2::SessionIndex, v2::CandidateHash, v2::DisputeState<v2::BlockNumber>)>;
-
 		/// Returns the base constraints of the given para, if they exist.
 		/// This is a staging method! Do not use on production runtimes!
 		fn staging_validity_constraints(_: ppp::Id) -> Option<vstaging::Constraints>;
-=======
+
+		/// Returns all onchain disputes.
 		#[api_version(3)]
 		fn disputes() -> Vec<(v2::SessionIndex, v2::CandidateHash, v2::DisputeState<v2::BlockNumber>)>;
->>>>>>> 788264dd
 	}
 }
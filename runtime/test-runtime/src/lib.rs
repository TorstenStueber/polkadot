// Copyright 2017-2020 Parity Technologies (UK) Ltd.
// This file is part of Polkadot.

// Polkadot is free software: you can redistribute it and/or modify
// it under the terms of the GNU General Public License as published by
// the Free Software Foundation, either version 3 of the License, or
// (at your option) any later version.

// Polkadot is distributed in the hope that it will be useful,
// but WITHOUT ANY WARRANTY; without even the implied warranty of
// MERCHANTABILITY or FITNESS FOR A PARTICULAR PURPOSE.  See the
// GNU General Public License for more details.

// You should have received a copy of the GNU General Public License
// along with Polkadot.  If not, see <http://www.gnu.org/licenses/>.

//! The Polkadot runtime. This can be compiled with `#[no_std]`, ready for Wasm.

#![cfg_attr(not(feature = "std"), no_std)]
// `construct_runtime!` does a lot of recursion and requires us to increase the limit to 256.
#![recursion_limit = "256"]

use pallet_transaction_payment::CurrencyAdapter;
use parity_scale_codec::Encode;
use sp_std::{collections::btree_map::BTreeMap, prelude::*};

use polkadot_runtime_parachains::{
	configuration as parachains_configuration, disputes as parachains_disputes,
	dmp as parachains_dmp, hrmp as parachains_hrmp, inclusion as parachains_inclusion,
	initializer as parachains_initializer, origin as parachains_origin, paras as parachains_paras,
	paras_inherent as parachains_paras_inherent, runtime_api_impl::v2 as runtime_impl,
	scheduler as parachains_scheduler, session_info as parachains_session_info,
	shared as parachains_shared, ump as parachains_ump,
};

use authority_discovery_primitives::AuthorityId as AuthorityDiscoveryId;
use beefy_primitives::crypto::AuthorityId as BeefyId;
use frame_election_provider_support::{onchain, SequentialPhragmen};
use frame_support::{
	construct_runtime, parameter_types,
	traits::{Everything, KeyOwnerProofSystem},
};
use pallet_grandpa::{fg_primitives, AuthorityId as GrandpaId};
use pallet_session::historical as session_historical;
use pallet_transaction_payment::{FeeDetails, RuntimeDispatchInfo};
use polkadot_runtime_parachains::reward_points::RewardValidatorsWithEraPoints;
use primitives::v2::{
	AccountId, AccountIndex, Balance, BlockNumber, CandidateEvent, CommittedCandidateReceipt,
	CoreState, GroupRotationInfo, Hash as HashT, Id as ParaId, InboundDownwardMessage,
	InboundHrmpMessage, Moment, Nonce, OccupiedCoreAssumption, PersistedValidationData,
	ScrapedOnChainVotes, SessionInfo as SessionInfoData, Signature, ValidationCode,
	ValidationCodeHash, ValidatorId, ValidatorIndex,
};
use runtime_common::{
	claims, impl_runtime_weights, paras_sudo_wrapper, BlockHashCount, BlockLength,
	SlowAdjustingFeeUpdate,
};
use sp_core::OpaqueMetadata;
use sp_mmr_primitives as mmr;
use sp_runtime::{
	create_runtime_str,
	curve::PiecewiseLinear,
	generic, impl_opaque_keys,
	traits::{
		BlakeTwo256, Block as BlockT, ConvertInto, Extrinsic as ExtrinsicT, OpaqueKeys,
		SaturatedConversion, StaticLookup, Verify,
	},
	transaction_validity::{TransactionPriority, TransactionSource, TransactionValidity},
	ApplyExtrinsicResult, KeyTypeId, Perbill,
};
use sp_staking::SessionIndex;
#[cfg(any(feature = "std", test))]
use sp_version::NativeVersion;
use sp_version::RuntimeVersion;

pub use pallet_balances::Call as BalancesCall;
#[cfg(feature = "std")]
pub use pallet_staking::StakerStatus;
pub use pallet_sudo::Call as SudoCall;
pub use pallet_timestamp::Call as TimestampCall;
pub use paras_sudo_wrapper::Call as ParasSudoWrapperCall;
#[cfg(any(feature = "std", test))]
pub use sp_runtime::BuildStorage;

/// Constant values used within the runtime.
use test_runtime_constants::{currency::*, fee::*, time::*};
pub mod xcm_config;

impl_runtime_weights!(test_runtime_constants);

// Make the WASM binary available.
#[cfg(feature = "std")]
include!(concat!(env!("OUT_DIR"), "/wasm_binary.rs"));

/// Runtime version (Test).
#[sp_version::runtime_version]
pub const VERSION: RuntimeVersion = RuntimeVersion {
	spec_name: create_runtime_str!("polkadot-test-runtime"),
	impl_name: create_runtime_str!("parity-polkadot-test-runtime"),
	authoring_version: 2,
	spec_version: 1056,
	impl_version: 0,
	apis: RUNTIME_API_VERSIONS,
	transaction_version: 1,
	state_version: 1,
};

/// The BABE epoch configuration at genesis.
pub const BABE_GENESIS_EPOCH_CONFIG: babe_primitives::BabeEpochConfiguration =
	babe_primitives::BabeEpochConfiguration {
		c: PRIMARY_PROBABILITY,
		allowed_slots: babe_primitives::AllowedSlots::PrimaryAndSecondaryVRFSlots,
	};

/// Native version.
#[cfg(any(feature = "std", test))]
pub fn native_version() -> NativeVersion {
	NativeVersion { runtime_version: VERSION, can_author_with: Default::default() }
}

sp_api::decl_runtime_apis! {
	pub trait GetLastTimestamp {
		/// Returns the last timestamp of a runtime.
		fn get_last_timestamp() -> u64;
	}
}

parameter_types! {
	pub const Version: RuntimeVersion = VERSION;
	pub const SS58Prefix: u8 = 42;
}

impl frame_system::Config for Runtime {
	type BaseCallFilter = frame_support::traits::Everything;
	type BlockWeights = BlockWeights;
	type BlockLength = BlockLength;
	type DbWeight = ();
	type RuntimeOrigin = RuntimeOrigin;
	type RuntimeCall = RuntimeCall;
	type Index = Nonce;
	type BlockNumber = BlockNumber;
	type Hash = HashT;
	type Hashing = BlakeTwo256;
	type AccountId = AccountId;
	type Lookup = Indices;
	type Header = generic::Header<BlockNumber, BlakeTwo256>;
	type RuntimeEvent = RuntimeEvent;
	type BlockHashCount = BlockHashCount;
	type Version = Version;
	type PalletInfo = PalletInfo;
	type AccountData = pallet_balances::AccountData<Balance>;
	type OnNewAccount = ();
	type OnKilledAccount = ();
	type SystemWeightInfo = ();
	type SS58Prefix = SS58Prefix;
	type OnSetCode = ();
	type MaxConsumers = frame_support::traits::ConstU32<16>;
}

impl<C> frame_system::offchain::SendTransactionTypes<C> for Runtime
where
	RuntimeCall: From<C>,
{
	type OverarchingCall = RuntimeCall;
	type Extrinsic = UncheckedExtrinsic;
}

parameter_types! {
	pub storage EpochDuration: u64 = EPOCH_DURATION_IN_SLOTS as u64;
	pub storage ExpectedBlockTime: Moment = MILLISECS_PER_BLOCK;
}

impl pallet_babe::Config for Runtime {
	type EpochDuration = EpochDuration;
	type ExpectedBlockTime = ExpectedBlockTime;

	// session module is the trigger
	type EpochChangeTrigger = pallet_babe::ExternalTrigger;

	type DisabledValidators = ();

	type KeyOwnerProofSystem = ();

	type KeyOwnerProof = <Self::KeyOwnerProofSystem as KeyOwnerProofSystem<(
		KeyTypeId,
		pallet_babe::AuthorityId,
	)>>::Proof;

	type KeyOwnerIdentification = <Self::KeyOwnerProofSystem as KeyOwnerProofSystem<(
		KeyTypeId,
		pallet_babe::AuthorityId,
	)>>::IdentificationTuple;

	type HandleEquivocation = ();

	type WeightInfo = ();
	type MaxAuthorities = MaxAuthorities;
}

parameter_types! {
	pub storage IndexDeposit: Balance = 1 * DOLLARS;
}

impl pallet_indices::Config for Runtime {
	type AccountIndex = AccountIndex;
	type Currency = Balances;
	type Deposit = IndexDeposit;
	type RuntimeEvent = RuntimeEvent;
	type WeightInfo = ();
}

parameter_types! {
	pub storage ExistentialDeposit: Balance = 1 * CENTS;
	pub storage MaxLocks: u32 = 50;
	pub const MaxReserves: u32 = 50;
}

impl pallet_balances::Config for Runtime {
	type Balance = Balance;
	type DustRemoval = ();
	type RuntimeEvent = RuntimeEvent;
	type ExistentialDeposit = ExistentialDeposit;
	type AccountStore = System;
	type MaxLocks = MaxLocks;
	type MaxReserves = MaxReserves;
	type ReserveIdentifier = [u8; 8];
	type WeightInfo = ();
}

parameter_types! {
	pub storage TransactionByteFee: Balance = 10 * MILLICENTS;
	/// This value increases the priority of `Operational` transactions by adding
	/// a "virtual tip" that's equal to the `OperationalFeeMultiplier * final_fee`.
	pub const OperationalFeeMultiplier: u8 = 5;
}

impl pallet_transaction_payment::Config for Runtime {
	type RuntimeEvent = RuntimeEvent;
	type OnChargeTransaction = CurrencyAdapter<Balances, ()>;
	type OperationalFeeMultiplier = OperationalFeeMultiplier;
	type WeightToFee = WeightToFee;
	type LengthToFee = frame_support::weights::ConstantMultiplier<Balance, TransactionByteFee>;
	type FeeMultiplierUpdate = SlowAdjustingFeeUpdate<Self>;
}

parameter_types! {
	pub storage SlotDuration: u64 = SLOT_DURATION;
	pub storage MinimumPeriod: u64 = SlotDuration::get() / 2;
}
impl pallet_timestamp::Config for Runtime {
	type Moment = u64;
	type OnTimestampSet = Babe;
	type MinimumPeriod = MinimumPeriod;
	type WeightInfo = ();
}

parameter_types! {
	pub storage UncleGenerations: u32 = 0;
}

impl pallet_authorship::Config for Runtime {
	type FindAuthor = pallet_session::FindAccountFromAuthorIndex<Self, Babe>;
	type UncleGenerations = UncleGenerations;
	type FilterUncle = ();
	type EventHandler = Staking;
}

parameter_types! {
	pub storage Period: BlockNumber = 10 * MINUTES;
	pub storage Offset: BlockNumber = 0;
}

impl_opaque_keys! {
	pub struct SessionKeys {
		pub grandpa: Grandpa,
		pub babe: Babe,
		pub para_validator: Initializer,
		pub para_assignment: ParaSessionInfo,
		pub authority_discovery: AuthorityDiscovery,
	}
}

impl pallet_session::Config for Runtime {
	type RuntimeEvent = RuntimeEvent;
	type ValidatorId = AccountId;
	type ValidatorIdOf = pallet_staking::StashOf<Self>;
	type ShouldEndSession = Babe;
	type NextSessionRotation = Babe;
	type SessionManager = Staking;
	type SessionHandler = <SessionKeys as OpaqueKeys>::KeyTypeIdProviders;
	type Keys = SessionKeys;
	type WeightInfo = ();
}

impl pallet_session::historical::Config for Runtime {
	type FullIdentification = pallet_staking::Exposure<AccountId, Balance>;
	type FullIdentificationOf = pallet_staking::ExposureOf<Runtime>;
}

pallet_staking_reward_curve::build! {
	const REWARD_CURVE: PiecewiseLinear<'static> = curve!(
		min_inflation: 0_025_000,
		max_inflation: 0_100_000,
		ideal_stake: 0_500_000,
		falloff: 0_050_000,
		max_piece_count: 40,
		test_precision: 0_005_000,
	);
}

parameter_types! {
	// Six sessions in an era (6 hours).
	pub storage SessionsPerEra: SessionIndex = 6;
	// 28 eras for unbonding (7 days).
	pub storage BondingDuration: sp_staking::EraIndex = 28;
	// 27 eras in which slashes can be cancelled (a bit less than 7 days).
	pub storage SlashDeferDuration: sp_staking::EraIndex = 27;
	pub const RewardCurve: &'static PiecewiseLinear<'static> = &REWARD_CURVE;
	pub storage MaxNominatorRewardedPerValidator: u32 = 64;
	pub storage OffendingValidatorsThreshold: Perbill = Perbill::from_percent(17);
	pub const MaxAuthorities: u32 = 100_000;
}

pub struct OnChainSeqPhragmen;
impl onchain::Config for OnChainSeqPhragmen {
	type System = Runtime;
	type Solver = SequentialPhragmen<AccountId, runtime_common::elections::OnChainAccuracy>;
	type DataProvider = Staking;
	type WeightInfo = ();
}

impl pallet_staking::Config for Runtime {
	type MaxNominations = frame_support::pallet_prelude::ConstU32<16>;
	type Currency = Balances;
	type CurrencyBalance = Balance;
	type UnixTime = Timestamp;
	type CurrencyToVote = frame_support::traits::U128CurrencyToVote;
	type RewardRemainder = ();
	type RuntimeEvent = RuntimeEvent;
	type Slash = ();
	type Reward = ();
	type SessionsPerEra = SessionsPerEra;
	type BondingDuration = BondingDuration;
	type SlashDeferDuration = SlashDeferDuration;
	// A majority of the council can cancel the slash.
	type SlashCancelOrigin = frame_system::EnsureNever<()>;
	type SessionInterface = Self;
	type EraPayout = pallet_staking::ConvertCurve<RewardCurve>;
	type MaxNominatorRewardedPerValidator = MaxNominatorRewardedPerValidator;
	type OffendingValidatorsThreshold = OffendingValidatorsThreshold;
	type NextNewSession = Session;
	type ElectionProvider = onchain::UnboundedExecution<OnChainSeqPhragmen>;
	type GenesisElectionProvider = onchain::UnboundedExecution<OnChainSeqPhragmen>;
	// Use the nominator map to iter voter AND no-ops for all SortedListProvider hooks. The migration
	// to bags-list is a no-op, but the storage version will be updated.
	type VoterList = pallet_staking::UseNominatorsAndValidatorsMap<Runtime>;
	type TargetList = pallet_staking::UseValidatorsMap<Runtime>;
	type MaxUnlockingChunks = frame_support::traits::ConstU32<32>;
	type BenchmarkingConfig = runtime_common::StakingBenchmarkingConfig;
	type OnStakerSlash = ();
	type WeightInfo = ();
}

impl pallet_grandpa::Config for Runtime {
	type RuntimeEvent = RuntimeEvent;

	type KeyOwnerProofSystem = ();

	type KeyOwnerProof =
		<Self::KeyOwnerProofSystem as KeyOwnerProofSystem<(KeyTypeId, GrandpaId)>>::Proof;

	type KeyOwnerIdentification = <Self::KeyOwnerProofSystem as KeyOwnerProofSystem<(
		KeyTypeId,
		GrandpaId,
	)>>::IdentificationTuple;

	type HandleEquivocation = ();

	type WeightInfo = ();
	type MaxAuthorities = MaxAuthorities;
}

impl<LocalCall> frame_system::offchain::CreateSignedTransaction<LocalCall> for Runtime
where
	RuntimeCall: From<LocalCall>,
{
	fn create_transaction<C: frame_system::offchain::AppCrypto<Self::Public, Self::Signature>>(
		call: RuntimeCall,
		public: <Signature as Verify>::Signer,
		account: AccountId,
		nonce: <Runtime as frame_system::Config>::Index,
	) -> Option<(RuntimeCall, <UncheckedExtrinsic as ExtrinsicT>::SignaturePayload)> {
		let period =
			BlockHashCount::get().checked_next_power_of_two().map(|c| c / 2).unwrap_or(2) as u64;

		let current_block = System::block_number().saturated_into::<u64>().saturating_sub(1);
		let tip = 0;
		let extra: SignedExtra = (
			frame_system::CheckNonZeroSender::<Runtime>::new(),
			frame_system::CheckSpecVersion::<Runtime>::new(),
			frame_system::CheckTxVersion::<Runtime>::new(),
			frame_system::CheckGenesis::<Runtime>::new(),
			frame_system::CheckMortality::<Runtime>::from(generic::Era::mortal(
				period,
				current_block,
			)),
			frame_system::CheckNonce::<Runtime>::from(nonce),
			frame_system::CheckWeight::<Runtime>::new(),
			pallet_transaction_payment::ChargeTransactionPayment::<Runtime>::from(tip),
		);
		let raw_payload = SignedPayload::new(call, extra)
			.map_err(|e| {
				log::warn!("Unable to create signed payload: {:?}", e);
			})
			.ok()?;
		let signature = raw_payload.using_encoded(|payload| C::sign(payload, public))?;
		let (call, extra, _) = raw_payload.deconstruct();
		let address = Indices::unlookup(account);
		Some((call, (address, signature, extra)))
	}
}

impl frame_system::offchain::SigningTypes for Runtime {
	type Public = <Signature as Verify>::Signer;
	type Signature = Signature;
}

impl pallet_offences::Config for Runtime {
	type RuntimeEvent = RuntimeEvent;
	type IdentificationTuple = pallet_session::historical::IdentificationTuple<Self>;
	type OnOffenceHandler = Staking;
}

impl pallet_authority_discovery::Config for Runtime {
	type MaxAuthorities = MaxAuthorities;
}

parameter_types! {
	pub storage LeasePeriod: BlockNumber = 100_000;
	pub storage EndingPeriod: BlockNumber = 1000;
}

parameter_types! {
	pub Prefix: &'static [u8] = b"Pay KSMs to the Kusama account:";
}

impl claims::Config for Runtime {
	type RuntimeEvent = RuntimeEvent;
	type VestingSchedule = Vesting;
	type Prefix = Prefix;
	type MoveClaimOrigin = frame_system::EnsureRoot<AccountId>;
	type WeightInfo = claims::TestWeightInfo;
}

parameter_types! {
	pub storage MinVestedTransfer: Balance = 100 * DOLLARS;
}

impl pallet_vesting::Config for Runtime {
	type RuntimeEvent = RuntimeEvent;
	type Currency = Balances;
	type BlockNumberToBalance = ConvertInto;
	type MinVestedTransfer = MinVestedTransfer;
	type WeightInfo = ();
	const MAX_VESTING_SCHEDULES: u32 = 28;
}

impl pallet_sudo::Config for Runtime {
	type RuntimeEvent = RuntimeEvent;
	type RuntimeCall = RuntimeCall;
}

impl parachains_configuration::Config for Runtime {
	type WeightInfo = parachains_configuration::TestWeightInfo;
}

impl parachains_shared::Config for Runtime {}

impl parachains_inclusion::Config for Runtime {
	type RuntimeEvent = RuntimeEvent;
	type DisputesHandler = ParasDisputes;
	type RewardValidators = RewardValidatorsWithEraPoints<Runtime>;
}

impl parachains_disputes::Config for Runtime {
	type RuntimeEvent = RuntimeEvent;
	type RewardValidators = ();
	type SlashingHandler = ();
	type WeightInfo = parachains_disputes::TestWeightInfo;
}

impl parachains_paras_inherent::Config for Runtime {
	type WeightInfo = parachains_paras_inherent::TestWeightInfo;
}

impl parachains_initializer::Config for Runtime {
	type Randomness = pallet_babe::RandomnessFromOneEpochAgo<Runtime>;
	type ForceOrigin = frame_system::EnsureRoot<AccountId>;
	type WeightInfo = ();
}

impl parachains_session_info::Config for Runtime {
	type ValidatorSet = Historical;
}

parameter_types! {
	pub const ParasUnsignedPriority: TransactionPriority = TransactionPriority::max_value();
}

impl parachains_paras::Config for Runtime {
	type RuntimeEvent = RuntimeEvent;
	type WeightInfo = parachains_paras::TestWeightInfo;
	type UnsignedPriority = ParasUnsignedPriority;
	type NextSessionRotation = Babe;
}

impl parachains_dmp::Config for Runtime {}

parameter_types! {
	pub const FirstMessageFactorPercent: u64 = 100;
}

impl parachains_ump::Config for Runtime {
	type RuntimeEvent = RuntimeEvent;
	type UmpSink = ();
	type FirstMessageFactorPercent = FirstMessageFactorPercent;
	type ExecuteOverweightOrigin = frame_system::EnsureRoot<AccountId>;
	type WeightInfo = parachains_ump::TestWeightInfo;
}

parameter_types! {
	pub const BaseXcmWeight: xcm::latest::Weight = 1_000;
	pub const AnyNetwork: Option<xcm::latest::NetworkId> = None;
	pub const MaxInstructions: u32 = 100;
	pub const UniversalLocation: xcm::latest::InteriorMultiLocation = xcm::latest::Junctions::Here;
}

pub type LocalOriginToLocation =
	xcm_builder::SignedToAccountId32<RuntimeOrigin, AccountId, AnyNetwork>;

impl pallet_xcm::Config for Runtime {
	// The config types here are entirely configurable, since the only one that is sorely needed
	// is `XcmExecutor`, which will be used in unit tests located in xcm-executor.
	type RuntimeEvent = RuntimeEvent;
	type ExecuteXcmOrigin = xcm_builder::EnsureXcmOrigin<RuntimeOrigin, LocalOriginToLocation>;
<<<<<<< HEAD
	type UniversalLocation = UniversalLocation;
=======
	type LocationInverter = xcm_config::InvertNothing;
>>>>>>> afbc64e6
	type SendXcmOrigin = xcm_builder::EnsureXcmOrigin<RuntimeOrigin, LocalOriginToLocation>;
	type Weigher = xcm_builder::FixedWeightBounds<BaseXcmWeight, RuntimeCall, MaxInstructions>;
	type XcmRouter = xcm_config::DoNothingRouter;
	type XcmExecuteFilter = Everything;
	type XcmExecutor = xcm_executor::XcmExecutor<xcm_config::XcmConfig>;
	type XcmTeleportFilter = Everything;
	type XcmReserveTransferFilter = Everything;
	type RuntimeOrigin = RuntimeOrigin;
	type RuntimeCall = RuntimeCall;
	const VERSION_DISCOVERY_QUEUE_SIZE: u32 = 100;
	type AdvertisedXcmVersion = pallet_xcm::CurrentXcmVersion;
	type Currency = Balances;
	type CurrencyMatcher = ();
	type TrustedLockers = ();
	type SovereignAccountOf = ();
	type MaxLockers = frame_support::traits::ConstU32<8>;
}

impl parachains_hrmp::Config for Runtime {
	type RuntimeOrigin = RuntimeOrigin;
	type RuntimeEvent = RuntimeEvent;
<<<<<<< HEAD
	type RuntimeOrigin = RuntimeOrigin;
=======
>>>>>>> afbc64e6
	type Currency = Balances;
	type WeightInfo = parachains_hrmp::TestWeightInfo;
}

impl parachains_scheduler::Config for Runtime {}

impl paras_sudo_wrapper::Config for Runtime {}

impl parachains_origin::Config for Runtime {}

impl pallet_test_notifier::Config for Runtime {
	type RuntimeEvent = RuntimeEvent;
	type RuntimeOrigin = RuntimeOrigin;
	type RuntimeCall = RuntimeCall;
}

#[frame_support::pallet]
pub mod pallet_test_notifier {
	use frame_support::pallet_prelude::*;
	use frame_system::pallet_prelude::*;
	use pallet_xcm::ensure_response;
	use sp_runtime::DispatchResult;
	use xcm::latest::prelude::*;

	#[pallet::pallet]
	#[pallet::generate_store(pub(super) trait Store)]
	pub struct Pallet<T>(_);

	#[pallet::config]
	pub trait Config: frame_system::Config + pallet_xcm::Config {
		type RuntimeEvent: IsType<<Self as frame_system::Config>::RuntimeEvent> + From<Event<Self>>;
		type RuntimeOrigin: IsType<<Self as frame_system::Config>::RuntimeOrigin>
			+ Into<Result<pallet_xcm::Origin, <Self as Config>::RuntimeOrigin>>;
		type RuntimeCall: IsType<<Self as pallet_xcm::Config>::RuntimeCall> + From<Call<Self>>;
	}

	#[pallet::event]
	#[pallet::generate_deposit(pub(super) fn deposit_event)]
	pub enum Event<T: Config> {
		QueryPrepared(QueryId),
		NotifyQueryPrepared(QueryId),
		ResponseReceived(MultiLocation, QueryId, Response),
	}

	#[pallet::error]
	pub enum Error<T> {
		UnexpectedId,
		BadAccountFormat,
	}

	#[pallet::call]
	impl<T: Config> Pallet<T> {
		#[pallet::weight(1_000_000)]
		pub fn prepare_new_query(origin: OriginFor<T>) -> DispatchResult {
			let who = ensure_signed(origin)?;
			let id = who
				.using_encoded(|mut d| <[u8; 32]>::decode(&mut d))
				.map_err(|_| Error::<T>::BadAccountFormat)?;
			let qid = pallet_xcm::Pallet::<T>::new_query(
				Junction::AccountId32 { network: None, id },
				100u32.into(),
				Here,
			);
			Self::deposit_event(Event::<T>::QueryPrepared(qid));
			Ok(())
		}

		#[pallet::weight(1_000_000)]
		pub fn prepare_new_notify_query(origin: OriginFor<T>) -> DispatchResult {
			let who = ensure_signed(origin)?;
			let id = who
				.using_encoded(|mut d| <[u8; 32]>::decode(&mut d))
				.map_err(|_| Error::<T>::BadAccountFormat)?;
			let call =
				Call::<T>::notification_received { query_id: 0, response: Default::default() };
			let qid = pallet_xcm::Pallet::<T>::new_notify_query(
				Junction::AccountId32 { network: None, id },
				<T as Config>::RuntimeCall::from(call),
				100u32.into(),
				Here,
			);
			Self::deposit_event(Event::<T>::NotifyQueryPrepared(qid));
			Ok(())
		}

		#[pallet::weight(1_000_000)]
		pub fn notification_received(
			origin: OriginFor<T>,
			query_id: QueryId,
			response: Response,
		) -> DispatchResult {
			let responder = ensure_response(<T as Config>::RuntimeOrigin::from(origin))?;
			Self::deposit_event(Event::<T>::ResponseReceived(responder, query_id, response));
			Ok(())
		}
	}
}

construct_runtime! {
	pub enum Runtime where
		Block = Block,
		NodeBlock = primitives::v2::Block,
		UncheckedExtrinsic = UncheckedExtrinsic
	{
		// Basic stuff; balances is uncallable initially.
		System: frame_system::{Pallet, Call, Storage, Config, Event<T>},

		// Must be before session.
		Babe: pallet_babe::{Pallet, Call, Storage, Config},

		Timestamp: pallet_timestamp::{Pallet, Call, Storage, Inherent},
		Indices: pallet_indices::{Pallet, Call, Storage, Config<T>, Event<T>},
		Balances: pallet_balances::{Pallet, Call, Storage, Config<T>, Event<T>},
		TransactionPayment: pallet_transaction_payment::{Pallet, Storage, Event<T>},

		// Consensus support.
		Authorship: pallet_authorship::{Pallet, Call, Storage},
		Staking: pallet_staking::{Pallet, Call, Storage, Config<T>, Event<T>},
		Offences: pallet_offences::{Pallet, Storage, Event},
		Historical: session_historical::{Pallet},
		Session: pallet_session::{Pallet, Call, Storage, Event, Config<T>},
		Grandpa: pallet_grandpa::{Pallet, Call, Storage, Config, Event},
		AuthorityDiscovery: pallet_authority_discovery::{Pallet, Config},

		// Claims. Usable initially.
		Claims: claims::{Pallet, Call, Storage, Event<T>, Config<T>, ValidateUnsigned},

		// Vesting. Usable initially, but removed once all vesting is finished.
		Vesting: pallet_vesting::{Pallet, Call, Storage, Event<T>, Config<T>},

		// Parachains runtime modules
		Configuration: parachains_configuration::{Pallet, Call, Storage, Config<T>},
		ParaInclusion: parachains_inclusion::{Pallet, Call, Storage, Event<T>},
		ParaInherent: parachains_paras_inherent::{Pallet, Call, Storage, Inherent},
		Initializer: parachains_initializer::{Pallet, Call, Storage},
		Paras: parachains_paras::{Pallet, Call, Storage, Event},
		ParasShared: parachains_shared::{Pallet, Call, Storage},
		Scheduler: parachains_scheduler::{Pallet, Storage},
		ParasSudoWrapper: paras_sudo_wrapper::{Pallet, Call},
		ParasOrigin: parachains_origin::{Pallet, Origin},
		ParaSessionInfo: parachains_session_info::{Pallet, Storage},
		Hrmp: parachains_hrmp::{Pallet, Call, Storage, Event<T>},
		Ump: parachains_ump::{Pallet, Call, Storage, Event},
		Dmp: parachains_dmp::{Pallet, Call, Storage},
		Xcm: pallet_xcm::{Pallet, Call, Event<T>, Origin},
		ParasDisputes: parachains_disputes::{Pallet, Storage, Event<T>},

		Sudo: pallet_sudo::{Pallet, Call, Storage, Config<T>, Event<T>},

		TestNotifier: pallet_test_notifier::{Pallet, Call, Event<T>},
	}
}

/// The address format for describing accounts.
pub type Address = sp_runtime::MultiAddress<AccountId, AccountIndex>;
/// Block header type as expected by this runtime.
pub type Header = generic::Header<BlockNumber, BlakeTwo256>;
/// Block type as expected by this runtime.
pub type Block = generic::Block<Header, UncheckedExtrinsic>;
/// A Block signed with a Justification
pub type SignedBlock = generic::SignedBlock<Block>;
/// `BlockId` type as expected by this runtime.
pub type BlockId = generic::BlockId<Block>;
/// The `SignedExtension` to the basic transaction logic.
pub type SignedExtra = (
	frame_system::CheckNonZeroSender<Runtime>,
	frame_system::CheckSpecVersion<Runtime>,
	frame_system::CheckTxVersion<Runtime>,
	frame_system::CheckGenesis<Runtime>,
	frame_system::CheckMortality<Runtime>,
	frame_system::CheckNonce<Runtime>,
	frame_system::CheckWeight<Runtime>,
	pallet_transaction_payment::ChargeTransactionPayment<Runtime>,
);
/// Unchecked extrinsic type as expected by this runtime.
pub type UncheckedExtrinsic =
	generic::UncheckedExtrinsic<Address, RuntimeCall, Signature, SignedExtra>;
/// Executive: handles dispatch to the various modules.
pub type Executive = frame_executive::Executive<
	Runtime,
	Block,
	frame_system::ChainContext<Runtime>,
	Runtime,
	AllPalletsWithSystem,
>;
/// The payload being signed in transactions.
pub type SignedPayload = generic::SignedPayload<RuntimeCall, SignedExtra>;

pub type Hash = <Block as BlockT>::Hash;
pub type Extrinsic = <Block as BlockT>::Extrinsic;

sp_api::impl_runtime_apis! {
	impl sp_api::Core<Block> for Runtime {
		fn version() -> RuntimeVersion {
			VERSION
		}

		fn execute_block(block: Block) {
			Executive::execute_block(block);
		}

		fn initialize_block(header: &<Block as BlockT>::Header) {
			Executive::initialize_block(header)
		}
	}

	impl sp_api::Metadata<Block> for Runtime {
		fn metadata() -> OpaqueMetadata {
			OpaqueMetadata::new(Runtime::metadata().into())
		}
	}

	impl block_builder_api::BlockBuilder<Block> for Runtime {
		fn apply_extrinsic(extrinsic: <Block as BlockT>::Extrinsic) -> ApplyExtrinsicResult {
			Executive::apply_extrinsic(extrinsic)
		}

		fn finalize_block() -> <Block as BlockT>::Header {
			Executive::finalize_block()
		}

		fn inherent_extrinsics(data: inherents::InherentData) -> Vec<<Block as BlockT>::Extrinsic> {
			data.create_extrinsics()
		}

		fn check_inherents(
			block: Block,
			data: inherents::InherentData,
		) -> inherents::CheckInherentsResult {
			data.check_extrinsics(&block)
		}
	}

	impl tx_pool_api::runtime_api::TaggedTransactionQueue<Block> for Runtime {
		fn validate_transaction(
			source: TransactionSource,
			tx: <Block as BlockT>::Extrinsic,
			block_hash: <Block as BlockT>::Hash,
		) -> TransactionValidity {
			Executive::validate_transaction(source, tx, block_hash)
		}
	}

	impl offchain_primitives::OffchainWorkerApi<Block> for Runtime {
		fn offchain_worker(header: &<Block as BlockT>::Header) {
			Executive::offchain_worker(header)
		}
	}

	impl authority_discovery_primitives::AuthorityDiscoveryApi<Block> for Runtime {
		fn authorities() -> Vec<AuthorityDiscoveryId> {
			runtime_impl::relevant_authority_ids::<Runtime>()
		}
	}

	impl primitives::runtime_api::ParachainHost<Block, Hash, BlockNumber> for Runtime {
		fn validators() -> Vec<ValidatorId> {
			runtime_impl::validators::<Runtime>()
		}

		fn validator_groups() -> (Vec<Vec<ValidatorIndex>>, GroupRotationInfo<BlockNumber>) {
			runtime_impl::validator_groups::<Runtime>()
		}

		fn availability_cores() -> Vec<CoreState<Hash, BlockNumber>> {
			runtime_impl::availability_cores::<Runtime>()
		}

		fn persisted_validation_data(para_id: ParaId, assumption: OccupiedCoreAssumption)
			-> Option<PersistedValidationData<Hash, BlockNumber>>
		{
			runtime_impl::persisted_validation_data::<Runtime>(para_id, assumption)
		}

		fn assumed_validation_data(
			para_id: ParaId,
			expected_persisted_validation_data_hash: Hash,
		) -> Option<(PersistedValidationData<Hash, BlockNumber>, ValidationCodeHash)> {
			runtime_impl::assumed_validation_data::<Runtime>(
				para_id,
				expected_persisted_validation_data_hash,
			)
		}

		fn check_validation_outputs(
			para_id: ParaId,
			outputs: primitives::v2::CandidateCommitments,
		) -> bool {
			runtime_impl::check_validation_outputs::<Runtime>(para_id, outputs)
		}

		fn session_index_for_child() -> SessionIndex {
			runtime_impl::session_index_for_child::<Runtime>()
		}

		fn validation_code(para_id: ParaId, assumption: OccupiedCoreAssumption)
			-> Option<ValidationCode>
		{
			runtime_impl::validation_code::<Runtime>(para_id, assumption)
		}

		fn candidate_pending_availability(para_id: ParaId) -> Option<CommittedCandidateReceipt<Hash>> {
			runtime_impl::candidate_pending_availability::<Runtime>(para_id)
		}

		fn candidate_events() -> Vec<CandidateEvent<Hash>> {
			runtime_impl::candidate_events::<Runtime, _>(|trait_event| trait_event.try_into().ok())
		}

		fn session_info(index: SessionIndex) -> Option<SessionInfoData> {
			runtime_impl::session_info::<Runtime>(index)
		}

		fn dmq_contents(
			recipient: ParaId,
		) -> Vec<InboundDownwardMessage<BlockNumber>> {
			runtime_impl::dmq_contents::<Runtime>(recipient)
		}

		fn inbound_hrmp_channels_contents(
			recipient: ParaId,
		) -> BTreeMap<ParaId, Vec<InboundHrmpMessage<BlockNumber>>> {
			runtime_impl::inbound_hrmp_channels_contents::<Runtime>(recipient)
		}

		fn validation_code_by_hash(hash: ValidationCodeHash) -> Option<ValidationCode> {
			runtime_impl::validation_code_by_hash::<Runtime>(hash)
		}

		fn on_chain_votes() -> Option<ScrapedOnChainVotes<Hash>> {
			runtime_impl::on_chain_votes::<Runtime>()
		}

		fn submit_pvf_check_statement(
			stmt: primitives::v2::PvfCheckStatement,
			signature: primitives::v2::ValidatorSignature,
		) {
			runtime_impl::submit_pvf_check_statement::<Runtime>(stmt, signature)
		}

		fn pvfs_require_precheck() -> Vec<ValidationCodeHash> {
			runtime_impl::pvfs_require_precheck::<Runtime>()
		}

		fn validation_code_hash(para_id: ParaId, assumption: OccupiedCoreAssumption)
			-> Option<ValidationCodeHash>
		{
			runtime_impl::validation_code_hash::<Runtime>(para_id, assumption)
		}
	}

	impl beefy_primitives::BeefyApi<Block> for Runtime {
		fn validator_set() -> Option<beefy_primitives::ValidatorSet<BeefyId>> {
			// dummy implementation due to lack of BEEFY pallet.
			None
		}
	}

	impl mmr::MmrApi<Block, Hash> for Runtime {
		fn generate_proof(_leaf_index: u64)
			-> Result<(mmr::EncodableOpaqueLeaf, mmr::Proof<Hash>), mmr::Error>
		{
			Err(mmr::Error::PalletNotIncluded)
		}

		fn verify_proof(_leaf: mmr::EncodableOpaqueLeaf, _proof: mmr::Proof<Hash>)
			-> Result<(), mmr::Error>
		{
			Err(mmr::Error::PalletNotIncluded)
		}

		fn verify_proof_stateless(
			_root: Hash,
			_leaf: mmr::EncodableOpaqueLeaf,
			_proof: mmr::Proof<Hash>
		) -> Result<(), mmr::Error> {
			Err(mmr::Error::PalletNotIncluded)
		}

		fn mmr_root() -> Result<Hash, mmr::Error> {
			Err(mmr::Error::PalletNotIncluded)
		}

		fn generate_batch_proof(_leaf_indices: Vec<u64>)
			-> Result<(Vec<mmr::EncodableOpaqueLeaf>, mmr::BatchProof<Hash>), mmr::Error>
		{
			Err(mmr::Error::PalletNotIncluded)
		}

		fn verify_batch_proof(_leaves: Vec<mmr::EncodableOpaqueLeaf>, _proof: mmr::BatchProof<Hash>)
			-> Result<(), mmr::Error>
		{
			Err(mmr::Error::PalletNotIncluded)
		}

		fn verify_batch_proof_stateless(
			_root: Hash,
			_leaves: Vec<mmr::EncodableOpaqueLeaf>,
			_proof: mmr::BatchProof<Hash>
		) -> Result<(), mmr::Error> {
			Err(mmr::Error::PalletNotIncluded)
		}
	}

	impl fg_primitives::GrandpaApi<Block> for Runtime {
		fn grandpa_authorities() -> Vec<(GrandpaId, u64)> {
			Grandpa::grandpa_authorities()
		}

		fn current_set_id() -> fg_primitives::SetId {
			Grandpa::current_set_id()
		}

		fn submit_report_equivocation_unsigned_extrinsic(
			_equivocation_proof: fg_primitives::EquivocationProof<
				<Block as BlockT>::Hash,
				sp_runtime::traits::NumberFor<Block>,
			>,
			_key_owner_proof: fg_primitives::OpaqueKeyOwnershipProof,
		) -> Option<()> {
			None
		}

		fn generate_key_ownership_proof(
			_set_id: fg_primitives::SetId,
			_authority_id: fg_primitives::AuthorityId,
		) -> Option<fg_primitives::OpaqueKeyOwnershipProof> {
			None
		}
	}

	impl babe_primitives::BabeApi<Block> for Runtime {
		fn configuration() -> babe_primitives::BabeConfiguration {
			let epoch_config = Babe::epoch_config().unwrap_or(BABE_GENESIS_EPOCH_CONFIG);
			babe_primitives::BabeConfiguration {
				slot_duration: Babe::slot_duration(),
				epoch_length: EpochDuration::get(),
				c: epoch_config.c,
				authorities: Babe::authorities().to_vec(),
				randomness: Babe::randomness(),
				allowed_slots: epoch_config.allowed_slots,
			}
		}

		fn current_epoch_start() -> babe_primitives::Slot {
			Babe::current_epoch_start()
		}

		fn current_epoch() -> babe_primitives::Epoch {
			Babe::current_epoch()
		}

		fn next_epoch() -> babe_primitives::Epoch {
			Babe::next_epoch()
		}

		fn generate_key_ownership_proof(
			_slot: babe_primitives::Slot,
			_authority_id: babe_primitives::AuthorityId,
		) -> Option<babe_primitives::OpaqueKeyOwnershipProof> {
			None
		}

		fn submit_report_equivocation_unsigned_extrinsic(
			_equivocation_proof: babe_primitives::EquivocationProof<<Block as BlockT>::Header>,
			_key_owner_proof: babe_primitives::OpaqueKeyOwnershipProof,
		) -> Option<()> {
			None
		}
	}

	impl sp_session::SessionKeys<Block> for Runtime {
		fn generate_session_keys(seed: Option<Vec<u8>>) -> Vec<u8> {
			SessionKeys::generate(seed)
		}

		fn decode_session_keys(
			encoded: Vec<u8>,
		) -> Option<Vec<(Vec<u8>, sp_core::crypto::KeyTypeId)>> {
			SessionKeys::decode_into_raw_public_keys(&encoded)
		}
	}

	impl frame_system_rpc_runtime_api::AccountNonceApi<Block, AccountId, Nonce> for Runtime {
		fn account_nonce(account: AccountId) -> Nonce {
			System::account_nonce(account)
		}
	}

	impl pallet_transaction_payment_rpc_runtime_api::TransactionPaymentApi<
		Block,
		Balance,
	> for Runtime {
		fn query_info(uxt: <Block as BlockT>::Extrinsic, len: u32) -> RuntimeDispatchInfo<Balance> {
			TransactionPayment::query_info(uxt, len)
		}
		fn query_fee_details(uxt: <Block as BlockT>::Extrinsic, len: u32) -> FeeDetails<Balance> {
			TransactionPayment::query_fee_details(uxt, len)
		}
	}

	impl pallet_transaction_payment_rpc_runtime_api::TransactionPaymentCallApi<Block, Balance, RuntimeCall>
		for Runtime
	{
		fn query_call_info(call: RuntimeCall, len: u32) -> RuntimeDispatchInfo<Balance> {
			TransactionPayment::query_call_info(call, len)
		}
		fn query_call_fee_details(call: RuntimeCall, len: u32) -> FeeDetails<Balance> {
			TransactionPayment::query_call_fee_details(call, len)
		}
	}

	impl crate::GetLastTimestamp<Block> for Runtime {
		fn get_last_timestamp() -> u64 {
			Timestamp::now()
		}
	}
}<|MERGE_RESOLUTION|>--- conflicted
+++ resolved
@@ -543,11 +543,7 @@
 	// is `XcmExecutor`, which will be used in unit tests located in xcm-executor.
 	type RuntimeEvent = RuntimeEvent;
 	type ExecuteXcmOrigin = xcm_builder::EnsureXcmOrigin<RuntimeOrigin, LocalOriginToLocation>;
-<<<<<<< HEAD
 	type UniversalLocation = UniversalLocation;
-=======
-	type LocationInverter = xcm_config::InvertNothing;
->>>>>>> afbc64e6
 	type SendXcmOrigin = xcm_builder::EnsureXcmOrigin<RuntimeOrigin, LocalOriginToLocation>;
 	type Weigher = xcm_builder::FixedWeightBounds<BaseXcmWeight, RuntimeCall, MaxInstructions>;
 	type XcmRouter = xcm_config::DoNothingRouter;
@@ -569,10 +565,6 @@
 impl parachains_hrmp::Config for Runtime {
 	type RuntimeOrigin = RuntimeOrigin;
 	type RuntimeEvent = RuntimeEvent;
-<<<<<<< HEAD
-	type RuntimeOrigin = RuntimeOrigin;
-=======
->>>>>>> afbc64e6
 	type Currency = Balances;
 	type WeightInfo = parachains_hrmp::TestWeightInfo;
 }

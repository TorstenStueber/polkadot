// Copyright 2020 Parity Technologies (UK) Ltd.
// This file is part of Polkadot.

// Polkadot is free software: you can redistribute it and/or modify
// it under the terms of the GNU General Public License as published by
// the Free Software Foundation, either version 3 of the License, or
// (at your option) any later version.

// Polkadot is distributed in the hope that it will be useful,
// but WITHOUT ANY WARRANTY; without even the implied warranty of
// MERCHANTABILITY or FITNESS FOR A PARTICULAR PURPOSE.  See the
// GNU General Public License for more details.

// You should have received a copy of the GNU General Public License
// along with Polkadot.  If not, see <http://www.gnu.org/licenses/>.

//! The Rococo runtime for v1 parachains.

#![cfg_attr(not(feature = "std"), no_std)]
// `construct_runtime!` does a lot of recursion and requires us to increase the limit to 256.
#![recursion_limit = "256"]

use parity_scale_codec::{Decode, Encode, MaxEncodedLen};
use primitives::v2::{
	AccountId, AccountIndex, Balance, BlockNumber, CandidateEvent, CandidateHash,
	CommittedCandidateReceipt, CoreState, DisputeState, GroupRotationInfo, Hash, Id as ParaId,
	InboundDownwardMessage, InboundHrmpMessage, Moment, Nonce, OccupiedCoreAssumption,
	PersistedValidationData, ScrapedOnChainVotes, SessionInfo, Signature,
	ValidationCode, ValidationCodeHash, ValidatorId, ValidatorIndex,
};
use runtime_common::{
	assigned_slots, auctions, claims, crowdloan, impl_runtime_weights, impls::ToAuthor, paras_registrar,
	prod_or_fast, paras_sudo_wrapper, slots, BlockHashCount, BlockLength, SlowAdjustingFeeUpdate,
};
use sp_std::{cmp::Ordering, collections::btree_map::BTreeMap, prelude::*};

use runtime_parachains::{
	configuration as parachains_configuration, disputes as parachains_disputes,
	dmp as parachains_dmp, hrmp as parachains_hrmp, inclusion as parachains_inclusion,
	initializer as parachains_initializer, origin as parachains_origin, paras as parachains_paras,
	paras_inherent as parachains_paras_inherent, runtime_api_impl::v2 as parachains_runtime_api_impl,
	scheduler as parachains_scheduler, session_info as parachains_session_info,
	shared as parachains_shared, ump as parachains_ump,
};

use authority_discovery_primitives::AuthorityId as AuthorityDiscoveryId;
use beefy_primitives::{
	crypto::AuthorityId as BeefyId,
	mmr::{BeefyDataProvider, MmrLeafVersion},
};
// TODO: Election
// use frame_election_provider_support::{
// 	generate_solution_type, onchain, NposSolution, SequentialPhragmen,
// };
use frame_support::{
	construct_runtime, parameter_types,
	traits::{Contains, EnsureOneOf, InstanceFilter, KeyOwnerProofSystem, PrivilegeCmp, LockIdentifier},
	weights::ConstantMultiplier,
	PalletId, RuntimeDebug
};
use frame_system::EnsureRoot;
use pallet_grandpa::{fg_primitives, AuthorityId as GrandpaId};
use pallet_im_online::sr25519::AuthorityId as ImOnlineId;
use pallet_session::historical as session_historical;
use pallet_transaction_payment::{CurrencyAdapter, FeeDetails, RuntimeDispatchInfo};
use sp_core::{OpaqueMetadata, H256};
use sp_mmr_primitives as mmr;
use sp_runtime::{
	create_runtime_str, generic, impl_opaque_keys,
	traits::{
		AccountIdLookup, BlakeTwo256, Block as BlockT, ConvertInto, Extrinsic as ExtrinsicT, Keccak256,
		OpaqueKeys, SaturatedConversion, Verify,
	},
	transaction_validity::{TransactionPriority, TransactionSource, TransactionValidity},
<<<<<<< HEAD
	ApplyExtrinsicResult, FixedU128, KeyTypeId, Perbill, Percent, Permill,
=======
	ApplyExtrinsicResult, KeyTypeId,
>>>>>>> 3b2b067d
};
use sp_staking::SessionIndex;
#[cfg(any(feature = "std", test))]
use sp_version::NativeVersion;
use sp_version::RuntimeVersion;
<<<<<<< HEAD
use static_assertions::const_assert;
=======

use runtime_parachains::{
	configuration as parachains_configuration, disputes as parachains_disputes,
	dmp as parachains_dmp, hrmp as parachains_hrmp, inclusion as parachains_inclusion,
	initializer as parachains_initializer, origin as parachains_origin, paras as parachains_paras,
	paras_inherent as parachains_paras_inherent, scheduler as parachains_scheduler,
	session_info as parachains_session_info, shared as parachains_shared, ump as parachains_ump,
};
>>>>>>> 3b2b067d

pub use frame_system::Call as SystemCall;
// TODO: Election
// pub use pallet_election_provider_multi_phase::Call as EPMCall;
// TODO: Staking
// #[cfg(feature = "std")]
// pub use pallet_staking::StakerStatus;

/// Constant values used within the runtime.
use rococo_runtime_constants::{currency::*, fee::*, time::*};

<<<<<<< HEAD
// Weights used in the runtime.
=======
mod validator_manager;
>>>>>>> 3b2b067d
mod weights;

// XCM configurations.
pub mod xcm_config;

mod validator_manager;

mod bridge_messages;

use bridge_runtime_common::messages::{
	source::estimate_message_dispatch_and_delivery_fee, MessageBridge,
};

// TODO: Rococo
// #[cfg(test)]
// mod tests;

impl_runtime_weights!(rococo_runtime_constants);

// Make the WASM binary available.
#[cfg(feature = "std")]
include!(concat!(env!("OUT_DIR"), "/wasm_binary.rs"));

/// Runtime version (Rococo).
#[sp_version::runtime_version]
pub const VERSION: RuntimeVersion = RuntimeVersion {
	spec_name: create_runtime_str!("rococo"),
	impl_name: create_runtime_str!("parity-rococo-v2.0"),
<<<<<<< HEAD
	authoring_version: 0, // TODO: Params -> authoring_version: 2
	spec_version: 9220,
=======
	authoring_version: 0,
	spec_version: 9260,
>>>>>>> 3b2b067d
	impl_version: 0,
	#[cfg(not(feature = "disable-runtime-api"))]
	apis: RUNTIME_API_VERSIONS,
	#[cfg(feature = "disable-runtime-api")]
	apis: sp_version::create_apis_vec![[]],
	transaction_version: 11,
	state_version: 0,
};

/// The BABE epoch configuration at genesis.
pub const BABE_GENESIS_EPOCH_CONFIG: babe_primitives::BabeEpochConfiguration =
	babe_primitives::BabeEpochConfiguration {
		c: PRIMARY_PROBABILITY,
		allowed_slots: babe_primitives::AllowedSlots::PrimaryAndSecondaryVRFSlots,
	};

/// Native version.
#[cfg(any(feature = "std", test))]
pub fn native_version() -> NativeVersion {
	NativeVersion { runtime_version: VERSION, can_author_with: Default::default() }
}

<<<<<<< HEAD
/// We currently allow all calls.
=======
/// The address format for describing accounts.
pub type Address = sp_runtime::MultiAddress<AccountId, ()>;
/// Block header type as expected by this runtime.
pub type Header = generic::Header<BlockNumber, BlakeTwo256>;
/// Block type as expected by this runtime.
pub type Block = generic::Block<Header, UncheckedExtrinsic>;
/// A Block signed with a Justification
pub type SignedBlock = generic::SignedBlock<Block>;
/// `BlockId` type as expected by this runtime.
pub type BlockId = generic::BlockId<Block>;
/// The `SignedExtension` to the basic transaction logic.
pub type SignedExtra = (
	frame_system::CheckNonZeroSender<Runtime>,
	frame_system::CheckSpecVersion<Runtime>,
	frame_system::CheckTxVersion<Runtime>,
	frame_system::CheckGenesis<Runtime>,
	frame_system::CheckMortality<Runtime>,
	frame_system::CheckNonce<Runtime>,
	frame_system::CheckWeight<Runtime>,
	pallet_transaction_payment::ChargeTransactionPayment<Runtime>,
);

/// Unchecked extrinsic type as expected by this runtime.
pub type UncheckedExtrinsic = generic::UncheckedExtrinsic<Address, Call, Signature, SignedExtra>;
/// Executive: handles dispatch to the various modules.
pub type Executive = frame_executive::Executive<
	Runtime,
	Block,
	frame_system::ChainContext<Runtime>,
	Runtime,
	AllPalletsWithSystem,
>;
/// The payload being signed in transactions.
pub type SignedPayload = generic::SignedPayload<Call, SignedExtra>;

impl_opaque_keys! {
	pub struct SessionKeys {
		pub grandpa: Grandpa,
		pub babe: Babe,
		pub im_online: ImOnline,
		pub para_validator: Initializer,
		pub para_assignment: ParaSessionInfo,
		pub authority_discovery: AuthorityDiscovery,
		pub beefy: Beefy,
	}
}

construct_runtime! {
	pub enum Runtime where
		Block = Block,
		NodeBlock = primitives::v2::Block,
		UncheckedExtrinsic = UncheckedExtrinsic
	{
		System: frame_system,

		// Babe must be before session.
		Babe: pallet_babe,

		Timestamp: pallet_timestamp,
		Indices: pallet_indices,
		Balances: pallet_balances,
		TransactionPayment: pallet_transaction_payment,

		// Consensus support.
		// Authorship must be before session in order to note author in the correct session for
		// im-online.
		Authorship: pallet_authorship,
		Offences: pallet_offences,
		Historical: session_historical,
		Session: pallet_session,
		Grandpa: pallet_grandpa,
		ImOnline: pallet_im_online,
		AuthorityDiscovery: pallet_authority_discovery,

		// Parachains modules.
		ParachainsOrigin: parachains_origin,
		Configuration: parachains_configuration,
		ParasShared: parachains_shared,
		ParaInclusion: parachains_inclusion,
		ParaInherent: parachains_paras_inherent,
		ParaScheduler: parachains_scheduler,
		Paras: parachains_paras,
		Initializer: parachains_initializer,
		Dmp: parachains_dmp,
		Ump: parachains_ump,
		Hrmp: parachains_hrmp,
		ParaSessionInfo: parachains_session_info,
		ParasDisputes: parachains_disputes,

		// Parachain Onboarding Pallets
		Registrar: paras_registrar::{Pallet, Call, Storage, Event<T>, Config},
		Auctions: auctions::{Pallet, Call, Storage, Event<T>},
		Crowdloan: crowdloan::{Pallet, Call, Storage, Event<T>},
		Slots: slots::{Pallet, Call, Storage, Event<T>},
		ParasSudoWrapper: paras_sudo_wrapper::{Pallet, Call},
		AssignedSlots: assigned_slots::{Pallet, Call, Storage, Event<T>},

		// Sudo
		Sudo: pallet_sudo,

		// Bridges support.
		Mmr: pallet_mmr,
		Beefy: pallet_beefy,
		MmrLeaf: pallet_beefy_mmr,

		// Validator Manager pallet.
		ValidatorManager: validator_manager,

		// A "council"
		Collective: pallet_collective = 80,
		Membership: pallet_membership = 81,

		Utility: pallet_utility = 90,
		Proxy: pallet_proxy = 91,
		Multisig: pallet_multisig,

		// Pallet for sending XCM.
		XcmPallet: pallet_xcm = 99,

	}
}

>>>>>>> 3b2b067d
pub struct BaseFilter;
impl Contains<Call> for BaseFilter {
	fn contains(_call: &Call) -> bool {
		true
	}
}

parameter_types! {
	pub const Version: RuntimeVersion = VERSION;
	pub const SS58Prefix: u8 = 42; // TODO: Params -> pub const SS58Prefix: u8 = 2;
}

impl frame_system::Config for Runtime {
	type BaseCallFilter = BaseFilter;
	type BlockWeights = BlockWeights;
	type BlockLength = BlockLength;
	type DbWeight = RocksDbWeight;
	type Origin = Origin;
	type Call = Call;
	type Index = Nonce;
	type BlockNumber = BlockNumber;
	type Hash = Hash;
	type Hashing = BlakeTwo256;
	type AccountId = AccountId;
	type Lookup = AccountIdLookup<AccountId, ()>;
	type Header = generic::Header<BlockNumber, BlakeTwo256>;
	type Event = Event;
	type BlockHashCount = BlockHashCount;
	type Version = Version;
	type PalletInfo = PalletInfo;
	type AccountData = pallet_balances::AccountData<Balance>;
	type OnNewAccount = ();
	type OnKilledAccount = ();
	type SystemWeightInfo = weights::frame_system::WeightInfo<Runtime>;
	type SS58Prefix = SS58Prefix;
	type OnSetCode = ();
	type MaxConsumers = frame_support::traits::ConstU32<16>;
}

parameter_types! {
	pub MaximumSchedulerWeight: Weight = Perbill::from_percent(80) *
		BlockWeights::get().max_block;
	pub const MaxScheduledPerBlock: u32 = 50;
	pub const NoPreimagePostponement: Option<u32> = Some(10);
}

type ScheduleOrigin = EnsureOneOf<
	EnsureRoot<AccountId>,
	pallet_collective::EnsureProportionAtLeast<AccountId, CouncilCollective, 1, 2>,
>;

/// Used the compare the privilege of an origin inside the scheduler.
pub struct OriginPrivilegeCmp;

impl PrivilegeCmp<OriginCaller> for OriginPrivilegeCmp {
	fn cmp_privilege(left: &OriginCaller, right: &OriginCaller) -> Option<Ordering> {
		if left == right {
			return Some(Ordering::Equal)
		}

		match (left, right) {
			// Root is greater than anything.
			(OriginCaller::system(frame_system::RawOrigin::Root), _) => Some(Ordering::Greater),
			// Check which one has more yes votes.
			(
				OriginCaller::Council(pallet_collective::RawOrigin::Members(l_yes_votes, l_count)),
				OriginCaller::Council(pallet_collective::RawOrigin::Members(r_yes_votes, r_count)),
			) => Some((l_yes_votes * r_count).cmp(&(r_yes_votes * l_count))),
			// For every other origin we don't care, as they are not used for `ScheduleOrigin`.
			_ => None,
		}
	}
}

impl pallet_scheduler::Config for Runtime {
	type Event = Event;
	type Origin = Origin;
	type PalletsOrigin = OriginCaller;
	type Call = Call;
	type MaximumWeight = MaximumSchedulerWeight;
	type ScheduleOrigin = ScheduleOrigin;
	type MaxScheduledPerBlock = MaxScheduledPerBlock;
	type WeightInfo = weights::pallet_scheduler::WeightInfo<Runtime>;
	type OriginPrivilegeCmp = OriginPrivilegeCmp;
	type PreimageProvider = Preimage;
	type NoPreimagePostponement = NoPreimagePostponement;
}

parameter_types! {
	pub const PreimageMaxSize: u32 = 4096 * 1024;
	pub const PreimageBaseDeposit: Balance = deposit(2, 64);
	pub const PreimageByteDeposit: Balance = deposit(0, 1);
}

impl pallet_preimage::Config for Runtime {
	type WeightInfo = weights::pallet_preimage::WeightInfo<Runtime>;
	type Event = Event;
	type Currency = Balances;
	type ManagerOrigin = EnsureRoot<AccountId>;
	type MaxSize = PreimageMaxSize;
	type BaseDeposit = PreimageBaseDeposit;
	type ByteDeposit = PreimageByteDeposit;
}

parameter_types! {
	pub EpochDuration: u64 = prod_or_fast!(
		EPOCH_DURATION_IN_SLOTS as u64,
		2 * MINUTES as u64,
		"ROC_EPOCH_DURATION"
	);
	pub const ExpectedBlockTime: Moment = MILLISECS_PER_BLOCK;
	pub ReportLongevity: u64 =
		BondingDuration::get() as u64 * SessionsPerEra::get() as u64 * EpochDuration::get();
}

impl pallet_babe::Config for Runtime {
	type EpochDuration = EpochDuration;
	type ExpectedBlockTime = ExpectedBlockTime;

	// session module is the trigger
	type EpochChangeTrigger = pallet_babe::ExternalTrigger;

	type DisabledValidators = Session;

	type KeyOwnerProof = <Self::KeyOwnerProofSystem as KeyOwnerProofSystem<(
		KeyTypeId,
		pallet_babe::AuthorityId,
	)>>::Proof;

	type KeyOwnerIdentification = <Self::KeyOwnerProofSystem as KeyOwnerProofSystem<(
		KeyTypeId,
		pallet_babe::AuthorityId,
	)>>::IdentificationTuple;

	type KeyOwnerProofSystem = Historical;

	type HandleEquivocation =
		pallet_babe::EquivocationHandler<Self::KeyOwnerIdentification, Offences, ReportLongevity>;

	type WeightInfo = ();

	type MaxAuthorities = MaxAuthorities;
}

parameter_types! {
	pub const IndexDeposit: Balance = 100 * CENTS;
}

impl pallet_indices::Config for Runtime {
	type AccountIndex = AccountIndex;
	type Currency = Balances;
	type Deposit = IndexDeposit;
	type Event = Event;
	type WeightInfo = weights::pallet_indices::WeightInfo<Runtime>;
}

parameter_types! {
	pub const ExistentialDeposit: Balance = EXISTENTIAL_DEPOSIT;
	pub const MaxLocks: u32 = 50;
	pub const MaxReserves: u32 = 50;
}

impl pallet_balances::Config for Runtime {
	type Balance = Balance;
	type DustRemoval = ();
	type Event = Event;
	type ExistentialDeposit = ExistentialDeposit;
	type AccountStore = System;
	type MaxLocks = MaxLocks;
	type MaxReserves = MaxReserves;
	type ReserveIdentifier = [u8; 8];
	type WeightInfo = weights::pallet_balances::WeightInfo<Runtime>;
}

parameter_types! {
	pub const TransactionByteFee: Balance = 10 * MILLICENTS;
	/// This value increases the priority of `Operational` transactions by adding
	/// a "virtual tip" that's equal to the `OperationalFeeMultiplier * final_fee`.
	pub const OperationalFeeMultiplier: u8 = 5;
}

impl pallet_transaction_payment::Config for Runtime {
	type OnChargeTransaction = CurrencyAdapter<Balances, ToAuthor<Runtime>>;
	type OperationalFeeMultiplier = OperationalFeeMultiplier;
	type WeightToFee = WeightToFee;
	type LengthToFee = ConstantMultiplier<Balance, TransactionByteFee>;
	type FeeMultiplierUpdate = SlowAdjustingFeeUpdate<Self>;
}

parameter_types! {
	pub const MinimumPeriod: u64 = SLOT_DURATION / 2;
}
impl pallet_timestamp::Config for Runtime {
	type Moment = u64;
	type OnTimestampSet = Babe;
	type MinimumPeriod = MinimumPeriod;
	type WeightInfo = weights::pallet_timestamp::WeightInfo<Runtime>;
}

parameter_types! {
	pub const UncleGenerations: u32 = 0;
}

<<<<<<< HEAD
impl pallet_authorship::Config for Runtime {
	type FindAuthor = pallet_session::FindAccountFromAuthorIndex<Self, Babe>;
	type UncleGenerations = UncleGenerations;
	type FilterUncle = ();
	type EventHandler = ImOnline;  // TODO: Staking -> type EventHandler = (Staking, ImOnline);
}

impl_opaque_keys! {
	pub struct SessionKeys {
		pub grandpa: Grandpa,
		pub babe: Babe,
		pub im_online: ImOnline,
		pub para_validator: Initializer,
		pub para_assignment: ParaSessionInfo,
		pub authority_discovery: AuthorityDiscovery,
		pub beefy: Beefy,
	}
=======
impl pallet_transaction_payment::Config for Runtime {
	type Event = Event;
	type OnChargeTransaction = CurrencyAdapter<Balances, ToAuthor<Runtime>>;
	type OperationalFeeMultiplier = OperationalFeeMultiplier;
	type WeightToFee = WeightToFee;
	type LengthToFee = frame_support::weights::ConstantMultiplier<Balance, TransactionByteFee>;
	type FeeMultiplierUpdate = SlowAdjustingFeeUpdate<Self>;
>>>>>>> 3b2b067d
}

/// Special `ValidatorIdOf` implementation that is just returning the input as result.
pub struct ValidatorIdOf;
impl sp_runtime::traits::Convert<AccountId, Option<AccountId>> for ValidatorIdOf {
	fn convert(a: AccountId) -> Option<AccountId> {
		Some(a)
	}
}

impl pallet_session::Config for Runtime {
	type Event = Event;
	type ValidatorId = AccountId;
	type ValidatorIdOf = ValidatorIdOf; // TODO: Staking -> pallet_staking::StashOf<Self>;
	type ShouldEndSession = Babe;
	type NextSessionRotation = Babe;
	type SessionManager = pallet_session::historical::NoteHistoricalRoot<Self, ValidatorManager>; // TODO: Staking -> pallet_session::historical::NoteHistoricalRoot<Self, Staking>;
	type SessionHandler = <SessionKeys as OpaqueKeys>::KeyTypeIdProviders;
	type Keys = SessionKeys;
	type WeightInfo = weights::pallet_session::WeightInfo<Runtime>;
}

/// Special `FullIdentificationOf` implementation that is returning for every input `Some(Default::default())`.
pub struct FullIdentificationOf;
impl sp_runtime::traits::Convert<AccountId, Option<()>> for FullIdentificationOf {
	fn convert(_: AccountId) -> Option<()> {
		Some(Default::default())
	}
}

impl pallet_session::historical::Config for Runtime {
	type FullIdentification = (); // TODO: Staking -> pallet_staking::Exposure<AccountId, Balance>;
	type FullIdentificationOf = FullIdentificationOf; // TODO: Staking -> pallet_staking::ExposureOf<Runtime>;
}

// TODO: Election
// parameter_types! {
// 	// phase durations. 1/4 of the last session for each.
// 	// in testing: 1min or half of the session for each
// 	pub SignedPhase: u32 = prod_or_fast!(
// 		EPOCH_DURATION_IN_SLOTS / 4,
// 		(1 * MINUTES).min(EpochDuration::get().saturated_into::<u32>() / 2),
// 		"KSM_SIGNED_PHASE"
// 	);
// 	pub UnsignedPhase: u32 = prod_or_fast!(
// 		EPOCH_DURATION_IN_SLOTS / 4,
// 		(1 * MINUTES).min(EpochDuration::get().saturated_into::<u32>() / 2),
// 		"KSM_UNSIGNED_PHASE"
// 	);

// TODO: Election
// 	// signed config
// 	pub const SignedMaxSubmissions: u32 = 16;
// 	pub const SignedMaxRefunds: u32 = 16 / 4;
// 	pub const SignedDepositBase: Balance = deposit(2, 0);
// 	pub const SignedDepositByte: Balance = deposit(0, 10) / 1024;
// 	// Each good submission will get 1/10 KSM as reward
// 	pub SignedRewardBase: Balance =  UNITS / 10;
// 	pub BetterUnsignedThreshold: Perbill = Perbill::from_rational(5u32, 10_000);

// 	// 1 hour session, 15 minutes unsigned phase, 8 offchain executions.
// 	pub OffchainRepeat: BlockNumber = UnsignedPhase::get() / 8;

// 	/// We take the top 12500 nominators as electing voters..
// 	pub const MaxElectingVoters: u32 = 12_500;
// 	/// ... and all of the validators as electable targets. Whilst this is the case, we cannot and
// 	/// shall not increase the size of the validator intentions.
// 	pub const MaxElectableTargets: u16 = u16::MAX;
//  pub NposSolutionPriority: TransactionPriority =
// 		Perbill::from_percent(90) * TransactionPriority::max_value();
// }

// TODO: Election
// generate_solution_type!(
// 	#[compact]
// 	pub struct NposCompactSolution24::<
// 		VoterIndex = u32,
// 		TargetIndex = u16,
// 		Accuracy = sp_runtime::PerU16,
// 		MaxVoters = MaxElectingVoters,
// 	>(24)
// );

// TODO: Election
// pub struct OnChainSeqPhragmen;
// impl onchain::Config for OnChainSeqPhragmen {
// 	type System = Runtime;
// 	type Solver = SequentialPhragmen<AccountId, runtime_common::elections::OnChainAccuracy>;
// 	type DataProvider = Staking;
// 	type WeightInfo = weights::frame_election_provider_support::WeightInfo<Runtime>;
// }

// TODO: Election
// impl pallet_election_provider_multi_phase::Config for Runtime {
// 	type Event = Event;
// 	type Currency = Balances;
// 	type EstimateCallFee = TransactionPayment;
// 	type UnsignedPhase = UnsignedPhase;
// 	type SignedMaxSubmissions = SignedMaxSubmissions;
// 	type SignedMaxRefunds = SignedMaxRefunds;
// 	type SignedRewardBase = SignedRewardBase;
// 	type SignedDepositBase = SignedDepositBase;
// 	type SignedDepositByte = SignedDepositByte;
// 	type SignedDepositWeight = ();
// 	type SignedMaxWeight =
// 		<Self::MinerConfig as pallet_election_provider_multi_phase::MinerConfig>::MaxWeight;
// 	type MinerConfig = Self;
// 	type SlashHandler = (); // burn slashes
// 	type RewardHandler = (); // nothing to do upon rewards
// 	type SignedPhase = SignedPhase;
// 	type BetterUnsignedThreshold = BetterUnsignedThreshold;
// 	type BetterSignedThreshold = ();
// 	type OffchainRepeat = OffchainRepeat;
// 	type MinerTxPriority = NposSolutionPriority;
// 	type DataProvider = Staking;
// 	type Fallback = pallet_election_provider_multi_phase::NoFallback<Self>;
// 	type GovernanceFallback = onchain::UnboundedExecution<OnChainSeqPhragmen>;
// 	type Solver = SequentialPhragmen<
// 		AccountId,
// 		pallet_election_provider_multi_phase::SolutionAccuracyOf<Self>,
// 		(),
// 	>;
// 	type BenchmarkingConfig = runtime_common::elections::BenchmarkConfig;
// 	type ForceOrigin = EnsureOneOf<
// 		EnsureRoot<AccountId>,
// 		pallet_collective::EnsureProportionAtLeast<AccountId, CouncilCollective, 2, 3>,
// 	>;
// 	type WeightInfo = weights::pallet_election_provider_multi_phase::WeightInfo<Self>;
// 	type MaxElectingVoters = MaxElectingVoters;
// 	type MaxElectableTargets = MaxElectableTargets;
// }

// TODO: Bags List
// parameter_types! {
// 	pub const BagThresholds: &'static [u64] = &bag_thresholds::THRESHOLDS;
// }

// TODO: Bags List
// impl pallet_bags_list::Config for Runtime {
// 	type Event = Event;
// 	type ScoreProvider = Staking;
// 	type WeightInfo = weights::pallet_bags_list::WeightInfo<Runtime>;
// 	type BagThresholds = BagThresholds;
// 	type Score = sp_npos_elections::VoteWeight;
// }

// TODO: Staking
// fn era_payout(
// 	total_staked: Balance,
// 	non_gilt_issuance: Balance,
// 	max_annual_inflation: Perquintill,
// 	period_fraction: Perquintill,
// 	auctioned_slots: u64,
// ) -> (Balance, Balance) {
// 	use pallet_staking_reward_fn::compute_inflation;
// 	use sp_arithmetic::traits::Saturating;

// 	let min_annual_inflation = Perquintill::from_rational(25u64, 1000u64);
// 	let delta_annual_inflation = max_annual_inflation.saturating_sub(min_annual_inflation);

// 	// 30% reserved for up to 60 slots.
// 	let auction_proportion = Perquintill::from_rational(auctioned_slots.min(60), 200u64);

// 	// Therefore the ideal amount at stake (as a percentage of total issuance) is 75% less the amount that we expect
// 	// to be taken up with auctions.
// 	let ideal_stake = Perquintill::from_percent(75).saturating_sub(auction_proportion);

// 	let stake = Perquintill::from_rational(total_staked, non_gilt_issuance);
// 	let falloff = Perquintill::from_percent(5);
// 	let adjustment = compute_inflation(stake, ideal_stake, falloff);
// 	let staking_inflation =
// 		min_annual_inflation.saturating_add(delta_annual_inflation * adjustment);

// 	let max_payout = period_fraction * max_annual_inflation * non_gilt_issuance;
// 	let staking_payout = (period_fraction * staking_inflation) * non_gilt_issuance;
// 	let rest = max_payout.saturating_sub(staking_payout);

// 	let other_issuance = non_gilt_issuance.saturating_sub(total_staked);
// 	if total_staked > other_issuance {
// 		let _cap_rest = Perquintill::from_rational(other_issuance, total_staked) * staking_payout;
// 		// We don't do anything with this, but if we wanted to, we could introduce a cap on the treasury amount
// 		// with: `rest = rest.min(cap_rest);`
// 	}
// 	(staking_payout, rest)
// }

// TODO: Staking
// pub struct EraPayout;
// impl pallet_staking::EraPayout<Balance> for EraPayout {
// 	fn era_payout(
// 		total_staked: Balance,
// 		_total_issuance: Balance,
// 		era_duration_millis: u64,
// 	) -> (Balance, Balance) {
// 		// TODO: #3011 Update with proper auctioned slots tracking.
// 		// This should be fine for the first year of parachains.
// 		let auctioned_slots: u64 = auctions::Pallet::<Runtime>::auction_counter().into();
// 		const MAX_ANNUAL_INFLATION: Perquintill = Perquintill::from_percent(10);
// 		const MILLISECONDS_PER_YEAR: u64 = 1000 * 3600 * 24 * 36525 / 100;

// 		era_payout(
// 			total_staked,
// 			Gilt::issuance().non_gilt,
// 			MAX_ANNUAL_INFLATION,
// 			Perquintill::from_rational(era_duration_millis, MILLISECONDS_PER_YEAR),
// 			auctioned_slots,
// 		)
// 	}
// }

// TODO: Stacking -> remove when stacking added
parameter_types! {
	pub const SessionsPerEra: SessionIndex = 6;
	pub const BondingDuration: sp_staking::EraIndex = 28;
}
// TODO: Stacking
// parameter_types! {
// 	// Six sessions in an era (6 hours).
// 	pub const SessionsPerEra: SessionIndex = 6;
// 	// 28 eras for unbonding (7 days).
// 	pub const BondingDuration: sp_staking::EraIndex = 28;
// 	// 27 eras in which slashes can be cancelled (slightly less than 7 days).
// 	pub const SlashDeferDuration: sp_staking::EraIndex = 27;
// 	pub const MaxNominatorRewardedPerValidator: u32 = 256;
// 	pub const OffendingValidatorsThreshold: Perbill = Perbill::from_percent(17);
// 	// 24
// 	pub const MaxNominations: u32 = <NposCompactSolution24 as NposSolution>::LIMIT as u32;
// }

// TODO: Stacking
// type SlashCancelOrigin = EnsureOneOf<
// 	EnsureRoot<AccountId>,
// 	pallet_collective::EnsureProportionAtLeast<AccountId, CouncilCollective, 1, 2>,
// >;

// TODO: Stacking
// impl pallet_staking::Config for Runtime {
// 	type MaxNominations = MaxNominations;
// 	type Currency = Balances;
// 	type CurrencyBalance = Balance;
// 	type UnixTime = Timestamp;
// 	type CurrencyToVote = CurrencyToVote;
// 	type ElectionProvider = ElectionProviderMultiPhase;
// 	type GenesisElectionProvider = onchain::UnboundedExecution<OnChainSeqPhragmen>;
// 	type RewardRemainder = Treasury;
// 	type Event = Event;
// 	type Slash = Treasury;
// 	type Reward = ();
// 	type SessionsPerEra = SessionsPerEra;
// 	type BondingDuration = BondingDuration;
// 	type SlashDeferDuration = SlashDeferDuration;
// 	// A majority of the council or root can cancel the slash.
// 	type SlashCancelOrigin = SlashCancelOrigin;
// 	type SessionInterface = Self;
// 	type EraPayout = EraPayout;
// 	type NextNewSession = Session;
// 	type MaxNominatorRewardedPerValidator = MaxNominatorRewardedPerValidator;
// 	type OffendingValidatorsThreshold = OffendingValidatorsThreshold;
// 	type VoterList = VoterList;
// 	type MaxUnlockingChunks = frame_support::traits::ConstU32<32>;
// 	type BenchmarkingConfig = runtime_common::StakingBenchmarkingConfig;
// 	type OnStakerSlash = ();
// 	type WeightInfo = weights::pallet_staking::WeightInfo<Runtime>;
// }

parameter_types! {
	pub LaunchPeriod: BlockNumber = prod_or_fast!(7 * DAYS, 1, "KSM_LAUNCH_PERIOD");
	pub VotingPeriod: BlockNumber = prod_or_fast!(7 * DAYS, 1 * MINUTES, "KSM_VOTING_PERIOD");
	pub FastTrackVotingPeriod: BlockNumber = prod_or_fast!(3 * HOURS, 1 * MINUTES, "KSM_FAST_TRACK_VOTING_PERIOD");
	pub const MinimumDeposit: Balance = 100 * CENTS;
	pub EnactmentPeriod: BlockNumber = prod_or_fast!(8 * DAYS, 1, "KSM_ENACTMENT_PERIOD");
	pub CooloffPeriod: BlockNumber = prod_or_fast!(7 * DAYS, 1 * MINUTES, "KSM_COOLOFF_PERIOD");
	pub const InstantAllowed: bool = true;
	pub const MaxVotes: u32 = 100;
	pub const MaxProposals: u32 = 100;
}

impl pallet_democracy::Config for Runtime {
	type Proposal = Call;
	type Event = Event;
	type Currency = Balances;
	type EnactmentPeriod = EnactmentPeriod;
	type VoteLockingPeriod = EnactmentPeriod;
	type LaunchPeriod = LaunchPeriod;
	type VotingPeriod = VotingPeriod;
	type MinimumDeposit = MinimumDeposit;
	/// A straight majority of the council can decide what their next motion is.
	type ExternalOrigin =
		pallet_collective::EnsureProportionAtLeast<AccountId, CouncilCollective, 1, 2>;
	/// A majority can have the next scheduled referendum be a straight majority-carries vote.
	type ExternalMajorityOrigin =
		pallet_collective::EnsureProportionAtLeast<AccountId, CouncilCollective, 1, 2>;
	/// A unanimous council can have the next scheduled referendum be a straight default-carries
	/// (NTB) vote.
	type ExternalDefaultOrigin =
		pallet_collective::EnsureProportionAtLeast<AccountId, CouncilCollective, 1, 1>;
	/// Two thirds of the technical committee can have an `ExternalMajority/ExternalDefault` vote
	/// be tabled immediately and with a shorter voting/enactment period.
	type FastTrackOrigin =
		pallet_collective::EnsureProportionAtLeast<AccountId, TechnicalCollective, 2, 3>;
	type InstantOrigin =
		pallet_collective::EnsureProportionAtLeast<AccountId, TechnicalCollective, 1, 1>;
	type InstantAllowed = InstantAllowed;
	type FastTrackVotingPeriod = FastTrackVotingPeriod;
	// To cancel a proposal which has been passed, 2/3 of the council must agree to it.
	type CancellationOrigin = EnsureOneOf<
		EnsureRoot<AccountId>,
		pallet_collective::EnsureProportionAtLeast<AccountId, CouncilCollective, 2, 3>,
	>;
	type BlacklistOrigin = EnsureRoot<AccountId>;
	// To cancel a proposal before it has been passed, the technical committee must be unanimous or
	// Root must agree.
	type CancelProposalOrigin = EnsureOneOf<
		EnsureRoot<AccountId>,
		pallet_collective::EnsureProportionAtLeast<AccountId, TechnicalCollective, 1, 1>,
	>;
	// Any single technical committee member may veto a coming council proposal, however they can
	// only do it once and it lasts only for the cooloff period.
	type VetoOrigin = pallet_collective::EnsureMember<AccountId, TechnicalCollective>;
	type CooloffPeriod = CooloffPeriod;
	type PreimageByteDeposit = PreimageByteDeposit;
	type OperationalPreimageOrigin = pallet_collective::EnsureMember<AccountId, CouncilCollective>;
	type Slash = Treasury;
	type Scheduler = Scheduler;
	type PalletsOrigin = OriginCaller;
	type MaxVotes = MaxVotes;
	type WeightInfo = weights::pallet_democracy::WeightInfo<Runtime>;
	type MaxProposals = MaxProposals;
}

parameter_types! {
	pub CouncilMotionDuration: BlockNumber = prod_or_fast!(3 * DAYS, 2 * MINUTES, "ROC_MOTION_DURATION");
	pub const CouncilMaxProposals: u32 = 100;
	pub const CouncilMaxMembers: u32 = 100;
}

type CouncilCollective = pallet_collective::Instance1;
impl pallet_collective::Config<CouncilCollective> for Runtime {
	type Origin = Origin;
	type Proposal = Call;
	type Event = Event;
	type MotionDuration = CouncilMotionDuration;
	type MaxProposals = CouncilMaxProposals;
	type MaxMembers = CouncilMaxMembers;
	type DefaultVote = pallet_collective::PrimeDefaultVote;
	type WeightInfo = weights::pallet_collective::WeightInfo<Runtime>;
}

parameter_types! {
	pub const CandidacyBond: Balance = 100 * CENTS;
	// 1 storage item created, key size is 32 bytes, value size is 16+16.
	pub const VotingBondBase: Balance = deposit(1, 64);
	// additional data per vote is 32 bytes (account id).
	pub const VotingBondFactor: Balance = deposit(0, 32);
	/// Daily council elections
	pub TermDuration: BlockNumber = prod_or_fast!(24 * HOURS, 2 * MINUTES, "ROC_TERM_DURATION");
	pub const DesiredMembers: u32 = 19;
	pub const DesiredRunnersUp: u32 = 19;
	pub const PhragmenElectionPalletId: LockIdentifier = *b"phrelect";
}

// Make sure that there are no more than MaxMembers members elected via phragmen.
const_assert!(DesiredMembers::get() <= CouncilMaxMembers::get());

impl pallet_elections_phragmen::Config for Runtime {
	type Event = Event;
	type Currency = Balances;
	type ChangeMembers = Council;
	type InitializeMembers = Council;
	type CurrencyToVote = frame_support::traits::U128CurrencyToVote;
	type CandidacyBond = CandidacyBond;
	type VotingBondBase = VotingBondBase;
	type VotingBondFactor = VotingBondFactor;
	type LoserCandidate = Treasury;
	type KickedMember = Treasury;
	type DesiredMembers = DesiredMembers;
	type DesiredRunnersUp = DesiredRunnersUp;
	type TermDuration = TermDuration;
	type PalletId = PhragmenElectionPalletId;
	type WeightInfo = weights::pallet_elections_phragmen::WeightInfo<Runtime>;
}

parameter_types! {
	pub TechnicalMotionDuration: BlockNumber = prod_or_fast!(3 * DAYS, 2 * MINUTES, "KSM_MOTION_DURATION");
	pub const TechnicalMaxProposals: u32 = 100;
	pub const TechnicalMaxMembers: u32 = 100;
}

type TechnicalCollective = pallet_collective::Instance2;
impl pallet_collective::Config<TechnicalCollective> for Runtime {
	type Origin = Origin;
	type Proposal = Call;
	type Event = Event;
	type MotionDuration = TechnicalMotionDuration;
	type MaxProposals = TechnicalMaxProposals;
	type MaxMembers = TechnicalMaxMembers;
	type DefaultVote = pallet_collective::PrimeDefaultVote;
	type WeightInfo = weights::pallet_collective_technical_committee::WeightInfo<Runtime>;
}

type MoreThanHalfCouncil = EnsureOneOf<
	EnsureRoot<AccountId>,
	pallet_collective::EnsureProportionMoreThan<AccountId, CouncilCollective, 1, 2>,
>;

impl pallet_membership::Config<pallet_membership::Instance1> for Runtime {
	type Event = Event;
	type AddOrigin = MoreThanHalfCouncil;
	type RemoveOrigin = MoreThanHalfCouncil;
	type SwapOrigin = MoreThanHalfCouncil;
	type ResetOrigin = MoreThanHalfCouncil;
	type PrimeOrigin = MoreThanHalfCouncil;
	type MembershipInitialized = TechnicalCommittee;
	type MembershipChanged = TechnicalCommittee;
	type MaxMembers = TechnicalMaxMembers;
	type WeightInfo = weights::pallet_membership::WeightInfo<Runtime>;
}

parameter_types! {
	pub const ProposalBond: Permill = Permill::from_percent(5);
	pub const ProposalBondMinimum: Balance = 2000 * CENTS;
	pub const ProposalBondMaximum: Balance = 1 * GRAND;
	pub const SpendPeriod: BlockNumber = 6 * DAYS;
	pub const Burn: Permill = Permill::from_perthousand(2);
	pub const TreasuryPalletId: PalletId = PalletId(*b"py/trsry");

	pub const TipCountdown: BlockNumber = 1 * DAYS;
	pub const TipFindersFee: Percent = Percent::from_percent(20);
	pub const TipReportDepositBase: Balance = 100 * CENTS;
	pub const DataDepositPerByte: Balance = 1 * CENTS;
	pub const MaxApprovals: u32 = 100;
	pub const MaxAuthorities: u32 = 100_000;
	pub const MaxKeys: u32 = 10_000;
	pub const MaxPeerInHeartbeats: u32 = 10_000;
	pub const MaxPeerDataEncodingSize: u32 = 1_000;
}

type ApproveOrigin = EnsureOneOf<
	EnsureRoot<AccountId>,
	pallet_collective::EnsureProportionAtLeast<AccountId, CouncilCollective, 3, 5>,
>;

impl pallet_treasury::Config for Runtime {
	type PalletId = TreasuryPalletId;
	type Currency = Balances;
	type ApproveOrigin = ApproveOrigin;
	type RejectOrigin = MoreThanHalfCouncil;
	type Event = Event;
	type OnSlash = Treasury;
	type ProposalBond = ProposalBond;
	type ProposalBondMinimum = ProposalBondMinimum;
	type ProposalBondMaximum = ProposalBondMaximum;
	type SpendPeriod = SpendPeriod;
	type Burn = Burn;
	type BurnDestination = Society;
	type MaxApprovals = MaxApprovals;
	type WeightInfo = weights::pallet_treasury::WeightInfo<Runtime>;
	type SpendFunds = Bounties;
}

parameter_types! {
	pub const BountyDepositBase: Balance = 100 * CENTS;
	pub const BountyDepositPayoutDelay: BlockNumber = 4 * DAYS;
	pub const BountyUpdatePeriod: BlockNumber = 90 * DAYS;
	pub const MaximumReasonLength: u32 = 16384;
	pub const CuratorDepositMultiplier: Permill = Permill::from_percent(50);
	pub const CuratorDepositMin: Balance = 10 * CENTS;
	pub const CuratorDepositMax: Balance = 500 * CENTS;
	pub const BountyValueMinimum: Balance = 200 * CENTS;
}

impl pallet_bounties::Config for Runtime {
	type BountyDepositBase = BountyDepositBase;
	type BountyDepositPayoutDelay = BountyDepositPayoutDelay;
	type BountyUpdatePeriod = BountyUpdatePeriod;
	type CuratorDepositMultiplier = CuratorDepositMultiplier;
	type CuratorDepositMin = CuratorDepositMin;
	type CuratorDepositMax = CuratorDepositMax;
	type BountyValueMinimum = BountyValueMinimum;
	type ChildBountyManager = ChildBounties;
	type DataDepositPerByte = DataDepositPerByte;
	type Event = Event;
	type MaximumReasonLength = MaximumReasonLength;
	type WeightInfo = weights::pallet_bounties::WeightInfo<Runtime>;
}

parameter_types! {
	pub const MaxActiveChildBountyCount: u32 = 100;
	pub const ChildBountyValueMinimum: Balance = BountyValueMinimum::get() / 10;
}

impl pallet_child_bounties::Config for Runtime {
	type Event = Event;
	type MaxActiveChildBountyCount = MaxActiveChildBountyCount;
	type ChildBountyValueMinimum = ChildBountyValueMinimum;
	type WeightInfo = weights::pallet_child_bounties::WeightInfo<Runtime>;
}

impl pallet_tips::Config for Runtime {
	type MaximumReasonLength = MaximumReasonLength;
	type DataDepositPerByte = DataDepositPerByte;
	type Tippers = PhragmenElection;
	type TipCountdown = TipCountdown;
	type TipFindersFee = TipFindersFee;
	type TipReportDepositBase = TipReportDepositBase;
	type Event = Event;
	type WeightInfo = weights::pallet_tips::WeightInfo<Runtime>;
}

impl pallet_offences::Config for Runtime {
	type Event = Event;
	type IdentificationTuple = pallet_session::historical::IdentificationTuple<Self>;
	type OnOffenceHandler = (); // TODO: Offences -> type OnOffenceHandler = Staking;
}

impl pallet_authority_discovery::Config for Runtime {
	type MaxAuthorities = MaxAuthorities;
}

parameter_types! {
	pub const ImOnlineUnsignedPriority: TransactionPriority = TransactionPriority::max_value();
}

impl pallet_im_online::Config for Runtime {
	type AuthorityId = ImOnlineId;
	type Event = Event;
	type ValidatorSet = Historical;
	type NextSessionRotation = Babe;
	type ReportUnresponsiveness = Offences;
	type UnsignedPriority = ImOnlineUnsignedPriority;
	type WeightInfo = weights::pallet_im_online::WeightInfo<Runtime>;
	type MaxKeys = MaxKeys;
	type MaxPeerInHeartbeats = MaxPeerInHeartbeats;
	type MaxPeerDataEncodingSize = MaxPeerDataEncodingSize;
}

// parameter_types! {
// 	pub const AttestationPeriod: BlockNumber = 50;
// }

impl pallet_grandpa::Config for Runtime {
	type Event = Event;
	type Call = Call;

	type KeyOwnerProof =
		<Self::KeyOwnerProofSystem as KeyOwnerProofSystem<(KeyTypeId, GrandpaId)>>::Proof;

	type KeyOwnerIdentification = <Self::KeyOwnerProofSystem as KeyOwnerProofSystem<(
		KeyTypeId,
		GrandpaId,
	)>>::IdentificationTuple;

	type KeyOwnerProofSystem = Historical;

	type HandleEquivocation = pallet_grandpa::EquivocationHandler<
		Self::KeyOwnerIdentification,
		Offences,
		ReportLongevity,
	>;

	type WeightInfo = ();
	type MaxAuthorities = MaxAuthorities;
}

/// Submits a transaction with the node's public and signature type. Adheres to the signed extension
/// format of the chain.
impl<LocalCall> frame_system::offchain::CreateSignedTransaction<LocalCall> for Runtime
where
	Call: From<LocalCall>,
{
	fn create_transaction<C: frame_system::offchain::AppCrypto<Self::Public, Self::Signature>>(
		call: Call,
		public: <Signature as Verify>::Signer,
		account: AccountId,
		nonce: <Runtime as frame_system::Config>::Index,
	) -> Option<(Call, <UncheckedExtrinsic as ExtrinsicT>::SignaturePayload)> {
		use sp_runtime::traits::StaticLookup;
		// take the biggest period possible.
		let period =
			BlockHashCount::get().checked_next_power_of_two().map(|c| c / 2).unwrap_or(2) as u64;

		let current_block = System::block_number()
			.saturated_into::<u64>()
			// The `System::block_number` is initialized with `n+1`,
			// so the actual block number is `n`.
			.saturating_sub(1);
		let tip = 0;
		let extra: SignedExtra = (
			frame_system::CheckNonZeroSender::<Runtime>::new(),
			frame_system::CheckSpecVersion::<Runtime>::new(),
			frame_system::CheckTxVersion::<Runtime>::new(),
			frame_system::CheckGenesis::<Runtime>::new(),
			frame_system::CheckMortality::<Runtime>::from(generic::Era::mortal(
				period,
				current_block,
			)),
			frame_system::CheckNonce::<Runtime>::from(nonce),
			frame_system::CheckWeight::<Runtime>::new(),
			pallet_transaction_payment::ChargeTransactionPayment::<Runtime>::from(tip),
		);
		let raw_payload = SignedPayload::new(call, extra)
			.map_err(|e| {
				log::warn!("Unable to create signed payload: {:?}", e);
			})
			.ok()?;
		let signature = raw_payload.using_encoded(|payload| C::sign(payload, public))?;
		let (call, extra, _) = raw_payload.deconstruct();
		let address = <Runtime as frame_system::Config>::Lookup::unlookup(account);
		Some((call, (address, signature, extra)))
	}
}

impl frame_system::offchain::SigningTypes for Runtime {
	type Public = <Signature as Verify>::Signer;
	type Signature = Signature;
}

impl<C> frame_system::offchain::SendTransactionTypes<C> for Runtime
where
	Call: From<C>,
{
	type Extrinsic = UncheckedExtrinsic;
	type OverarchingCall = Call;
}

parameter_types! {
	pub Prefix: &'static [u8] = b"Pay ROCs to the Rococo account:";
}

impl claims::Config for Runtime {
	type Event = Event;
	type VestingSchedule = Vesting;
	type Prefix = Prefix;
	type MoveClaimOrigin =
		pallet_collective::EnsureProportionMoreThan<AccountId, CouncilCollective, 1, 2>;
	type WeightInfo = weights::runtime_common_claims::WeightInfo<Runtime>;
}

parameter_types! {
	// Minimum 100 bytes/KSM deposited (1 CENT/byte)
	pub const BasicDeposit: Balance = 1000 * CENTS;       // 258 bytes on-chain
	pub const FieldDeposit: Balance = 250 * CENTS;        // 66 bytes on-chain
	pub const SubAccountDeposit: Balance = 200 * CENTS;   // 53 bytes on-chain
	pub const MaxSubAccounts: u32 = 100;
	pub const MaxAdditionalFields: u32 = 100;
	pub const MaxRegistrars: u32 = 20;
}

impl pallet_identity::Config for Runtime {
	type Event = Event;
	type Currency = Balances;
	type BasicDeposit = BasicDeposit;
	type FieldDeposit = FieldDeposit;
	type SubAccountDeposit = SubAccountDeposit;
	type MaxSubAccounts = MaxSubAccounts;
	type MaxAdditionalFields = MaxAdditionalFields;
	type MaxRegistrars = MaxRegistrars;
	type Slashed = Treasury;
	type ForceOrigin = MoreThanHalfCouncil;
	type RegistrarOrigin = MoreThanHalfCouncil;
	type WeightInfo = weights::pallet_identity::WeightInfo<Runtime>;
}

impl pallet_utility::Config for Runtime {
	type Event = Event;
	type Call = Call;
	type PalletsOrigin = OriginCaller;
	type WeightInfo = weights::pallet_utility::WeightInfo<Runtime>;
}

parameter_types! {
	// One storage item; key size is 32; value is size 4+4+16+32 bytes = 56 bytes.
	pub const DepositBase: Balance = deposit(1, 88);
	// Additional storage item size of 32 bytes.
	pub const DepositFactor: Balance = deposit(0, 32);
	pub const MaxSignatories: u16 = 100;
}

impl pallet_multisig::Config for Runtime {
	type Event = Event;
	type Call = Call;
	type Currency = Balances;
	type DepositBase = DepositBase;
	type DepositFactor = DepositFactor;
	type MaxSignatories = MaxSignatories;
	type WeightInfo = weights::pallet_multisig::WeightInfo<Runtime>;
}

parameter_types! {
	pub const ConfigDepositBase: Balance = 500 * CENTS;
	pub const FriendDepositFactor: Balance = 50 * CENTS;
	pub const MaxFriends: u16 = 9;
	pub const RecoveryDeposit: Balance = 500 * CENTS;
}

impl pallet_recovery::Config for Runtime {
	type Event = Event;
	type WeightInfo = ();
	type Call = Call;
	type Currency = Balances;
	type ConfigDepositBase = ConfigDepositBase;
	type FriendDepositFactor = FriendDepositFactor;
	type MaxFriends = MaxFriends;
	type RecoveryDeposit = RecoveryDeposit;
}

parameter_types! {
	pub const CandidateDeposit: Balance = 1000 * CENTS;
	pub const WrongSideDeduction: Balance = 200 * CENTS;
	pub const MaxStrikes: u32 = 10;
	pub const RotationPeriod: BlockNumber = 7 * DAYS;
	pub const PeriodSpend: Balance = 50000 * CENTS;
	pub const MaxLockDuration: BlockNumber = 36 * 30 * DAYS;
	pub const ChallengePeriod: BlockNumber = 7 * DAYS;
	pub const MaxCandidateIntake: u32 = 1;
	pub const SocietyPalletId: PalletId = PalletId(*b"py/socie");
}

impl pallet_society::Config for Runtime {
	type Event = Event;
	type Currency = Balances;
	type Randomness = pallet_babe::RandomnessFromOneEpochAgo<Runtime>;
	type CandidateDeposit = CandidateDeposit;
	type WrongSideDeduction = WrongSideDeduction;
	type MaxStrikes = MaxStrikes;
	type PeriodSpend = PeriodSpend;
	type MembershipChanged = ();
	type RotationPeriod = RotationPeriod;
	type MaxLockDuration = MaxLockDuration;
	type FounderSetOrigin =
		pallet_collective::EnsureProportionMoreThan<AccountId, CouncilCollective, 1, 2>;
	type SuspensionJudgementOrigin = pallet_society::EnsureFounder<Runtime>;
	type ChallengePeriod = ChallengePeriod;
	type MaxCandidateIntake = MaxCandidateIntake;
	type PalletId = SocietyPalletId;
}

parameter_types! {
	pub const MinVestedTransfer: Balance = 100 * CENTS;
}

impl pallet_vesting::Config for Runtime {
	type Event = Event;
	type Currency = Balances;
	type BlockNumberToBalance = ConvertInto;
	type MinVestedTransfer = MinVestedTransfer;
	type WeightInfo = weights::pallet_vesting::WeightInfo<Runtime>;
	const MAX_VESTING_SCHEDULES: u32 = 28;
}

parameter_types! {
	// One storage item; key size 32, value size 8; .
	pub const ProxyDepositBase: Balance = deposit(1, 8);
	// Additional storage item size of 33 bytes.
	pub const ProxyDepositFactor: Balance = deposit(0, 33);
	pub const MaxProxies: u16 = 32;
	pub const AnnouncementDepositBase: Balance = deposit(1, 8);
	pub const AnnouncementDepositFactor: Balance = deposit(0, 66);
	pub const MaxPending: u16 = 32;
}

/// The type used to represent the kinds of proxying allowed.
#[derive(
	Copy,
	Clone,
	Eq,
	PartialEq,
	Ord,
	PartialOrd,
	Encode,
	Decode,
	RuntimeDebug,
	MaxEncodedLen,
	scale_info::TypeInfo,
)]
pub enum ProxyType {
	Any,
	NonTransfer,
	Governance,
	// TODO: Proxy & TODO: Staking -> Staking,
	IdentityJudgement,
	CancelProxy,
	Auction,
	Society,
}
impl Default for ProxyType {
	fn default() -> Self {
		Self::Any
	}
}
impl InstanceFilter<Call> for ProxyType {
	fn filter(&self, c: &Call) -> bool {
		match self {
			ProxyType::Any => true,
			ProxyType::NonTransfer => matches!(
				c,
				Call::System(..) |
				Call::Babe(..) |
				Call::Timestamp(..) |
				Call::Indices(pallet_indices::Call::claim {..}) |
				Call::Indices(pallet_indices::Call::free {..}) |
				Call::Indices(pallet_indices::Call::freeze {..}) |
				// Specifically omitting Indices `transfer`, `force_transfer`
				// Specifically omitting the entire Balances pallet
				Call::Authorship(..) |
				// TODO: Staking
				// Call::Staking(..) |
				Call::Session(..) |
				Call::Grandpa(..) |
				Call::ImOnline(..) |
				Call::Democracy(..) |
				Call::Council(..) |
				Call::TechnicalCommittee(..) |
				Call::PhragmenElection(..) |
				Call::TechnicalMembership(..) |
				Call::Treasury(..) |
				Call::Bounties(..) |
				Call::ChildBounties(..) |
				Call::Tips(..) |
				Call::Claims(..) |
				Call::Utility(..) |
				Call::Identity(..) |
				Call::Society(..) |
				Call::Recovery(pallet_recovery::Call::as_recovered {..}) |
				Call::Recovery(pallet_recovery::Call::vouch_recovery {..}) |
				Call::Recovery(pallet_recovery::Call::claim_recovery {..}) |
				Call::Recovery(pallet_recovery::Call::close_recovery {..}) |
				Call::Recovery(pallet_recovery::Call::remove_recovery {..}) |
				Call::Recovery(pallet_recovery::Call::cancel_recovered {..}) |
				// Specifically omitting Recovery `create_recovery`, `initiate_recovery`
				Call::Vesting(pallet_vesting::Call::vest {..}) |
				Call::Vesting(pallet_vesting::Call::vest_other {..}) |
				// Specifically omitting Vesting `vested_transfer`, and `force_vested_transfer`
				Call::Scheduler(..) |
				Call::Proxy(..) |
				Call::Multisig(..) |
				Call::Gilt(..) |
				Call::Registrar(paras_registrar::Call::register {..}) |
				Call::Registrar(paras_registrar::Call::deregister {..}) |
				// Specifically omitting Registrar `swap`
				Call::Registrar(paras_registrar::Call::reserve {..}) |
				Call::Crowdloan(..) |
				Call::Slots(..) |
				Call::Auctions(..) // Specifically omitting the entire XCM Pallet
				// TODO: Proxy & TODO: Bags List
				// Call::VoterList(..)
			),
			ProxyType::Governance => matches!(
				c,
				Call::Democracy(..) |
					Call::Council(..) | Call::TechnicalCommittee(..) |
					Call::PhragmenElection(..) |
					Call::Treasury(..) | Call::Bounties(..) |
					Call::Tips(..) | Call::Utility(..) |
					Call::ChildBounties(..)
			),
			// TODO: Proxy & TODO: Staking
			// ProxyType::Staking => {
			// 	matches!(c, Call::Staking(..) | Call::Session(..) | Call::Utility(..))
			// },
			ProxyType::IdentityJudgement => matches!(
				c,
				Call::Identity(pallet_identity::Call::provide_judgement { .. }) | Call::Utility(..)
			),
			ProxyType::CancelProxy => {
				matches!(c, Call::Proxy(pallet_proxy::Call::reject_announcement { .. }))
			},
			ProxyType::Auction => matches!(
				c,
				Call::Auctions { .. } |
					Call::Crowdloan { .. } |
					Call::Registrar { .. } |
					Call::Multisig(..) | Call::Slots { .. }
			),
			ProxyType::Society => matches!(c, Call::Society(..)),
		}
	}
	fn is_superset(&self, o: &Self) -> bool {
		match (self, o) {
			(x, y) if x == y => true,
			(ProxyType::Any, _) => true,
			(_, ProxyType::Any) => false,
			(ProxyType::NonTransfer, _) => true,
			_ => false,
		}
	}
}

impl pallet_proxy::Config for Runtime {
	type Event = Event;
	type Call = Call;
	type Currency = Balances;
	type ProxyType = ProxyType;
	type ProxyDepositBase = ProxyDepositBase;
	type ProxyDepositFactor = ProxyDepositFactor;
	type MaxProxies = MaxProxies;
	type WeightInfo = weights::pallet_proxy::WeightInfo<Runtime>;
	type MaxPending = MaxPending;
	type CallHasher = BlakeTwo256;
	type AnnouncementDepositBase = AnnouncementDepositBase;
	type AnnouncementDepositFactor = AnnouncementDepositFactor;
}

impl parachains_origin::Config for Runtime {}

impl parachains_configuration::Config for Runtime {
	type WeightInfo = weights::runtime_parachains_configuration::WeightInfo<Runtime>;
}

impl parachains_shared::Config for Runtime {}

impl parachains_session_info::Config for Runtime {
	type ValidatorSet = Historical;
}

/// Special `RewardValidators` that does nothing ;)
pub struct RewardValidators;
impl runtime_parachains::inclusion::RewardValidators for RewardValidators {
	fn reward_backing(_: impl IntoIterator<Item = ValidatorIndex>) {}
	fn reward_bitfields(_: impl IntoIterator<Item = ValidatorIndex>) {}
}

impl parachains_inclusion::Config for Runtime {
	type Event = Event;
	type DisputesHandler = ParasDisputes;
	// TODO: Inclusion
	// type RewardValidators = parachains_reward_points::RewardValidatorsWithEraPoints<Runtime>;
	type RewardValidators = RewardValidators;
}

parameter_types! {
	pub const ParasUnsignedPriority: TransactionPriority = TransactionPriority::max_value();
}

impl parachains_paras::Config for Runtime {
	type Event = Event;
	type WeightInfo = weights::runtime_parachains_paras::WeightInfo<Runtime>;
	type UnsignedPriority = ParasUnsignedPriority;
	type NextSessionRotation = Babe;
}

parameter_types! {
	pub const FirstMessageFactorPercent: u64 = 100;
}

impl parachains_ump::Config for Runtime {
	type Event = Event;
	type UmpSink =
		crate::parachains_ump::XcmSink<xcm_executor::XcmExecutor<xcm_config::XcmConfig>, Runtime>;
	type FirstMessageFactorPercent = FirstMessageFactorPercent;
	type ExecuteOverweightOrigin = EnsureRoot<AccountId>;
	type WeightInfo = weights::runtime_parachains_ump::WeightInfo<Runtime>;
}

impl parachains_dmp::Config for Runtime {}

impl parachains_hrmp::Config for Runtime {
	type Event = Event;
	type Origin = Origin;
	type Currency = Balances;
	type WeightInfo = weights::runtime_parachains_hrmp::WeightInfo<Runtime>;
}

impl parachains_paras_inherent::Config for Runtime {
	type WeightInfo = weights::runtime_parachains_paras_inherent::WeightInfo<Runtime>;
}

impl parachains_scheduler::Config for Runtime {}

impl parachains_initializer::Config for Runtime {
	type Randomness = pallet_babe::RandomnessFromOneEpochAgo<Runtime>;
	type ForceOrigin = EnsureRoot<AccountId>;
	type WeightInfo = weights::runtime_parachains_initializer::WeightInfo<Runtime>;
}

impl parachains_disputes::Config for Runtime {
	type Event = Event;
	type RewardValidators = ();
	type PunishValidators = ();
	type WeightInfo = weights::runtime_parachains_disputes::WeightInfo<Runtime>;
}

parameter_types! {
	pub const ParaDeposit: Balance = 40 * UNITS;
}

impl paras_registrar::Config for Runtime {
	type Event = Event;
	type Origin = Origin;
	type Currency = Balances;
	type OnSwap = (Crowdloan, Slots);
	type ParaDeposit = ParaDeposit;
	type DataDepositPerByte = DataDepositPerByte;
	type WeightInfo = weights::runtime_common_paras_registrar::WeightInfo<Runtime>;
}

parameter_types! {
	pub LeasePeriod: BlockNumber = prod_or_fast!(6 * WEEKS, 6 * WEEKS, "ROC_LEASE_PERIOD");
}

impl slots::Config for Runtime {
	type Event = Event;
	type Currency = Balances;
	type Registrar = Registrar;
	type LeasePeriod = LeasePeriod;
	type LeaseOffset = ();
	type ForceOrigin = MoreThanHalfCouncil;
	type WeightInfo = weights::runtime_common_slots::WeightInfo<Runtime>;
}

parameter_types! {
	pub const CrowdloanId: PalletId = PalletId(*b"py/cfund");
	pub const SubmissionDeposit: Balance = 3 * GRAND;
	pub const MinContribution: Balance = 3_000 * CENTS;
	pub const RemoveKeysLimit: u32 = 1000;
	// Allow 32 bytes for an additional memo to a crowdloan.
	pub const MaxMemoLength: u8 = 32;
}

impl crowdloan::Config for Runtime {
	type Event = Event;
	type PalletId = CrowdloanId;
	type SubmissionDeposit = SubmissionDeposit;
	type MinContribution = MinContribution;
	type RemoveKeysLimit = RemoveKeysLimit;
	type Registrar = Registrar;
	type Auctioneer = Auctions;
	type MaxMemoLength = MaxMemoLength;
	type WeightInfo = weights::runtime_common_crowdloan::WeightInfo<Runtime>;
}

parameter_types! {
	pub const EndingPeriod: BlockNumber = 5 * DAYS;
	pub const SampleLength: BlockNumber = 2 * MINUTES;
}

type AuctionInitiate = EnsureOneOf<
	EnsureRoot<AccountId>,
	pallet_collective::EnsureProportionAtLeast<AccountId, CouncilCollective, 2, 3>,
>;

impl auctions::Config for Runtime {
	type Event = Event;
	type Leaser = Slots;
	type Registrar = Registrar;
	type EndingPeriod = EndingPeriod;
	type SampleLength = SampleLength;
	type Randomness = pallet_babe::RandomnessFromOneEpochAgo<Runtime>;
	type InitiateOrigin = AuctionInitiate;
	type WeightInfo = weights::runtime_common_auctions::WeightInfo<Runtime>;
}

parameter_types! {
	pub IgnoredIssuance: Balance = Treasury::pot();
	pub const QueueCount: u32 = 300;
	pub const MaxQueueLen: u32 = 1000;
	pub const FifoQueueLen: u32 = 250;
	pub const GiltPeriod: BlockNumber = 30 * DAYS;
	pub const MinFreeze: Balance = 10_000 * CENTS;
	pub const IntakePeriod: BlockNumber = 5 * MINUTES;
	pub const MaxIntakeBids: u32 = 100;
}

impl pallet_gilt::Config for Runtime {
	type Event = Event;
	type Currency = Balances;
	type CurrencyBalance = Balance;
	type AdminOrigin = MoreThanHalfCouncil;
	type Deficit = (); // Mint
	type Surplus = (); // Burn
	type IgnoredIssuance = IgnoredIssuance;
	type QueueCount = QueueCount;
	type MaxQueueLen = MaxQueueLen;
	type FifoQueueLen = FifoQueueLen;
	type Period = GiltPeriod;
	type MinFreeze = MinFreeze;
	type IntakePeriod = IntakePeriod;
	type MaxIntakeBids = MaxIntakeBids;
	type WeightInfo = weights::pallet_gilt::WeightInfo<Runtime>;
}

// TODO: Nominations
// pub struct BalanceToU256;
// impl sp_runtime::traits::Convert<Balance, sp_core::U256> for BalanceToU256 {
// 	fn convert(n: Balance) -> sp_core::U256 {
// 		n.into()
// 	}
// }
// pub struct U256ToBalance;
// impl sp_runtime::traits::Convert<sp_core::U256, Balance> for U256ToBalance {
// 	fn convert(n: sp_core::U256) -> Balance {
// 		use frame_support::traits::Defensive;
// 		n.try_into().defensive_unwrap_or(Balance::MAX)
// 	}
// }

// TODO: Nominations
// parameter_types! {
// 	pub const PoolsPalletId: PalletId = PalletId(*b"py/nopls");
// 	pub const MinPointsToBalance: u32 = 10;
// }

// TODO: Nominations
// impl pallet_nomination_pools::Config for Runtime {
// 	type Event = Event;
// 	type WeightInfo = weights::pallet_nomination_pools::WeightInfo<Self>;
// 	type Currency = Balances;
// 	type BalanceToU256 = BalanceToU256;
// 	type U256ToBalance = U256ToBalance;
// 	type StakingInterface = Staking;
// 	type PostUnbondingPoolsWindow = ConstU32<4>;
// 	type MaxMetadataLen = ConstU32<256>;
// 	// we use the same number of allowed unlocking chunks as with staking.
// 	type MaxUnbonding = <Self as pallet_staking::Config>::MaxUnlockingChunks;
// 	type PalletId = PoolsPalletId;
// 	type MinPointsToBalance = MinPointsToBalance;
// }

// TODO: Nominations
// pub struct InitiatePoolConfigs;
// impl OnRuntimeUpgrade for InitiatePoolConfigs {
// 	fn on_runtime_upgrade() -> frame_support::weights::Weight {
// 		// we use one as an indicator if this has already been set.
// 		if pallet_nomination_pools::MaxPools::<Runtime>::get().is_none() {
// 			// 1/600 KSM to join a pool.
// 			pallet_nomination_pools::MinJoinBond::<Runtime>::put(50 * CENTS);
// 			// 1 KSM to create a pool.
// 			pallet_nomination_pools::MinCreateBond::<Runtime>::put(UNITS);

// 			// 128 initial pools: only for initial safety: can be set to infinity when needed.
// 			pallet_nomination_pools::MaxPools::<Runtime>::put(128);
// 			// 64k total pool members: only for initial safety: can be set to infinity when needed.
// 			pallet_nomination_pools::MaxPoolMembers::<Runtime>::put(64 * 1024);
// 			// 1024 members per pool: only for initial safety: can be set to infinity when needed.
// 			pallet_nomination_pools::MaxPoolMembersPerPool::<Runtime>::put(1024);

// 			log::info!(target: "runtime::kusama", "pools config initiated 🎉");
// 			<Runtime as frame_system::Config>::DbWeight::get().reads_writes(1, 5)
// 		} else {
// 			log::info!(target: "runtime::kusama", "pools config already initiated 😏");
// 			<Runtime as frame_system::Config>::DbWeight::get().reads(1)
// 		}
// 	}
// }

impl pallet_beefy::Config for Runtime {
	type BeefyId = BeefyId;
	type MaxAuthorities = MaxAuthorities;
	type OnNewValidatorSet = MmrLeaf;
}

type MmrHash = <Keccak256 as sp_runtime::traits::Hash>::Output;

impl pallet_mmr::Config for Runtime {
	const INDEXING_PREFIX: &'static [u8] = b"mmr";
	type Hashing = Keccak256;
	type Hash = MmrHash;
	type OnNewRoot = pallet_beefy_mmr::DepositBeefyDigest<Runtime>;
	type WeightInfo = ();
	type LeafData = pallet_beefy_mmr::Pallet<Runtime>;
}

parameter_types! {
	/// Version of the produced MMR leaf.
	///
	/// The version consists of two parts;
	/// - `major` (3 bits)
	/// - `minor` (5 bits)
	///
	/// `major` should be updated only if decoding the previous MMR Leaf format from the payload
	/// is not possible (i.e. backward incompatible change).
	/// `minor` should be updated if fields are added to the previous MMR Leaf, which given SCALE
	/// encoding does not prevent old leafs from being decoded.
	///
	/// Hence we expect `major` to be changed really rarely (think never).
	/// See [`MmrLeafVersion`] type documentation for more details.
	pub LeafVersion: MmrLeafVersion = MmrLeafVersion::new(0, 0);
}

pub struct ParasProvider;
impl BeefyDataProvider<H256> for ParasProvider {
	fn extra_data() -> H256 {
		let mut para_heads: Vec<(u32, Vec<u8>)> = Paras::parachains()
			.into_iter()
			.filter_map(|id| Paras::para_head(&id).map(|head| (id.into(), head.0)))
			.collect();
		para_heads.sort();
		beefy_merkle_tree::merkle_root::<pallet_beefy_mmr::Pallet<Runtime>, _, _>(
			para_heads.into_iter().map(|pair| pair.encode()),
		)
		.into()
	}
}

impl pallet_beefy_mmr::Config for Runtime {
	type LeafVersion = LeafVersion;
	type BeefyAuthorityToMerkleLeaf = pallet_beefy_mmr::BeefyEcdsaToEthereum;
	type LeafExtra = H256;
	type BeefyDataProvider = ParasProvider;
}

parameter_types! {
	/// This is a pretty unscientific cap.
	///
	/// Note that once this is hit the pallet will essentially throttle incoming requests down to one
	/// call per block.
	pub const MaxRequests: u32 = 4 * HOURS as u32;

	/// Number of headers to keep.
	///
	/// Assuming the worst case of every header being finalized, we will keep headers at least for a
	/// week.
	pub const HeadersToKeep: u32 = 7 * DAYS as u32;
}

<<<<<<< HEAD
pub type RococoGrandpaInstance = ();
impl pallet_bridge_grandpa::Config for Runtime {
	type BridgedChain = bp_rococo::Rococo;
	type MaxRequests = MaxRequests;
	type HeadersToKeep = HeadersToKeep;

	type WeightInfo = pallet_bridge_grandpa::weights::MillauWeight<Runtime>;
}

pub type WococoGrandpaInstance = pallet_bridge_grandpa::Instance1;
impl pallet_bridge_grandpa::Config<WococoGrandpaInstance> for Runtime {
	type BridgedChain = bp_wococo::Wococo;
	type MaxRequests = MaxRequests;
	type HeadersToKeep = HeadersToKeep;

	type WeightInfo = pallet_bridge_grandpa::weights::MillauWeight<Runtime>;
}

// Instance that is "deployed" at Wococo chain. Responsible for dispatching Rococo -> Wococo messages.
pub type AtWococoFromRococoMessagesDispatch = ();
impl pallet_bridge_dispatch::Config<AtWococoFromRococoMessagesDispatch> for Runtime {
	type Event = Event;
	type BridgeMessageId = (bp_messages::LaneId, bp_messages::MessageNonce);
	type Call = Call;
	type CallFilter = frame_support::traits::Everything;
	type EncodedCall = bridge_messages::FromRococoEncodedCall;
	type SourceChainAccountId = bp_wococo::AccountId;
	type TargetChainAccountPublic = sp_runtime::MultiSigner;
	type TargetChainSignature = sp_runtime::MultiSignature;
	type AccountIdConverter = bp_rococo::AccountIdConverter;
}

// Instance that is "deployed" at Rococo chain. Responsible for dispatching Wococo -> Rococo messages.
pub type AtRococoFromWococoMessagesDispatch = pallet_bridge_dispatch::Instance1;
impl pallet_bridge_dispatch::Config<AtRococoFromWococoMessagesDispatch> for Runtime {
	type Event = Event;
	type BridgeMessageId = (bp_messages::LaneId, bp_messages::MessageNonce);
	type Call = Call;
	type CallFilter = frame_support::traits::Everything;
	type EncodedCall = bridge_messages::FromWococoEncodedCall;
	type SourceChainAccountId = bp_rococo::AccountId;
	type TargetChainAccountPublic = sp_runtime::MultiSigner;
	type TargetChainSignature = sp_runtime::MultiSignature;
	type AccountIdConverter = bp_wococo::AccountIdConverter;
}

parameter_types! {
	pub const MaxMessagesToPruneAtOnce: bp_messages::MessageNonce = 8;
	pub const MaxUnrewardedRelayerEntriesAtInboundLane: bp_messages::MessageNonce =
		bp_rococo::MAX_UNREWARDED_RELAYERS_IN_CONFIRMATION_TX;
	pub const MaxUnconfirmedMessagesAtInboundLane: bp_messages::MessageNonce =
		bp_rococo::MAX_UNCONFIRMED_MESSAGES_IN_CONFIRMATION_TX;
	pub const RootAccountForPayments: Option<AccountId> = None;
	pub const RococoChainId: bp_runtime::ChainId = bp_runtime::ROCOCO_CHAIN_ID;
	pub const WococoChainId: bp_runtime::ChainId = bp_runtime::WOCOCO_CHAIN_ID;
}

// Instance that is "deployed" at Wococo chain. Responsible for sending Wococo -> Rococo messages
// and receiving Rococo -> Wococo messages.
pub type AtWococoWithRococoMessagesInstance = ();
impl pallet_bridge_messages::Config<AtWococoWithRococoMessagesInstance> for Runtime {
	type Event = Event;
	type BridgedChainId = RococoChainId;
	type WeightInfo = pallet_bridge_messages::weights::MillauWeight<Runtime>;
	type Parameter = ();
	type MaxMessagesToPruneAtOnce = MaxMessagesToPruneAtOnce;
	type MaxUnrewardedRelayerEntriesAtInboundLane = MaxUnrewardedRelayerEntriesAtInboundLane;
	type MaxUnconfirmedMessagesAtInboundLane = MaxUnconfirmedMessagesAtInboundLane;

	type OutboundPayload = crate::bridge_messages::ToRococoMessagePayload;
	type OutboundMessageFee = bp_wococo::Balance;

	type InboundPayload = crate::bridge_messages::FromRococoMessagePayload;
	type InboundMessageFee = bp_rococo::Balance;
	type InboundRelayer = bp_rococo::AccountId;

	type AccountIdConverter = bp_wococo::AccountIdConverter;

	type TargetHeaderChain = crate::bridge_messages::RococoAtWococo;
	type LaneMessageVerifier = crate::bridge_messages::ToRococoMessageVerifier;
	type MessageDeliveryAndDispatchPayment =
		pallet_bridge_messages::instant_payments::InstantCurrencyPayments<
			Runtime,
			AtWococoWithRococoMessagesInstance,
			pallet_balances::Pallet<Runtime>,
			crate::bridge_messages::GetDeliveryConfirmationTransactionFee,
		>;
	type OnDeliveryConfirmed = ();
	type OnMessageAccepted = ();

	type SourceHeaderChain = crate::bridge_messages::RococoAtWococo;
	type MessageDispatch = crate::bridge_messages::FromRococoMessageDispatch;
}

// Instance that is "deployed" at Rococo chain. Responsible for sending Rococo -> Wococo messages
// and receiving Wococo -> Rococo messages.
pub type AtRococoWithWococoMessagesInstance = pallet_bridge_messages::Instance1;
impl pallet_bridge_messages::Config<AtRococoWithWococoMessagesInstance> for Runtime {
	type Event = Event;
	type BridgedChainId = WococoChainId;
	type WeightInfo = pallet_bridge_messages::weights::MillauWeight<Runtime>;
	type Parameter = ();
	type MaxMessagesToPruneAtOnce = MaxMessagesToPruneAtOnce;
	type MaxUnrewardedRelayerEntriesAtInboundLane = MaxUnrewardedRelayerEntriesAtInboundLane;
	type MaxUnconfirmedMessagesAtInboundLane = MaxUnconfirmedMessagesAtInboundLane;

	type OutboundPayload = crate::bridge_messages::ToWococoMessagePayload;
	type OutboundMessageFee = bp_rococo::Balance;

	type InboundPayload = crate::bridge_messages::FromWococoMessagePayload;
	type InboundMessageFee = bp_wococo::Balance;
	type InboundRelayer = bp_wococo::AccountId;

	type AccountIdConverter = bp_rococo::AccountIdConverter;

	type TargetHeaderChain = crate::bridge_messages::WococoAtRococo;
	type LaneMessageVerifier = crate::bridge_messages::ToWococoMessageVerifier;
	type MessageDeliveryAndDispatchPayment =
		pallet_bridge_messages::instant_payments::InstantCurrencyPayments<
			Runtime,
			AtRococoWithWococoMessagesInstance,
			pallet_balances::Pallet<Runtime>,
			crate::bridge_messages::GetDeliveryConfirmationTransactionFee,
		>;
	type OnDeliveryConfirmed = ();
	type OnMessageAccepted = ();

	type SourceHeaderChain = crate::bridge_messages::WococoAtRococo;
	type MessageDispatch = crate::bridge_messages::FromWococoMessageDispatch;
}

impl paras_sudo_wrapper::Config for Runtime {}
=======
parameter_types! {
	pub const EndingPeriod: BlockNumber = 1 * HOURS;
	pub const SampleLength: BlockNumber = 1;
}

impl auctions::Config for Runtime {
	type Event = Event;
	type Leaser = Slots;
	type Registrar = Registrar;
	type EndingPeriod = EndingPeriod;
	type SampleLength = SampleLength;
	type Randomness = pallet_babe::RandomnessFromOneEpochAgo<Runtime>;
	type InitiateOrigin = EnsureRoot<AccountId>;
	type WeightInfo = weights::runtime_common_auctions::WeightInfo<Runtime>;
}
>>>>>>> 3b2b067d

parameter_types! {
	pub const PermanentSlotLeasePeriodLength: u32 = 365;
	pub const TemporarySlotLeasePeriodLength: u32 = 3;
	pub const MaxPermanentSlots: u32 = 25;
	pub const MaxTemporarySlots: u32 = 20;
	pub const MaxTemporarySlotPerLeasePeriod: u32 = 5;
}

impl assigned_slots::Config for Runtime {
	type Event = Event;
	type AssignSlotOrigin = EnsureRoot<AccountId>;
	type Leaser = Slots;
	type PermanentSlotLeasePeriodLength = PermanentSlotLeasePeriodLength;
	type TemporarySlotLeasePeriodLength = TemporarySlotLeasePeriodLength;
	type MaxPermanentSlots = MaxPermanentSlots;
	type MaxTemporarySlots = MaxTemporarySlots;
	type MaxTemporarySlotPerLeasePeriod = MaxTemporarySlotPerLeasePeriod;
}

impl validator_manager::Config for Runtime {
	type Event = Event;
	type PrivilegedOrigin = EnsureRoot<AccountId>;
}

impl pallet_sudo::Config for Runtime {
	type Event = Event;
	type Call = Call;
}

construct_runtime! {
	pub enum Runtime where
		Block = Block,
		NodeBlock = primitives::v2::Block,
		UncheckedExtrinsic = UncheckedExtrinsic
	{
		// Basic stuff; balances is uncallable initially.
		System: frame_system::{Pallet, Call, Storage, Config, Event<T>} = 0,

		// Babe must be before session.
		Babe: pallet_babe::{Pallet, Call, Storage, Config, ValidateUnsigned} = 1,

		Timestamp: pallet_timestamp::{Pallet, Call, Storage, Inherent} = 2,
		Indices: pallet_indices::{Pallet, Call, Storage, Config<T>, Event<T>} = 3,
		Balances: pallet_balances::{Pallet, Call, Storage, Config<T>, Event<T>} = 4,

		// Consensus support.
		// Authorship must be before session in order to note author in the correct session and era
		// for im-online. // TODO -> Staking -> and staking.
		Authorship: pallet_authorship::{Pallet, Call, Storage} = 5,
		// TODO: Staking
		// Staking: pallet_staking::{Pallet, Call, Storage, Config<T>, Event<T>} = 6,
		Offences: pallet_offences::{Pallet, Storage, Event} = 7,
		Session: pallet_session::{Pallet, Call, Storage, Event, Config<T>} = 8,
		Grandpa: pallet_grandpa::{Pallet, Call, Storage, Config, Event, ValidateUnsigned} = 10,
		ImOnline: pallet_im_online::{Pallet, Call, Storage, Event<T>, ValidateUnsigned, Config<T>} = 11,
		AuthorityDiscovery: pallet_authority_discovery::{Pallet, Config} = 12,

		// Governance stuff; uncallable initially.
		Democracy: pallet_democracy::{Pallet, Call, Storage, Config<T>, Event<T>} = 13,
		Council: pallet_collective::<Instance1>::{Pallet, Call, Storage, Origin<T>, Event<T>, Config<T>} = 14,
		TechnicalCommittee: pallet_collective::<Instance2>::{Pallet, Call, Storage, Origin<T>, Event<T>, Config<T>} = 15,
		PhragmenElection: pallet_elections_phragmen::{Pallet, Call, Storage, Event<T>, Config<T>} = 16,
		TechnicalMembership: pallet_membership::<Instance1>::{Pallet, Call, Storage, Event<T>, Config<T>} = 17,
		Treasury: pallet_treasury::{Pallet, Call, Storage, Config, Event<T>} = 18,

		// Claims. Usable initially.
		Claims: claims::{Pallet, Call, Storage, Event<T>, Config<T>, ValidateUnsigned} = 19,

		// Utility module.
		Utility: pallet_utility::{Pallet, Call, Event} = 24,

		// Less simple identity module.
		Identity: pallet_identity::{Pallet, Call, Storage, Event<T>} = 25,

		// Society module.
		Society: pallet_society::{Pallet, Call, Storage, Event<T>} = 26,

		// Social recovery module.
		Recovery: pallet_recovery::{Pallet, Call, Storage, Event<T>} = 27,

		// Vesting. Usable initially, but removed once all vesting is finished.
		Vesting: pallet_vesting::{Pallet, Call, Storage, Event<T>, Config<T>} = 28,

		// System scheduler.
		Scheduler: pallet_scheduler::{Pallet, Call, Storage, Event<T>} = 29,

		// Proxy module. Late addition.
		Proxy: pallet_proxy::{Pallet, Call, Storage, Event<T>} = 30,

		// Multisig module. Late addition.
		Multisig: pallet_multisig::{Pallet, Call, Storage, Event<T>} = 31,

		// Preimage registrar.
		Preimage: pallet_preimage::{Pallet, Call, Storage, Event<T>} = 32,

		// Trasaction Payment module
		TransactionPayment: pallet_transaction_payment::{Pallet, Storage} = 33,

		// Historical module
		Historical: session_historical::{Pallet} = 34,

		// Bounties modules.
		Bounties: pallet_bounties::{Pallet, Call, Storage, Event<T>} = 35,
		ChildBounties: pallet_child_bounties = 40,

		// Tips module.
		Tips: pallet_tips::{Pallet, Call, Storage, Event<T>} = 36,

		// TODO: Election
		//// Election pallet. Only works with staking, but placed here to maintain indices.
		// ElectionProviderMultiPhase: pallet_election_provider_multi_phase::{Pallet, Call, Storage, Event<T>, ValidateUnsigned} = 37,

		// Gilts pallet.
		Gilt: pallet_gilt::{Pallet, Call, Storage, Event<T>, Config} = 38,

		// TODO: Bags List
		//// Provides a semi-sorted list of nominators for staking.
		// VoterList: pallet_bags_list::{Pallet, Call, Storage, Event<T>} = 39,

		// TODO: Nomination
		//// nomination pools: extension to staking.
		// NominationPools: pallet_nomination_pools::{Pallet, Call, Storage, Event<T>, Config<T>} = 41,

		// Parachains pallets. Start indices at 50 to leave room.
		ParachainsOrigin: parachains_origin::{Pallet, Origin} = 50,
		Configuration: parachains_configuration::{Pallet, Call, Storage, Config<T>} = 51,
		ParasShared: parachains_shared::{Pallet, Call, Storage} = 52,
		ParaInclusion: parachains_inclusion::{Pallet, Call, Storage, Event<T>} = 53,
		ParaInherent: parachains_paras_inherent::{Pallet, Call, Storage, Inherent} = 54,
		ParaScheduler: parachains_scheduler::{Pallet, Storage} = 55,
		Paras: parachains_paras::{Pallet, Call, Storage, Event, Config} = 56,
		Initializer: parachains_initializer::{Pallet, Call, Storage} = 57,
		Dmp: parachains_dmp::{Pallet, Call, Storage} = 58,
		Ump: parachains_ump::{Pallet, Call, Storage, Event} = 59,
		Hrmp: parachains_hrmp::{Pallet, Call, Storage, Event<T>, Config} = 60,
		ParaSessionInfo: parachains_session_info::{Pallet, Storage} = 61,
		ParasDisputes: parachains_disputes::{Pallet, Call, Storage, Event<T>} = 62,

		// Parachain Onboarding Pallets. Start indices at 70 to leave room.
		Registrar: paras_registrar::{Pallet, Call, Storage, Event<T>, Config} = 70,
		Slots: slots::{Pallet, Call, Storage, Event<T>} = 71,
		Auctions: auctions::{Pallet, Call, Storage, Event<T>} = 72,
		Crowdloan: crowdloan::{Pallet, Call, Storage, Event<T>} = 73,

		// Pallet for sending XCM.
		XcmPallet: pallet_xcm::{Pallet, Call, Storage, Event<T>, Origin, Config} = 99,

		// Rococo specific pallets (not included in Kusama). Start indices at 240
		//
		// BEEFY Bridges support.
		Beefy: pallet_beefy::{Pallet, Storage, Config<T>} = 240,
		Mmr: pallet_mmr::{Pallet, Storage} = 241,
		MmrLeaf: pallet_beefy_mmr::{Pallet, Storage} = 242,

		// It might seem strange that we add both sides of the bridge to the same runtime. We do this because this
		// runtime as shared by both the Rococo and Wococo chains. When running as Rococo we only use
		// `BridgeWococoGrandpa`, and vice versa.
		BridgeRococoGrandpa: pallet_bridge_grandpa::{Pallet, Call, Storage, Config<T>} = 243,
		BridgeWococoGrandpa: pallet_bridge_grandpa::<Instance1>::{Pallet, Call, Storage, Config<T>} = 244,

		// Bridge messages support. The same story as with the bridge grandpa pallet above ^^^ - when we're
		// running as Rococo we only use `BridgeWococoMessages`/`BridgeWococoMessagesDispatch`, and vice versa.
		BridgeRococoMessages: pallet_bridge_messages::{Pallet, Call, Storage, Event<T>, Config<T>} = 245,
		BridgeWococoMessages: pallet_bridge_messages::<Instance1>::{Pallet, Call, Storage, Event<T>, Config<T>} = 246,
		BridgeRococoMessagesDispatch: pallet_bridge_dispatch::{Pallet, Event<T>} = 247,
		BridgeWococoMessagesDispatch: pallet_bridge_dispatch::<Instance1>::{Pallet, Event<T>} = 248,

		ParasSudoWrapper: paras_sudo_wrapper::{Pallet, Call} = 250,
		AssignedSlots: assigned_slots::{Pallet, Call, Storage, Event<T>} = 251,

		// Validator Manager pallet.
		ValidatorManager: validator_manager::{Pallet, Call, Storage, Event<T>} = 252,

		// Sudo.
		Sudo: pallet_sudo::{Pallet, Call, Storage, Event<T>, Config<T>} = 255,
	}
}

/// The address format for describing accounts.
pub type Address = sp_runtime::MultiAddress<AccountId, ()>;
/// Block header type as expected by this runtime.
pub type Header = generic::Header<BlockNumber, BlakeTwo256>;
/// Block type as expected by this runtime.
pub type Block = generic::Block<Header, UncheckedExtrinsic>;
/// A Block signed with a Justification
pub type SignedBlock = generic::SignedBlock<Block>;
/// `BlockId` type as expected by this runtime.
pub type BlockId = generic::BlockId<Block>;
/// The `SignedExtension` to the basic transaction logic.
pub type SignedExtra = (
	frame_system::CheckNonZeroSender<Runtime>,
	frame_system::CheckSpecVersion<Runtime>,
	frame_system::CheckTxVersion<Runtime>,
	frame_system::CheckGenesis<Runtime>,
	frame_system::CheckMortality<Runtime>,
	frame_system::CheckNonce<Runtime>,
	frame_system::CheckWeight<Runtime>,
	pallet_transaction_payment::ChargeTransactionPayment<Runtime>,
);

/// Unchecked extrinsic type as expected by this runtime.
pub type UncheckedExtrinsic = generic::UncheckedExtrinsic<Address, Call, Signature, SignedExtra>;
/// Executive: handles dispatch to the various modules.
pub type Executive = frame_executive::Executive<
	Runtime,
	Block,
	frame_system::ChainContext<Runtime>,
	Runtime,
	AllPalletsWithSystem,
>;
/// The payload being signed in transactions.
pub type SignedPayload = generic::SignedPayload<Call, SignedExtra>;

parameter_types! {
	pub const ValidationUpgradeFrequency: BlockNumber = 2 * DAYS;
	pub const ValidationUpgradeDelay: BlockNumber = 8 * HOURS;
	pub const SlashPeriod: BlockNumber = 7 * DAYS;
}

// parameter_types! {
// 	pub SessionDuration: BlockNumber = EpochDurationInBlocks::get() as _;
// }

#[cfg(feature = "runtime-benchmarks")]
#[macro_use]
extern crate frame_benchmarking;

#[cfg(feature = "runtime-benchmarks")]
mod benches {
	define_benchmarks!(
		// Polkadot
		// NOTE: Make sure to prefix these with `runtime_common::` so
		// the that path resolves correctly in the generated file.
		[runtime_common::auctions, Auctions]
		[runtime_common::crowdloan, Crowdloan]
		[runtime_common::claims, Claims]
		[runtime_common::slots, Slots]
		[runtime_common::paras_registrar, Registrar]
		[runtime_parachains::configuration, Configuration]
		[runtime_parachains::hrmp, Hrmp]
		[runtime_parachains::disputes, ParasDisputes]
		[runtime_parachains::initializer, Initializer]
		[runtime_parachains::paras_inherent, ParaInherent]
		[runtime_parachains::paras, Paras]
		[runtime_parachains::ump, Ump]
		// Substrate
		[pallet_balances, Balances]
		// TODO: Bags List
		// [pallet_bags_list, VoterList]
		[frame_benchmarking::baseline, Baseline::<Runtime>]
		[pallet_bounties, Bounties]
		// TODO: Vhild Bounties
		// [pallet_child_bounties, ChildBounties]
		[pallet_collective, Council]
		[pallet_collective, TechnicalCommittee]
		[pallet_democracy, Democracy]
		[pallet_elections_phragmen, PhragmenElection]
		// TODO: Election
		// [pallet_election_provider_multi_phase, ElectionProviderMultiPhase]
		// [frame_election_provider_support, ElectionProviderBench::<Runtime>]
		[pallet_gilt, Gilt]
		[pallet_identity, Identity]
		[pallet_im_online, ImOnline]
		[pallet_indices, Indices]
		[pallet_membership, TechnicalMembership]
		[pallet_multisig, Multisig]
		// TODO: Nomination
		// [pallet_nomination_pools, NominationPoolsBench::<Runtime>]
		[pallet_offences, OffencesBench::<Runtime>]
		[pallet_preimage, Preimage]
		[pallet_proxy, Proxy]
		[pallet_recovery, Recovery]
		[pallet_scheduler, Scheduler]
		// TODO: Session
		// [pallet_session, SessionBench::<Runtime>]
		// TODO: Staking
		// [pallet_staking, Staking]
		[frame_system, SystemBench::<Runtime>]
		[pallet_timestamp, Timestamp]
		[pallet_tips, Tips]
		[pallet_treasury, Treasury]
		[pallet_utility, Utility]
		// TODO: Vesting
		// [pallet_vesting, Vesting]
		// XCM
		[pallet_xcm_benchmarks::fungible, pallet_xcm_benchmarks::fungible::Pallet::<Runtime>]
		[pallet_xcm_benchmarks::generic, pallet_xcm_benchmarks::generic::Pallet::<Runtime>]
	);
}

pub type MmrHashing = <Runtime as pallet_mmr::Config>::Hashing;

#[cfg(not(feature = "disable-runtime-api"))]
sp_api::impl_runtime_apis! {
	impl sp_api::Core<Block> for Runtime {
		fn version() -> RuntimeVersion {
			VERSION
		}

		fn execute_block(block: Block) {
			Executive::execute_block(block);
		}

		fn initialize_block(header: &<Block as BlockT>::Header) {
			Executive::initialize_block(header)
		}
	}

	impl sp_api::Metadata<Block> for Runtime {
		fn metadata() -> OpaqueMetadata {
			OpaqueMetadata::new(Runtime::metadata().into())
		}
	}

	impl block_builder_api::BlockBuilder<Block> for Runtime {
		fn apply_extrinsic(extrinsic: <Block as BlockT>::Extrinsic) -> ApplyExtrinsicResult {
			Executive::apply_extrinsic(extrinsic)
		}

		fn finalize_block() -> <Block as BlockT>::Header {
			Executive::finalize_block()
		}

		fn inherent_extrinsics(data: inherents::InherentData) -> Vec<<Block as BlockT>::Extrinsic> {
			data.create_extrinsics()
		}

		fn check_inherents(
			block: Block,
			data: inherents::InherentData,
		) -> inherents::CheckInherentsResult {
			data.check_extrinsics(&block)
		}
	}

	impl tx_pool_api::runtime_api::TaggedTransactionQueue<Block> for Runtime {
		fn validate_transaction(
			source: TransactionSource,
			tx: <Block as BlockT>::Extrinsic,
			block_hash: <Block as BlockT>::Hash,
		) -> TransactionValidity {
			Executive::validate_transaction(source, tx, block_hash)
		}
	}

	impl offchain_primitives::OffchainWorkerApi<Block> for Runtime {
		fn offchain_worker(header: &<Block as BlockT>::Header) {
			Executive::offchain_worker(header)
		}
	}

	impl primitives::runtime_api::ParachainHost<Block, Hash, BlockNumber> for Runtime {
		fn validators() -> Vec<ValidatorId> {
			parachains_runtime_api_impl::validators::<Runtime>()
		}

		fn validator_groups() -> (Vec<Vec<ValidatorIndex>>, GroupRotationInfo<BlockNumber>) {
			parachains_runtime_api_impl::validator_groups::<Runtime>()
		}

		fn availability_cores() -> Vec<CoreState<Hash, BlockNumber>> {
			parachains_runtime_api_impl::availability_cores::<Runtime>()
		}

		fn persisted_validation_data(para_id: ParaId, assumption: OccupiedCoreAssumption)
			-> Option<PersistedValidationData<Hash, BlockNumber>> {
			parachains_runtime_api_impl::persisted_validation_data::<Runtime>(para_id, assumption)
		}

		fn assumed_validation_data(
			para_id: ParaId,
			expected_persisted_validation_data_hash: Hash,
		) -> Option<(PersistedValidationData<Hash, BlockNumber>, ValidationCodeHash)> {
			parachains_runtime_api_impl::assumed_validation_data::<Runtime>(
				para_id,
				expected_persisted_validation_data_hash,
			)
		}

		fn check_validation_outputs(
			para_id: ParaId,
			outputs: primitives::v2::CandidateCommitments,
		) -> bool {
			parachains_runtime_api_impl::check_validation_outputs::<Runtime>(para_id, outputs)
		}

		fn session_index_for_child() -> SessionIndex {
			parachains_runtime_api_impl::session_index_for_child::<Runtime>()
		}

		fn validation_code(para_id: ParaId, assumption: OccupiedCoreAssumption)
			-> Option<ValidationCode> {
			parachains_runtime_api_impl::validation_code::<Runtime>(para_id, assumption)
		}

		fn candidate_pending_availability(para_id: ParaId) -> Option<CommittedCandidateReceipt<Hash>> {
			parachains_runtime_api_impl::candidate_pending_availability::<Runtime>(para_id)
		}

		fn candidate_events() -> Vec<CandidateEvent<Hash>> {
			parachains_runtime_api_impl::candidate_events::<Runtime, _>(|ev| {
				match ev {
					Event::ParaInclusion(ev) => {
						Some(ev)
					}
					_ => None,
				}
			})
		}

		fn session_info(index: SessionIndex) -> Option<SessionInfo> {
			parachains_runtime_api_impl::session_info::<Runtime>(index)
		}

		fn dmq_contents(recipient: ParaId) -> Vec<InboundDownwardMessage<BlockNumber>> {
			parachains_runtime_api_impl::dmq_contents::<Runtime>(recipient)
		}

		fn inbound_hrmp_channels_contents(
			recipient: ParaId
		) -> BTreeMap<ParaId, Vec<InboundHrmpMessage<BlockNumber>>> {
			parachains_runtime_api_impl::inbound_hrmp_channels_contents::<Runtime>(recipient)
		}

		fn validation_code_by_hash(hash: ValidationCodeHash) -> Option<ValidationCode> {
			parachains_runtime_api_impl::validation_code_by_hash::<Runtime>(hash)
		}

		fn on_chain_votes() -> Option<ScrapedOnChainVotes<Hash>> {
			parachains_runtime_api_impl::on_chain_votes::<Runtime>()
		}

		fn submit_pvf_check_statement(
			stmt: primitives::v2::PvfCheckStatement,
			signature: primitives::v2::ValidatorSignature
		) {
			parachains_runtime_api_impl::submit_pvf_check_statement::<Runtime>(stmt, signature)
		}

		fn pvfs_require_precheck() -> Vec<ValidationCodeHash> {
			parachains_runtime_api_impl::pvfs_require_precheck::<Runtime>()
		}

		fn validation_code_hash(para_id: ParaId, assumption: OccupiedCoreAssumption)
			-> Option<ValidationCodeHash>
		{
			parachains_runtime_api_impl::validation_code_hash::<Runtime>(para_id, assumption)
		}

		fn staging_get_disputes() -> Vec<(SessionIndex, CandidateHash, DisputeState<BlockNumber>)> {
			unimplemented!()
		}
	}

	impl beefy_primitives::BeefyApi<Block> for Runtime {
		fn validator_set() -> Option<beefy_primitives::ValidatorSet<BeefyId>> {
			Beefy::validator_set()
		}
	}

	impl mmr::MmrApi<Block, Hash> for Runtime {
		fn generate_proof(leaf_index: u64)
			-> Result<(mmr::EncodableOpaqueLeaf, mmr::Proof<Hash>), mmr::Error>
		{
			Mmr::generate_batch_proof(vec![leaf_index])
				.and_then(|(leaves, proof)| Ok((
					mmr::EncodableOpaqueLeaf::from_leaf(&leaves[0]),
					mmr::BatchProof::into_single_leaf_proof(proof)?
				)))
		}

		fn verify_proof(leaf: mmr::EncodableOpaqueLeaf, proof: mmr::Proof<Hash>)
			-> Result<(), mmr::Error>
		{
			pub type MmrLeaf = <<Runtime as pallet_mmr::Config>::LeafData as mmr::LeafDataProvider>::LeafData;
			let leaf: MmrLeaf = leaf
				.into_opaque_leaf()
				.try_decode()
				.ok_or(mmr::Error::Verify)?;
			Mmr::verify_leaves(vec![leaf], mmr::Proof::into_batch_proof(proof))
		}

		fn verify_proof_stateless(
			root: Hash,
			leaf: mmr::EncodableOpaqueLeaf,
			proof: mmr::Proof<Hash>
		) -> Result<(), mmr::Error> {
			let node = mmr::DataOrHash::Data(leaf.into_opaque_leaf());
			pallet_mmr::verify_leaves_proof::<MmrHashing, _>(root, vec![node], mmr::Proof::into_batch_proof(proof))
		}

		fn mmr_root() -> Result<Hash, mmr::Error> {
			Ok(Mmr::mmr_root())
		}

		fn generate_batch_proof(leaf_indices: Vec<mmr::LeafIndex>)
			-> Result<(Vec<mmr::EncodableOpaqueLeaf>, mmr::BatchProof<Hash>), mmr::Error>
		{
			Mmr::generate_batch_proof(leaf_indices)
				.map(|(leaves, proof)| (leaves.into_iter().map(|leaf| mmr::EncodableOpaqueLeaf::from_leaf(&leaf)).collect(), proof))
		}

		fn verify_batch_proof(leaves: Vec<mmr::EncodableOpaqueLeaf>, proof: mmr::BatchProof<Hash>)
			-> Result<(), mmr::Error>
		{
			pub type MmrLeaf = <<Runtime as pallet_mmr::Config>::LeafData as mmr::LeafDataProvider>::LeafData;
			let leaves = leaves.into_iter().map(|leaf|
				leaf.into_opaque_leaf()
				.try_decode()
				.ok_or(mmr::Error::Verify)).collect::<Result<Vec<MmrLeaf>, mmr::Error>>()?;
			Mmr::verify_leaves(leaves, proof)
		}

		fn verify_batch_proof_stateless(
			root: Hash,
			leaves: Vec<mmr::EncodableOpaqueLeaf>,
			proof: mmr::BatchProof<Hash>
		) -> Result<(), mmr::Error> {
			let nodes = leaves.into_iter().map(|leaf|mmr::DataOrHash::Data(leaf.into_opaque_leaf())).collect();
			pallet_mmr::verify_leaves_proof::<MmrHashing, _>(root, nodes, proof)
		}
	}

	impl fg_primitives::GrandpaApi<Block> for Runtime {
		fn grandpa_authorities() -> Vec<(GrandpaId, u64)> {
			Grandpa::grandpa_authorities()
		}

		fn current_set_id() -> fg_primitives::SetId {
			Grandpa::current_set_id()
		}

		fn submit_report_equivocation_unsigned_extrinsic(
			equivocation_proof: fg_primitives::EquivocationProof<
				<Block as BlockT>::Hash,
				sp_runtime::traits::NumberFor<Block>,
			>,
			key_owner_proof: fg_primitives::OpaqueKeyOwnershipProof,
		) -> Option<()> {
			let key_owner_proof = key_owner_proof.decode()?;

			Grandpa::submit_unsigned_equivocation_report(
				equivocation_proof,
				key_owner_proof,
			)
		}

		fn generate_key_ownership_proof(
			_set_id: fg_primitives::SetId,
			authority_id: fg_primitives::AuthorityId,
		) -> Option<fg_primitives::OpaqueKeyOwnershipProof> {
			use parity_scale_codec::Encode;

			Historical::prove((fg_primitives::KEY_TYPE, authority_id))
				.map(|p| p.encode())
				.map(fg_primitives::OpaqueKeyOwnershipProof::new)
		}
	}

	impl babe_primitives::BabeApi<Block> for Runtime {
		fn configuration() -> babe_primitives::BabeGenesisConfiguration {
			// The choice of `c` parameter (where `1 - c` represents the
			// probability of a slot being empty), is done in accordance to the
			// slot duration and expected target block time, for safely
			// resisting network delays of maximum two seconds.
			// <https://research.web3.foundation/en/latest/polkadot/BABE/Babe/#6-practical-results>
			babe_primitives::BabeGenesisConfiguration {
				slot_duration: Babe::slot_duration(),
				epoch_length: EpochDuration::get().into(),
				c: BABE_GENESIS_EPOCH_CONFIG.c,
				genesis_authorities: Babe::authorities().to_vec(),
				randomness: Babe::randomness(),
				allowed_slots: BABE_GENESIS_EPOCH_CONFIG.allowed_slots,
			}
		}

		fn current_epoch_start() -> babe_primitives::Slot {
			Babe::current_epoch_start()
		}

		fn current_epoch() -> babe_primitives::Epoch {
			Babe::current_epoch()
		}

		fn next_epoch() -> babe_primitives::Epoch {
			Babe::next_epoch()
		}

		fn generate_key_ownership_proof(
			_slot: babe_primitives::Slot,
			authority_id: babe_primitives::AuthorityId,
		) -> Option<babe_primitives::OpaqueKeyOwnershipProof> {
			use parity_scale_codec::Encode;

			Historical::prove((babe_primitives::KEY_TYPE, authority_id))
				.map(|p| p.encode())
				.map(babe_primitives::OpaqueKeyOwnershipProof::new)
		}

		fn submit_report_equivocation_unsigned_extrinsic(
			equivocation_proof: babe_primitives::EquivocationProof<<Block as BlockT>::Header>,
			key_owner_proof: babe_primitives::OpaqueKeyOwnershipProof,
		) -> Option<()> {
			let key_owner_proof = key_owner_proof.decode()?;

			Babe::submit_unsigned_equivocation_report(
				equivocation_proof,
				key_owner_proof,
			)
		}
	}

	impl authority_discovery_primitives::AuthorityDiscoveryApi<Block> for Runtime {
		fn authorities() -> Vec<AuthorityDiscoveryId> {
			parachains_runtime_api_impl::relevant_authority_ids::<Runtime>()
		}
	}

	impl sp_session::SessionKeys<Block> for Runtime {
		fn generate_session_keys(seed: Option<Vec<u8>>) -> Vec<u8> {
			SessionKeys::generate(seed)
		}

		fn decode_session_keys(
			encoded: Vec<u8>,
		) -> Option<Vec<(Vec<u8>, sp_core::crypto::KeyTypeId)>> {
			SessionKeys::decode_into_raw_public_keys(&encoded)
		}
	}

	impl frame_system_rpc_runtime_api::AccountNonceApi<Block, AccountId, Nonce> for Runtime {
		fn account_nonce(account: AccountId) -> Nonce {
			System::account_nonce(account)
		}
	}

	impl pallet_transaction_payment_rpc_runtime_api::TransactionPaymentApi<
		Block,
		Balance,
	> for Runtime {
		fn query_info(uxt: <Block as BlockT>::Extrinsic, len: u32) -> RuntimeDispatchInfo<Balance> {
			TransactionPayment::query_info(uxt, len)
		}
		fn query_fee_details(uxt: <Block as BlockT>::Extrinsic, len: u32) -> FeeDetails<Balance> {
			TransactionPayment::query_fee_details(uxt, len)
		}
	}

	impl beefy_merkle_tree::BeefyMmrApi<Block, Hash> for RuntimeApi {
		fn authority_set_proof() -> beefy_primitives::mmr::BeefyAuthoritySet<Hash> {
			MmrLeaf::authority_set_proof()
		}

		fn next_authority_set_proof() -> beefy_primitives::mmr::BeefyNextAuthoritySet<Hash> {
			MmrLeaf::next_authority_set_proof()
		}
	}

	#[cfg(feature = "runtime-benchmarks")]
	impl frame_benchmarking::Benchmark<Block> for Runtime {
		fn benchmark_metadata(extra: bool) -> (
			Vec<frame_benchmarking::BenchmarkList>,
			Vec<frame_support::traits::StorageInfo>,
		) {
			use frame_benchmarking::{Benchmarking, BenchmarkList};
			use frame_support::traits::StorageInfoTrait;

			// TODO: Session (added)
			// use pallet_session_benchmarking::Pallet as SessionBench;
			// TODO: Offences
			// use pallet_offences_benchmarking::Pallet as OffencesBench;
			// TODO: Election
			// use pallet_election_provider_support_benchmarking::Pallet as ElectionProviderBench;
			use frame_system_benchmarking::Pallet as SystemBench;
			use frame_benchmarking::baseline::Pallet as Baseline;

			let mut list = Vec::<BenchmarkList>::new();
			list_benchmarks!(list, extra);

			let storage_info = AllPalletsWithSystem::storage_info();
			return (list, storage_info)
		}

		fn dispatch_benchmark(
			config: frame_benchmarking::BenchmarkConfig,
		) -> Result<
			Vec<frame_benchmarking::BenchmarkBatch>,
			sp_runtime::RuntimeString,
		> {
			use frame_benchmarking::{Benchmarking, BenchmarkBatch, TrackedStorageKey};
			// Trying to add benchmarks directly to some pallets caused cyclic dependency issues.
			// To get around that, we separated the benchmarks into its own crate.
			// TODO: Session (added)
			// use pallet_session_benchmarking::Pallet as SessionBench;
			// TODO: Offences
			// use pallet_offences_benchmarking::Pallet as OffencesBench;
			// TODO: Election
			// use pallet_election_provider_support_benchmarking::Pallet as ElectionProviderBench;
			use frame_system_benchmarking::Pallet as SystemBench;
			// TODO: Nomination
			use pallet_nomination_pools_benchmarking::Pallet as NominationPoolsBench;
			use frame_benchmarking::baseline::Pallet as Baseline;
			use xcm::latest::prelude::*;
			use xcm_config::{CheckAccount, KsmLocation, SovereignAccountOf, Statemine, XcmConfig};

			// TODO: Session (added)
			// impl pallet_session_benchmarking::Config for Runtime {}
			// TODO: Offences
			// impl pallet_offences_benchmarking::Config for Runtime {}
			// TODO: Election Provider
			// impl pallet_election_provider_support_benchmarking::Config for Runtime {}
			impl frame_system_benchmarking::Config for Runtime {}
			impl frame_benchmarking::baseline::Config for Runtime {}
			// TODO: Nomination
			// impl pallet_nomination_pools_benchmarking::Config for Runtime {}

			impl pallet_xcm_benchmarks::Config for Runtime {
				type XcmConfig = XcmConfig;
				type AccountIdConverter = SovereignAccountOf;
				fn valid_destination() -> Result<MultiLocation, BenchmarkError> {
					Ok(Statemine::get())
				}
				fn worst_case_holding() -> MultiAssets {
					// Rococo only knows about ROC
					vec![MultiAsset{
						id: Concrete(KsmLocation::get()),
						fun: Fungible(1_000_000 * UNITS),
					}].into()
				}
			}

			parameter_types! {
				pub const TrustedTeleporter: Option<(MultiLocation, MultiAsset)> = Some((
					Statemine::get(),
					MultiAsset { fun: Fungible(1 * UNITS), id: Concrete(KsmLocation::get()) },
				));
				pub const TrustedReserve: Option<(MultiLocation, MultiAsset)> = Some((
					Statemine::get(),
					MultiAsset { fun: Fungible(1 * UNITS), id: Concrete(KsmLocation::get()) },
				));
			}

			impl pallet_xcm_benchmarks::fungible::Config for Runtime {
				type TransactAsset = Balances;

				type CheckedAccount = CheckAccount;
				type TrustedTeleporter = TrustedTeleporter;
				type TrustedReserve = TrustedReserve;

				fn get_multi_asset() -> MultiAsset {
					MultiAsset {
						id: Concrete(KsmLocation::get()),
						fun: Fungible(1 * UNITS),
					}
				}
			}

			impl pallet_xcm_benchmarks::generic::Config for Runtime {
				type Call = Call;

				fn worst_case_response() -> (u64, Response) {
					(0u64, Response::Version(Default::default()))
				}

				fn transact_origin() -> Result<MultiLocation, BenchmarkError> {
					Ok(Statemine::get())
				}

				fn subscribe_origin() -> Result<MultiLocation, BenchmarkError> {
					Ok(Statemine::get())
				}

				fn claimable_asset() -> Result<(MultiLocation, MultiLocation, MultiAssets), BenchmarkError> {
					let origin = Statemine::get();
					let assets: MultiAssets = (Concrete(KsmLocation::get()), 1_000 * UNITS).into();
					let ticket = MultiLocation { parents: 0, interior: Here };
					Ok((origin, ticket, assets))
				}
			}

			let whitelist: Vec<TrackedStorageKey> = vec![
				// Block Number
				hex_literal::hex!("26aa394eea5630e07c48ae0c9558cef702a5c1b19ab7a04f536c519aca4983ac").to_vec().into(),
				// Total Issuance
				hex_literal::hex!("c2261276cc9d1f8598ea4b6a74b15c2f57c875e4cff74148e4628f264b974c80").to_vec().into(),
				// Execution Phase
				hex_literal::hex!("26aa394eea5630e07c48ae0c9558cef7ff553b5a9862a516939d82b3d3d8661a").to_vec().into(),
				// Event Count
				hex_literal::hex!("26aa394eea5630e07c48ae0c9558cef70a98fdbe9ce6c55837576c60c7af3850").to_vec().into(),
				// System Events
				hex_literal::hex!("26aa394eea5630e07c48ae0c9558cef780d41e5e16056765bc8461851072c9d7").to_vec().into(),
				// Treasury Account
				hex_literal::hex!("26aa394eea5630e07c48ae0c9558cef7b99d880ec681799c0cf30e8886371da95ecffd7b6c0f78751baa9d281e0bfa3a6d6f646c70792f74727372790000000000000000000000000000000000000000").to_vec().into(),
				// TODO: Rococo
				//// Configuration ActiveConfig
				//hex_literal::hex!("06de3d8a54d27e44a9d5ce189618f22db4b49d95320d9021994c850f25b8e385").to_vec().into(),
				// TODO: Rococo
				//// The transactional storage limit.
				// hex_literal::hex!("3a7472616e73616374696f6e5f6c6576656c3a").to_vec().into(),
			];

			let mut batches = Vec::<BenchmarkBatch>::new();
			let params = (&config, &whitelist);

			add_benchmarks!(params, batches);

			Ok(batches)
		}
	}
}

// TODO: Rococo
// #[cfg(test)]
// mod tests_fess {
// 	use super::*;
// 	use sp_runtime::assert_eq_error_rate;

// 	#[test]
// 	fn signed_deposit_is_sensible() {
// 		// ensure this number does not change, or that it is checked after each change.
// 		// a 1 MB solution should need around 0.16 KSM deposit
// 		let deposit = SignedDepositBase::get() + (SignedDepositByte::get() * 1024 * 1024);
// 		assert_eq_error_rate!(deposit, UNITS * 16 / 100, UNITS / 100);
// 	}
// }<|MERGE_RESOLUTION|>--- conflicted
+++ resolved
@@ -72,28 +72,13 @@
 		OpaqueKeys, SaturatedConversion, Verify,
 	},
 	transaction_validity::{TransactionPriority, TransactionSource, TransactionValidity},
-<<<<<<< HEAD
-	ApplyExtrinsicResult, FixedU128, KeyTypeId, Perbill, Percent, Permill,
-=======
-	ApplyExtrinsicResult, KeyTypeId,
->>>>>>> 3b2b067d
+	ApplyExtrinsicResult, KeyTypeId, Perbill, Percent, Permill,
 };
 use sp_staking::SessionIndex;
 #[cfg(any(feature = "std", test))]
 use sp_version::NativeVersion;
 use sp_version::RuntimeVersion;
-<<<<<<< HEAD
 use static_assertions::const_assert;
-=======
-
-use runtime_parachains::{
-	configuration as parachains_configuration, disputes as parachains_disputes,
-	dmp as parachains_dmp, hrmp as parachains_hrmp, inclusion as parachains_inclusion,
-	initializer as parachains_initializer, origin as parachains_origin, paras as parachains_paras,
-	paras_inherent as parachains_paras_inherent, scheduler as parachains_scheduler,
-	session_info as parachains_session_info, shared as parachains_shared, ump as parachains_ump,
-};
->>>>>>> 3b2b067d
 
 pub use frame_system::Call as SystemCall;
 // TODO: Election
@@ -105,23 +90,13 @@
 /// Constant values used within the runtime.
 use rococo_runtime_constants::{currency::*, fee::*, time::*};
 
-<<<<<<< HEAD
 // Weights used in the runtime.
-=======
-mod validator_manager;
->>>>>>> 3b2b067d
 mod weights;
 
 // XCM configurations.
 pub mod xcm_config;
 
 mod validator_manager;
-
-mod bridge_messages;
-
-use bridge_runtime_common::messages::{
-	source::estimate_message_dispatch_and_delivery_fee, MessageBridge,
-};
 
 // TODO: Rococo
 // #[cfg(test)]
@@ -138,13 +113,8 @@
 pub const VERSION: RuntimeVersion = RuntimeVersion {
 	spec_name: create_runtime_str!("rococo"),
 	impl_name: create_runtime_str!("parity-rococo-v2.0"),
-<<<<<<< HEAD
 	authoring_version: 0, // TODO: Params -> authoring_version: 2
-	spec_version: 9220,
-=======
-	authoring_version: 0,
 	spec_version: 9260,
->>>>>>> 3b2b067d
 	impl_version: 0,
 	#[cfg(not(feature = "disable-runtime-api"))]
 	apis: RUNTIME_API_VERSIONS,
@@ -167,132 +137,7 @@
 	NativeVersion { runtime_version: VERSION, can_author_with: Default::default() }
 }
 
-<<<<<<< HEAD
 /// We currently allow all calls.
-=======
-/// The address format for describing accounts.
-pub type Address = sp_runtime::MultiAddress<AccountId, ()>;
-/// Block header type as expected by this runtime.
-pub type Header = generic::Header<BlockNumber, BlakeTwo256>;
-/// Block type as expected by this runtime.
-pub type Block = generic::Block<Header, UncheckedExtrinsic>;
-/// A Block signed with a Justification
-pub type SignedBlock = generic::SignedBlock<Block>;
-/// `BlockId` type as expected by this runtime.
-pub type BlockId = generic::BlockId<Block>;
-/// The `SignedExtension` to the basic transaction logic.
-pub type SignedExtra = (
-	frame_system::CheckNonZeroSender<Runtime>,
-	frame_system::CheckSpecVersion<Runtime>,
-	frame_system::CheckTxVersion<Runtime>,
-	frame_system::CheckGenesis<Runtime>,
-	frame_system::CheckMortality<Runtime>,
-	frame_system::CheckNonce<Runtime>,
-	frame_system::CheckWeight<Runtime>,
-	pallet_transaction_payment::ChargeTransactionPayment<Runtime>,
-);
-
-/// Unchecked extrinsic type as expected by this runtime.
-pub type UncheckedExtrinsic = generic::UncheckedExtrinsic<Address, Call, Signature, SignedExtra>;
-/// Executive: handles dispatch to the various modules.
-pub type Executive = frame_executive::Executive<
-	Runtime,
-	Block,
-	frame_system::ChainContext<Runtime>,
-	Runtime,
-	AllPalletsWithSystem,
->;
-/// The payload being signed in transactions.
-pub type SignedPayload = generic::SignedPayload<Call, SignedExtra>;
-
-impl_opaque_keys! {
-	pub struct SessionKeys {
-		pub grandpa: Grandpa,
-		pub babe: Babe,
-		pub im_online: ImOnline,
-		pub para_validator: Initializer,
-		pub para_assignment: ParaSessionInfo,
-		pub authority_discovery: AuthorityDiscovery,
-		pub beefy: Beefy,
-	}
-}
-
-construct_runtime! {
-	pub enum Runtime where
-		Block = Block,
-		NodeBlock = primitives::v2::Block,
-		UncheckedExtrinsic = UncheckedExtrinsic
-	{
-		System: frame_system,
-
-		// Babe must be before session.
-		Babe: pallet_babe,
-
-		Timestamp: pallet_timestamp,
-		Indices: pallet_indices,
-		Balances: pallet_balances,
-		TransactionPayment: pallet_transaction_payment,
-
-		// Consensus support.
-		// Authorship must be before session in order to note author in the correct session for
-		// im-online.
-		Authorship: pallet_authorship,
-		Offences: pallet_offences,
-		Historical: session_historical,
-		Session: pallet_session,
-		Grandpa: pallet_grandpa,
-		ImOnline: pallet_im_online,
-		AuthorityDiscovery: pallet_authority_discovery,
-
-		// Parachains modules.
-		ParachainsOrigin: parachains_origin,
-		Configuration: parachains_configuration,
-		ParasShared: parachains_shared,
-		ParaInclusion: parachains_inclusion,
-		ParaInherent: parachains_paras_inherent,
-		ParaScheduler: parachains_scheduler,
-		Paras: parachains_paras,
-		Initializer: parachains_initializer,
-		Dmp: parachains_dmp,
-		Ump: parachains_ump,
-		Hrmp: parachains_hrmp,
-		ParaSessionInfo: parachains_session_info,
-		ParasDisputes: parachains_disputes,
-
-		// Parachain Onboarding Pallets
-		Registrar: paras_registrar::{Pallet, Call, Storage, Event<T>, Config},
-		Auctions: auctions::{Pallet, Call, Storage, Event<T>},
-		Crowdloan: crowdloan::{Pallet, Call, Storage, Event<T>},
-		Slots: slots::{Pallet, Call, Storage, Event<T>},
-		ParasSudoWrapper: paras_sudo_wrapper::{Pallet, Call},
-		AssignedSlots: assigned_slots::{Pallet, Call, Storage, Event<T>},
-
-		// Sudo
-		Sudo: pallet_sudo,
-
-		// Bridges support.
-		Mmr: pallet_mmr,
-		Beefy: pallet_beefy,
-		MmrLeaf: pallet_beefy_mmr,
-
-		// Validator Manager pallet.
-		ValidatorManager: validator_manager,
-
-		// A "council"
-		Collective: pallet_collective = 80,
-		Membership: pallet_membership = 81,
-
-		Utility: pallet_utility = 90,
-		Proxy: pallet_proxy = 91,
-		Multisig: pallet_multisig,
-
-		// Pallet for sending XCM.
-		XcmPallet: pallet_xcm = 99,
-
-	}
-}
-
->>>>>>> 3b2b067d
 pub struct BaseFilter;
 impl Contains<Call> for BaseFilter {
 	fn contains(_call: &Call) -> bool {
@@ -475,6 +320,7 @@
 }
 
 impl pallet_transaction_payment::Config for Runtime {
+	type Event = Event;
 	type OnChargeTransaction = CurrencyAdapter<Balances, ToAuthor<Runtime>>;
 	type OperationalFeeMultiplier = OperationalFeeMultiplier;
 	type WeightToFee = WeightToFee;
@@ -496,7 +342,6 @@
 	pub const UncleGenerations: u32 = 0;
 }
 
-<<<<<<< HEAD
 impl pallet_authorship::Config for Runtime {
 	type FindAuthor = pallet_session::FindAccountFromAuthorIndex<Self, Babe>;
 	type UncleGenerations = UncleGenerations;
@@ -514,15 +359,6 @@
 		pub authority_discovery: AuthorityDiscovery,
 		pub beefy: Beefy,
 	}
-=======
-impl pallet_transaction_payment::Config for Runtime {
-	type Event = Event;
-	type OnChargeTransaction = CurrencyAdapter<Balances, ToAuthor<Runtime>>;
-	type OperationalFeeMultiplier = OperationalFeeMultiplier;
-	type WeightToFee = WeightToFee;
-	type LengthToFee = frame_support::weights::ConstantMultiplier<Balance, TransactionByteFee>;
-	type FeeMultiplierUpdate = SlowAdjustingFeeUpdate<Self>;
->>>>>>> 3b2b067d
 }
 
 /// Special `ValidatorIdOf` implementation that is just returning the input as result.
@@ -1738,157 +1574,6 @@
 	pub const HeadersToKeep: u32 = 7 * DAYS as u32;
 }
 
-<<<<<<< HEAD
-pub type RococoGrandpaInstance = ();
-impl pallet_bridge_grandpa::Config for Runtime {
-	type BridgedChain = bp_rococo::Rococo;
-	type MaxRequests = MaxRequests;
-	type HeadersToKeep = HeadersToKeep;
-
-	type WeightInfo = pallet_bridge_grandpa::weights::MillauWeight<Runtime>;
-}
-
-pub type WococoGrandpaInstance = pallet_bridge_grandpa::Instance1;
-impl pallet_bridge_grandpa::Config<WococoGrandpaInstance> for Runtime {
-	type BridgedChain = bp_wococo::Wococo;
-	type MaxRequests = MaxRequests;
-	type HeadersToKeep = HeadersToKeep;
-
-	type WeightInfo = pallet_bridge_grandpa::weights::MillauWeight<Runtime>;
-}
-
-// Instance that is "deployed" at Wococo chain. Responsible for dispatching Rococo -> Wococo messages.
-pub type AtWococoFromRococoMessagesDispatch = ();
-impl pallet_bridge_dispatch::Config<AtWococoFromRococoMessagesDispatch> for Runtime {
-	type Event = Event;
-	type BridgeMessageId = (bp_messages::LaneId, bp_messages::MessageNonce);
-	type Call = Call;
-	type CallFilter = frame_support::traits::Everything;
-	type EncodedCall = bridge_messages::FromRococoEncodedCall;
-	type SourceChainAccountId = bp_wococo::AccountId;
-	type TargetChainAccountPublic = sp_runtime::MultiSigner;
-	type TargetChainSignature = sp_runtime::MultiSignature;
-	type AccountIdConverter = bp_rococo::AccountIdConverter;
-}
-
-// Instance that is "deployed" at Rococo chain. Responsible for dispatching Wococo -> Rococo messages.
-pub type AtRococoFromWococoMessagesDispatch = pallet_bridge_dispatch::Instance1;
-impl pallet_bridge_dispatch::Config<AtRococoFromWococoMessagesDispatch> for Runtime {
-	type Event = Event;
-	type BridgeMessageId = (bp_messages::LaneId, bp_messages::MessageNonce);
-	type Call = Call;
-	type CallFilter = frame_support::traits::Everything;
-	type EncodedCall = bridge_messages::FromWococoEncodedCall;
-	type SourceChainAccountId = bp_rococo::AccountId;
-	type TargetChainAccountPublic = sp_runtime::MultiSigner;
-	type TargetChainSignature = sp_runtime::MultiSignature;
-	type AccountIdConverter = bp_wococo::AccountIdConverter;
-}
-
-parameter_types! {
-	pub const MaxMessagesToPruneAtOnce: bp_messages::MessageNonce = 8;
-	pub const MaxUnrewardedRelayerEntriesAtInboundLane: bp_messages::MessageNonce =
-		bp_rococo::MAX_UNREWARDED_RELAYERS_IN_CONFIRMATION_TX;
-	pub const MaxUnconfirmedMessagesAtInboundLane: bp_messages::MessageNonce =
-		bp_rococo::MAX_UNCONFIRMED_MESSAGES_IN_CONFIRMATION_TX;
-	pub const RootAccountForPayments: Option<AccountId> = None;
-	pub const RococoChainId: bp_runtime::ChainId = bp_runtime::ROCOCO_CHAIN_ID;
-	pub const WococoChainId: bp_runtime::ChainId = bp_runtime::WOCOCO_CHAIN_ID;
-}
-
-// Instance that is "deployed" at Wococo chain. Responsible for sending Wococo -> Rococo messages
-// and receiving Rococo -> Wococo messages.
-pub type AtWococoWithRococoMessagesInstance = ();
-impl pallet_bridge_messages::Config<AtWococoWithRococoMessagesInstance> for Runtime {
-	type Event = Event;
-	type BridgedChainId = RococoChainId;
-	type WeightInfo = pallet_bridge_messages::weights::MillauWeight<Runtime>;
-	type Parameter = ();
-	type MaxMessagesToPruneAtOnce = MaxMessagesToPruneAtOnce;
-	type MaxUnrewardedRelayerEntriesAtInboundLane = MaxUnrewardedRelayerEntriesAtInboundLane;
-	type MaxUnconfirmedMessagesAtInboundLane = MaxUnconfirmedMessagesAtInboundLane;
-
-	type OutboundPayload = crate::bridge_messages::ToRococoMessagePayload;
-	type OutboundMessageFee = bp_wococo::Balance;
-
-	type InboundPayload = crate::bridge_messages::FromRococoMessagePayload;
-	type InboundMessageFee = bp_rococo::Balance;
-	type InboundRelayer = bp_rococo::AccountId;
-
-	type AccountIdConverter = bp_wococo::AccountIdConverter;
-
-	type TargetHeaderChain = crate::bridge_messages::RococoAtWococo;
-	type LaneMessageVerifier = crate::bridge_messages::ToRococoMessageVerifier;
-	type MessageDeliveryAndDispatchPayment =
-		pallet_bridge_messages::instant_payments::InstantCurrencyPayments<
-			Runtime,
-			AtWococoWithRococoMessagesInstance,
-			pallet_balances::Pallet<Runtime>,
-			crate::bridge_messages::GetDeliveryConfirmationTransactionFee,
-		>;
-	type OnDeliveryConfirmed = ();
-	type OnMessageAccepted = ();
-
-	type SourceHeaderChain = crate::bridge_messages::RococoAtWococo;
-	type MessageDispatch = crate::bridge_messages::FromRococoMessageDispatch;
-}
-
-// Instance that is "deployed" at Rococo chain. Responsible for sending Rococo -> Wococo messages
-// and receiving Wococo -> Rococo messages.
-pub type AtRococoWithWococoMessagesInstance = pallet_bridge_messages::Instance1;
-impl pallet_bridge_messages::Config<AtRococoWithWococoMessagesInstance> for Runtime {
-	type Event = Event;
-	type BridgedChainId = WococoChainId;
-	type WeightInfo = pallet_bridge_messages::weights::MillauWeight<Runtime>;
-	type Parameter = ();
-	type MaxMessagesToPruneAtOnce = MaxMessagesToPruneAtOnce;
-	type MaxUnrewardedRelayerEntriesAtInboundLane = MaxUnrewardedRelayerEntriesAtInboundLane;
-	type MaxUnconfirmedMessagesAtInboundLane = MaxUnconfirmedMessagesAtInboundLane;
-
-	type OutboundPayload = crate::bridge_messages::ToWococoMessagePayload;
-	type OutboundMessageFee = bp_rococo::Balance;
-
-	type InboundPayload = crate::bridge_messages::FromWococoMessagePayload;
-	type InboundMessageFee = bp_wococo::Balance;
-	type InboundRelayer = bp_wococo::AccountId;
-
-	type AccountIdConverter = bp_rococo::AccountIdConverter;
-
-	type TargetHeaderChain = crate::bridge_messages::WococoAtRococo;
-	type LaneMessageVerifier = crate::bridge_messages::ToWococoMessageVerifier;
-	type MessageDeliveryAndDispatchPayment =
-		pallet_bridge_messages::instant_payments::InstantCurrencyPayments<
-			Runtime,
-			AtRococoWithWococoMessagesInstance,
-			pallet_balances::Pallet<Runtime>,
-			crate::bridge_messages::GetDeliveryConfirmationTransactionFee,
-		>;
-	type OnDeliveryConfirmed = ();
-	type OnMessageAccepted = ();
-
-	type SourceHeaderChain = crate::bridge_messages::WococoAtRococo;
-	type MessageDispatch = crate::bridge_messages::FromWococoMessageDispatch;
-}
-
-impl paras_sudo_wrapper::Config for Runtime {}
-=======
-parameter_types! {
-	pub const EndingPeriod: BlockNumber = 1 * HOURS;
-	pub const SampleLength: BlockNumber = 1;
-}
-
-impl auctions::Config for Runtime {
-	type Event = Event;
-	type Leaser = Slots;
-	type Registrar = Registrar;
-	type EndingPeriod = EndingPeriod;
-	type SampleLength = SampleLength;
-	type Randomness = pallet_babe::RandomnessFromOneEpochAgo<Runtime>;
-	type InitiateOrigin = EnsureRoot<AccountId>;
-	type WeightInfo = weights::runtime_common_auctions::WeightInfo<Runtime>;
-}
->>>>>>> 3b2b067d
-
 parameter_types! {
 	pub const PermanentSlotLeasePeriodLength: u32 = 365;
 	pub const TemporarySlotLeasePeriodLength: u32 = 3;
@@ -1985,7 +1670,7 @@
 		Preimage: pallet_preimage::{Pallet, Call, Storage, Event<T>} = 32,
 
 		// Trasaction Payment module
-		TransactionPayment: pallet_transaction_payment::{Pallet, Storage} = 33,
+		TransactionPayment: pallet_transaction_payment::{Pallet, Storage, Event<T>} = 33,
 
 		// Historical module
 		Historical: session_historical::{Pallet} = 34,
@@ -2042,19 +1727,6 @@
 		Beefy: pallet_beefy::{Pallet, Storage, Config<T>} = 240,
 		Mmr: pallet_mmr::{Pallet, Storage} = 241,
 		MmrLeaf: pallet_beefy_mmr::{Pallet, Storage} = 242,
-
-		// It might seem strange that we add both sides of the bridge to the same runtime. We do this because this
-		// runtime as shared by both the Rococo and Wococo chains. When running as Rococo we only use
-		// `BridgeWococoGrandpa`, and vice versa.
-		BridgeRococoGrandpa: pallet_bridge_grandpa::{Pallet, Call, Storage, Config<T>} = 243,
-		BridgeWococoGrandpa: pallet_bridge_grandpa::<Instance1>::{Pallet, Call, Storage, Config<T>} = 244,
-
-		// Bridge messages support. The same story as with the bridge grandpa pallet above ^^^ - when we're
-		// running as Rococo we only use `BridgeWococoMessages`/`BridgeWococoMessagesDispatch`, and vice versa.
-		BridgeRococoMessages: pallet_bridge_messages::{Pallet, Call, Storage, Event<T>, Config<T>} = 245,
-		BridgeWococoMessages: pallet_bridge_messages::<Instance1>::{Pallet, Call, Storage, Event<T>, Config<T>} = 246,
-		BridgeRococoMessagesDispatch: pallet_bridge_dispatch::{Pallet, Event<T>} = 247,
-		BridgeWococoMessagesDispatch: pallet_bridge_dispatch::<Instance1>::{Pallet, Event<T>} = 248,
 
 		ParasSudoWrapper: paras_sudo_wrapper::{Pallet, Call} = 250,
 		AssignedSlots: assigned_slots::{Pallet, Call, Storage, Event<T>} = 251,

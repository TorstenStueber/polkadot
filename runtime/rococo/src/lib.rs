--- conflicted
+++ resolved
@@ -22,13 +22,8 @@
 
 use pallet_nis::WithMaximumOf;
 use parity_scale_codec::{Decode, Encode, MaxEncodedLen};
-<<<<<<< HEAD
-use primitives::v3::{
-	self, AccountId, AccountIndex, Balance, BlockNumber, CandidateEvent, CandidateHash,
-=======
 use primitives::{
-	AccountId, AccountIndex, Balance, BlockNumber, CandidateEvent, CandidateHash,
->>>>>>> 0ac88220
+	v3::SessionInfo, AccountId, AccountIndex, Balance, BlockNumber, CandidateEvent, CandidateHash,
 	CommittedCandidateReceipt, CoreState, DisputeState, GroupRotationInfo, Hash, Id as ParaId,
 	InboundDownwardMessage, InboundHrmpMessage, Moment, Nonce, OccupiedCoreAssumption,
 	PersistedValidationData, ScrapedOnChainVotes, Signature, ValidationCode, ValidationCodeHash,
@@ -1335,11 +1330,7 @@
 construct_runtime! {
 	pub enum Runtime where
 		Block = Block,
-<<<<<<< HEAD
-		NodeBlock = primitives::v3::Block,
-=======
 		NodeBlock = primitives::Block,
->>>>>>> 0ac88220
 		UncheckedExtrinsic = UncheckedExtrinsic
 	{
 		// Basic stuff; balances is uncallable initially.
@@ -1493,12 +1484,8 @@
 	pallet_balances::migration::ResetInactive<Runtime>,
 	// We need to apply this migration again, because `ResetInactive` resets the state again.
 	pallet_balances::migration::MigrateToTrackInactive<Runtime, xcm_config::CheckAccount>,
-<<<<<<< HEAD
-	crowdloan::migration::MigrateToTrackInactive<Runtime>,
+	crowdloan::migration::MigrateToTrackInactiveV2<Runtime>,
 	parachains_session_info::migration::v2::MigrateToV2<Runtime>,
-=======
-	crowdloan::migration::MigrateToTrackInactiveV2<Runtime>,
->>>>>>> 0ac88220
 	pallet_scheduler::migration::v4::CleanupAgendas<Runtime>,
 	parachains_disputes::migration::v1::MigrateToV1<Runtime>,
 	parachains_configuration::migration::v4::MigrateToV4<Runtime>,
@@ -1686,11 +1673,7 @@
 
 		fn check_validation_outputs(
 			para_id: ParaId,
-<<<<<<< HEAD
-			outputs: primitives::v3::CandidateCommitments,
-=======
 			outputs: primitives::CandidateCommitments,
->>>>>>> 0ac88220
 		) -> bool {
 			parachains_runtime_api_impl::check_validation_outputs::<Runtime>(para_id, outputs)
 		}
@@ -1719,7 +1702,7 @@
 			})
 		}
 
-		fn session_info(index: SessionIndex) -> Option<v3::SessionInfo> {
+		fn session_info(index: SessionIndex) -> Option<SessionInfo> {
 			parachains_runtime_api_impl::session_info::<Runtime>(index)
 		}
 
@@ -1742,13 +1725,8 @@
 		}
 
 		fn submit_pvf_check_statement(
-<<<<<<< HEAD
-			stmt: primitives::v3::PvfCheckStatement,
-			signature: primitives::v3::ValidatorSignature
-=======
 			stmt: primitives::PvfCheckStatement,
 			signature: primitives::ValidatorSignature
->>>>>>> 0ac88220
 		) {
 			parachains_runtime_api_impl::submit_pvf_check_statement::<Runtime>(stmt, signature)
 		}

--- conflicted
+++ resolved
@@ -1934,11 +1934,8 @@
 			list_benchmark!(list, extra, runtime_common::slots, Slots);
 			list_benchmark!(list, extra, runtime_common::paras_registrar, Registrar);
 			list_benchmark!(list, extra, runtime_parachains::configuration, Configuration);
-<<<<<<< HEAD
 			list_benchmark!(list, extra, runtime_parachains::hrmp, Hrmp);
-=======
 			list_benchmark!(list, extra, runtime_parachains::initializer, Initializer);
->>>>>>> a6dd54ea
 			list_benchmark!(list, extra, runtime_parachains::paras, Paras);
 			// Substrate
 			list_benchmark!(list, extra, pallet_bags_list, BagsList);
@@ -2015,11 +2012,8 @@
 			add_benchmark!(params, batches, runtime_common::slots, Slots);
 			add_benchmark!(params, batches, runtime_common::paras_registrar, Registrar);
 			add_benchmark!(params, batches, runtime_parachains::configuration, Configuration);
-<<<<<<< HEAD
 			add_benchmark!(params, batches, runtime_parachains::hrmp, Hrmp);
-=======
 			add_benchmark!(params, batches, runtime_parachains::initializer, Initializer);
->>>>>>> a6dd54ea
 			add_benchmark!(params, batches, runtime_parachains::paras, Paras);
 			// Substrate
 			add_benchmark!(params, batches, pallet_balances, Balances);

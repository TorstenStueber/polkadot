--- conflicted
+++ resolved
@@ -36,11 +36,7 @@
 //! over time.
 
 use frame_support::pallet_prelude::*;
-<<<<<<< HEAD
-use primitives::v3::{
-=======
 use primitives::{
->>>>>>> 0ac88220
 	CollatorId, CoreIndex, CoreOccupied, GroupIndex, GroupRotationInfo, Id as ParaId,
 	ParathreadClaim, ParathreadEntry, ScheduledCore, ValidatorIndex,
 };

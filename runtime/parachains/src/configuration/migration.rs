--- conflicted
+++ resolved
@@ -16,11 +16,7 @@
 
 //! A module that is responsible for migration of storage.
 
-<<<<<<< HEAD
-use crate::configuration::{self, Config, Pallet, Store};
-=======
 use crate::configuration::{self, Config, Pallet, Store, MAX_POV_SIZE};
->>>>>>> 62df6762
 use frame_support::{pallet_prelude::*, traits::StorageVersion, weights::Weight};
 use frame_system::pallet_prelude::BlockNumberFor;
 
@@ -29,11 +25,9 @@
 /// v0-v1: <https://github.com/paritytech/polkadot/pull/3575>
 /// v1-v2: <https://github.com/paritytech/polkadot/pull/4420>
 /// v2-v3: <https://github.com/paritytech/polkadot/pull/6091>
-<<<<<<< HEAD
 /// v3-v4: (remove weights) <https://github.com/paritytech/polkadot/pull/???>
-=======
 /// v3-v4: <https://github.com/paritytech/polkadot/pull/6345>
->>>>>>> 62df6762
+// TODO
 pub const STORAGE_VERSION: StorageVersion = StorageVersion::new(4);
 
 pub mod v4 {
@@ -121,11 +115,7 @@
 				max_upward_queue_count: Default::default(),
 				max_upward_queue_size: Default::default(),
 				max_downward_message_size: Default::default(),
-<<<<<<< HEAD
 				ump_service_total_weight: Weight::zero(),
-=======
-				ump_service_total_weight: Default::default(),
->>>>>>> 62df6762
 				max_upward_message_size: Default::default(),
 				max_upward_message_num_per_candidate: Default::default(),
 				hrmp_sender_deposit: Default::default(),
@@ -138,14 +128,7 @@
 				hrmp_max_parachain_outbound_channels: Default::default(),
 				hrmp_max_parathread_outbound_channels: Default::default(),
 				hrmp_max_message_num_per_candidate: Default::default(),
-<<<<<<< HEAD
 				ump_max_individual_weight: Weight::zero(),
-=======
-				ump_max_individual_weight: Weight::from_parts(
-					20u64 * WEIGHT_REF_TIME_PER_MILLIS,
-					MAX_POV_SIZE as u64,
-				),
->>>>>>> 62df6762
 				pvf_checking_enabled: false,
 				pvf_voting_ttl: 2u32.into(),
 				minimum_validation_upgrade_delay: 2.into(),
@@ -155,8 +138,6 @@
 
 	pub struct MigrateToV4<T>(sp_std::marker::PhantomData<T>);
 	impl<T: Config> OnRuntimeUpgrade for MigrateToV4<T> {
-<<<<<<< HEAD
-=======
 		#[cfg(feature = "try-runtime")]
 		fn pre_upgrade() -> Result<Vec<u8>, &'static str> {
 			log::trace!(target: crate::configuration::LOG_TARGET, "Running pre_upgrade()");
@@ -165,7 +146,6 @@
 			Ok(Vec::new())
 		}
 
->>>>>>> 62df6762
 		fn on_runtime_upgrade() -> Weight {
 			if StorageVersion::get::<Pallet<T>>() == 3 {
 				let weight_consumed = migrate_to_v4::<T>();
@@ -246,10 +226,6 @@
 pvf_checking_enabled                     : pre.pvf_checking_enabled,
 pvf_voting_ttl                           : pre.pvf_voting_ttl,
 minimum_validation_upgrade_delay         : pre.minimum_validation_upgrade_delay,
-<<<<<<< HEAD
-=======
-
->>>>>>> 62df6762
 		}
 	};
 
@@ -275,9 +251,6 @@
 
 	#[test]
 	fn v3_deserialized_from_actual_data() {
-<<<<<<< HEAD
-		// Fetched at Kusama 14,703,780 (0x3b2c305d01bd4adf1973d32a2d55ca1260a55eea8dfb3168e317c57f2841fdf1)
-=======
 		// Example how to get new `raw_config`:
 		// We'll obtain the raw_config hes for block
 		// 15,772,152 (0xf89d3ab5312c5f70d396dc59612f0aa65806c798346f9db4b35278baed2e0e53) on Kusama.
@@ -292,20 +265,13 @@
 		//   3.1 Enter the encoded storage key and you get the raw config.
 
 		// Fetched at Kusama 15,772,152 (0xf89d3ab5312c5f70d396dc59612f0aa65806c798346f9db4b35278baed2e0e53)
->>>>>>> 62df6762
 		//
 		// This exceeds the maximal line width length, but that's fine, since this is not code and
 		// doesn't need to be read and also leaving it as one line allows to easily copy it.
 		let raw_config = hex_literal::hex!["0000a000005000000a00000000c8000000c800000a0000000a000000100e0000580200000000500000c800000700e8764817020040011e00000000000000005039278c0400000000000000000000005039278c0400000000000000000000e8030000009001001e00000000000000009001008070000000000000000000000a0000000a0000000a00000001000000010500000001c8000000060000005802000002000000580200000200000059000000000000001e000000280000000700c817a80402004001000200000014000000"];
 
-<<<<<<< HEAD
-		let v3 =
-			v4::OldHostConfiguration::<primitives::v2::BlockNumber>::decode(&mut &raw_config[..])
-				.unwrap();
-=======
 		let v3 = v4::OldHostConfiguration::<primitives::BlockNumber>::decode(&mut &raw_config[..])
 			.unwrap();
->>>>>>> 62df6762
 
 		// We check only a sample of the values here. If we missed any fields or messed up data types
 		// that would skew all the fields coming after.
@@ -313,14 +279,8 @@
 		assert_eq!(v3.validation_upgrade_cooldown, 3600);
 		assert_eq!(v3.max_pov_size, 5_242_880);
 		assert_eq!(v3.hrmp_channel_max_message_size, 102_400);
-<<<<<<< HEAD
-		assert_eq!(v3.dispute_max_spam_slots, 2);
-		assert_eq!(v3.n_delay_tranches, 89);
-		assert_eq!(v3.ump_max_individual_weight, Weight::zero());
-=======
 		assert_eq!(v3.n_delay_tranches, 89);
 		assert_eq!(v3.ump_max_individual_weight, Weight::from_parts(20_000_000_000, 5_242_880));
->>>>>>> 62df6762
 		assert_eq!(v3.minimum_validation_upgrade_delay, 20);
 	}
 
@@ -334,13 +294,8 @@
 		// We specify only the picked fields and the rest should be provided by the `Default`
 		// implementation. That implementation is copied over between the two types and should work
 		// fine.
-<<<<<<< HEAD
-		let v3 = v4::OldHostConfiguration::<primitives::v2::BlockNumber> {
-			ump_max_individual_weight: Weight::from_ref_time(0x71616e6f6e0au64),
-=======
 		let v3 = v4::OldHostConfiguration::<primitives::BlockNumber> {
 			ump_max_individual_weight: Weight::from_parts(0x71616e6f6e0au64, 0x71616e6f6e0au64),
->>>>>>> 62df6762
 			needed_approvals: 69,
 			thread_availability_period: 55,
 			hrmp_recipient_deposit: 1337,
@@ -374,10 +329,6 @@
 				assert_eq!(v3.validation_upgrade_delay                 , v4.validation_upgrade_delay);
 				assert_eq!(v3.max_pov_size                             , v4.max_pov_size);
 				assert_eq!(v3.max_downward_message_size                , v4.max_downward_message_size);
-<<<<<<< HEAD
-=======
-				assert_eq!(v3.ump_service_total_weight                 , v4.ump_service_total_weight);
->>>>>>> 62df6762
 				assert_eq!(v3.hrmp_max_parachain_outbound_channels     , v4.hrmp_max_parachain_outbound_channels);
 				assert_eq!(v3.hrmp_max_parathread_outbound_channels    , v4.hrmp_max_parathread_outbound_channels);
 				assert_eq!(v3.hrmp_sender_deposit                      , v4.hrmp_sender_deposit);
@@ -398,27 +349,17 @@
 				assert_eq!(v3.max_validators                           , v4.max_validators);
 				assert_eq!(v3.dispute_period                           , v4.dispute_period);
 				assert_eq!(v3.dispute_post_conclusion_acceptance_period, v4.dispute_post_conclusion_acceptance_period);
-<<<<<<< HEAD
-				assert_eq!(v3.dispute_max_spam_slots                   , v4.dispute_max_spam_slots);
-=======
->>>>>>> 62df6762
 				assert_eq!(v3.dispute_conclusion_by_time_out_period    , v4.dispute_conclusion_by_time_out_period);
 				assert_eq!(v3.no_show_slots                            , v4.no_show_slots);
 				assert_eq!(v3.n_delay_tranches                         , v4.n_delay_tranches);
 				assert_eq!(v3.zeroth_delay_tranche_width               , v4.zeroth_delay_tranche_width);
 				assert_eq!(v3.needed_approvals                         , v4.needed_approvals);
 				assert_eq!(v3.relay_vrf_modulo_samples                 , v4.relay_vrf_modulo_samples);
-<<<<<<< HEAD
-				assert_eq!(v3.pvf_checking_enabled                     , v4.pvf_checking_enabled);
-				assert_eq!(v3.pvf_voting_ttl                           , v4.pvf_voting_ttl);
-				assert_eq!(v3.minimum_validation_upgrade_delay         , v4.minimum_validation_upgrade_delay);
-=======
 				assert_eq!(v3.ump_max_individual_weight                , v4.ump_max_individual_weight);
 				assert_eq!(v3.pvf_checking_enabled                     , v4.pvf_checking_enabled);
 				assert_eq!(v3.pvf_voting_ttl                           , v4.pvf_voting_ttl);
 				assert_eq!(v3.minimum_validation_upgrade_delay         , v4.minimum_validation_upgrade_delay);
 
->>>>>>> 62df6762
 			}; // ; makes this a statement. `rustfmt::skip` cannot be put on an expression.
 		});
 	}

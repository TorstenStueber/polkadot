--- conflicted
+++ resolved
@@ -23,11 +23,7 @@
 	paras::ParaKind,
 };
 use frame_support::{assert_noop, assert_ok, traits::Currency as _};
-<<<<<<< HEAD
-use primitives::v3::BlockNumber;
-=======
 use primitives::BlockNumber;
->>>>>>> 0ac88220
 use std::collections::BTreeMap;
 
 fn run_to_block(to: BlockNumber, new_session: Option<Vec<BlockNumber>>) {
@@ -422,11 +418,7 @@
 
 #[test]
 fn verify_externally_accessible() {
-<<<<<<< HEAD
-	use primitives::v3::{well_known_keys, AbridgedHrmpChannel};
-=======
 	use primitives::{well_known_keys, AbridgedHrmpChannel};
->>>>>>> 0ac88220
 
 	let para_a = 20.into();
 	let para_b = 21.into();

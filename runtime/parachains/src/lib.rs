// Copyright 2020 Parity Technologies (UK) Ltd.
// This file is part of Polkadot.

// Polkadot is free software: you can redistribute it and/or modify
// it under the terms of the GNU General Public License as published by
// the Free Software Foundation, either version 3 of the License, or
// (at your option) any later version.

// Polkadot is distributed in the hope that it will be useful,
// but WITHOUT ANY WARRANTY; without even the implied warranty of
// MERCHANTABILITY or FITNESS FOR A PARTICULAR PURPOSE.  See the
// GNU General Public License for more details.

// You should have received a copy of the GNU General Public License
// along with Polkadot.  If not, see <http://www.gnu.org/licenses/>.

//! Runtime modules for parachains code.
//!
//! It is crucial to include all the modules from this crate in the runtime, in
//! particular the `Initializer` module, as it is responsible for initializing the state
//! of the other modules.

#![cfg_attr(feature = "runtime-benchmarks", recursion_limit = "256")]
#![cfg_attr(not(feature = "std"), no_std)]

pub mod configuration;
pub mod disputes;
pub mod dmp;
pub mod hrmp;
pub mod inclusion;
pub mod initializer;
pub mod metrics;
pub mod origin;
pub mod paras;
pub mod paras_inherent;
pub mod reward_points;
pub mod scheduler;
pub mod session_info;
pub mod shared;
pub mod ump;

pub mod runtime_api_impl;

mod util;

#[cfg(any(feature = "runtime-benchmarks", test))]
mod builder;
#[cfg(test)]
mod mock;

pub use origin::{ensure_parachain, Origin};
pub use paras::ParaLifecycle;
<<<<<<< HEAD
use primitives::v3::{HeadData, Id as ParaId, ValidationCode};
=======
use primitives::{HeadData, Id as ParaId, ValidationCode};
>>>>>>> 0ac88220
use sp_runtime::DispatchResult;

/// Schedule a para to be initialized at the start of the next session with the given genesis data.
///
/// See [`paras::Pallet::schedule_para_initialize`] for more details.
pub fn schedule_para_initialize<T: paras::Config>(
	id: ParaId,
	genesis: paras::ParaGenesisArgs,
) -> Result<(), ()> {
	<paras::Pallet<T>>::schedule_para_initialize(id, genesis).map_err(|_| ())
}

/// Schedule a para to be cleaned up at the start of the next session.
///
/// See [`paras::Pallet::schedule_para_cleanup`] for more details.
<<<<<<< HEAD
pub fn schedule_para_cleanup<T: paras::Config>(id: primitives::v3::Id) -> Result<(), ()> {
=======
pub fn schedule_para_cleanup<T: paras::Config>(id: primitives::Id) -> Result<(), ()> {
>>>>>>> 0ac88220
	<paras::Pallet<T>>::schedule_para_cleanup(id).map_err(|_| ())
}

/// Schedule a parathread to be upgraded to a parachain.
pub fn schedule_parathread_upgrade<T: paras::Config>(id: ParaId) -> Result<(), ()> {
	paras::Pallet::<T>::schedule_parathread_upgrade(id).map_err(|_| ())
}

/// Schedule a parachain to be downgraded to a parathread.
pub fn schedule_parachain_downgrade<T: paras::Config>(id: ParaId) -> Result<(), ()> {
	paras::Pallet::<T>::schedule_parachain_downgrade(id).map_err(|_| ())
}

/// Schedules a validation code upgrade to a parachain with the given id.
///
/// This simply calls [`crate::paras::Pallet::schedule_code_upgrade_external`].
pub fn schedule_code_upgrade<T: paras::Config>(
	id: ParaId,
	new_code: ValidationCode,
) -> DispatchResult {
	paras::Pallet::<T>::schedule_code_upgrade_external(id, new_code)
}

/// Sets the current parachain head with the given id.
///
/// This simply calls [`crate::paras::Pallet::set_current_head`].
pub fn set_current_head<T: paras::Config>(id: ParaId, new_head: HeadData) {
	paras::Pallet::<T>::set_current_head(id, new_head)
}<|MERGE_RESOLUTION|>--- conflicted
+++ resolved
@@ -50,11 +50,7 @@
 
 pub use origin::{ensure_parachain, Origin};
 pub use paras::ParaLifecycle;
-<<<<<<< HEAD
-use primitives::v3::{HeadData, Id as ParaId, ValidationCode};
-=======
 use primitives::{HeadData, Id as ParaId, ValidationCode};
->>>>>>> 0ac88220
 use sp_runtime::DispatchResult;
 
 /// Schedule a para to be initialized at the start of the next session with the given genesis data.
@@ -70,11 +66,7 @@
 /// Schedule a para to be cleaned up at the start of the next session.
 ///
 /// See [`paras::Pallet::schedule_para_cleanup`] for more details.
-<<<<<<< HEAD
-pub fn schedule_para_cleanup<T: paras::Config>(id: primitives::v3::Id) -> Result<(), ()> {
-=======
 pub fn schedule_para_cleanup<T: paras::Config>(id: primitives::Id) -> Result<(), ()> {
->>>>>>> 0ac88220
 	<paras::Pallet<T>>::schedule_para_cleanup(id).map_err(|_| ())
 }
 

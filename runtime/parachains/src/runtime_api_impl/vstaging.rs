--- conflicted
+++ resolved
@@ -17,11 +17,7 @@
 //! Put implementations of functions from staging APIs here.
 
 use crate::disputes;
-<<<<<<< HEAD
-use primitives::v3::{CandidateHash, DisputeState, SessionIndex};
-=======
 use primitives::{CandidateHash, DisputeState, SessionIndex};
->>>>>>> 0ac88220
 use sp_std::prelude::*;
 
 /// Implementation for `get_session_disputes` function from the runtime API

--- conflicted
+++ resolved
@@ -16,18 +16,13 @@
 
 //! Put implementations of functions from staging APIs here.
 
-<<<<<<< HEAD
 use crate::{configuration, disputes, dmp, hrmp, initializer, paras, shared, ump};
 use primitives::{
-	v2::{CandidateHash, DisputeState, Id as ParaId, SessionIndex},
 	vstaging::{
 		AsyncBackingParameters, Constraints, InboundHrmpLimitations, OutboundHrmpChannelLimitations,
 	},
+	CandidateHash, DisputeState, Id as ParaId, SessionIndex,
 };
-=======
-use crate::disputes;
-use primitives::{CandidateHash, DisputeState, SessionIndex};
->>>>>>> 7f3a6e10
 use sp_std::prelude::*;
 
 /// Implementation for `get_session_disputes` function from the runtime API

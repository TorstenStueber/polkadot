// Copyright 2020 Parity Technologies (UK) Ltd.
// This file is part of Polkadot.

// Polkadot is free software: you can redistribute it and/or modify
// it under the terms of the GNU General Public License as published by
// the Free Software Foundation, either version 3 of the License, or
// (at your option) any later version.

// Polkadot is distributed in the hope that it will be useful,
// but WITHOUT ANY WARRANTY; without even the implied warranty of
// MERCHANTABILITY or FITNESS FOR A PARTICULAR PURPOSE.  See the
// GNU General Public License for more details.

// You should have received a copy of the GNU General Public License
// along with Polkadot.  If not, see <http://www.gnu.org/licenses/>.

//! Mocks for all the traits.

use crate::{
	configuration, disputes, dmp, hrmp,
	inclusion::{self, MessageOrigin, SubQueue},
	initializer, origin, paras, paras_inherent, scheduler, session_info, shared, ParaId,
};

use frame_support::{
	parameter_types,
	traits::{
		GenesisBuild, KeyOwnerProofSystem, ProcessMessage, ProcessMessageError, ValidatorSet,
		ValidatorSetWithIdentification,
	},
	weights::Weight,
};
use frame_support_test::TestRandomness;
use parity_scale_codec::Decode;
use primitives::{
	AuthorityDiscoveryId, Balance, BlockNumber, CandidateHash, Header, Moment, SessionIndex,
	UpwardMessage, ValidatorIndex,
};
use sp_core::{ConstU32, H256};
use sp_io::TestExternalities;
use sp_runtime::{
	traits::{BlakeTwo256, IdentityLookup},
	transaction_validity::TransactionPriority,
	KeyTypeId, Permill,
};
use std::{cell::RefCell, collections::HashMap};

type UncheckedExtrinsic = frame_system::mocking::MockUncheckedExtrinsic<Test>;
type Block = frame_system::mocking::MockBlock<Test>;

frame_support::construct_runtime!(
	pub enum Test where
		Block = Block,
		NodeBlock = Block,
		UncheckedExtrinsic = UncheckedExtrinsic,
	{
		System: frame_system,
		Balances: pallet_balances,
		MessageQueue: pallet_message_queue,
		Paras: paras,
		Configuration: configuration,
		ParasShared: shared,
		ParaInclusion: inclusion,
		ParaInherent: paras_inherent,
		Scheduler: scheduler,
		Initializer: initializer,
		Dmp: dmp,
		Hrmp: hrmp,
		ParachainsOrigin: origin,
		SessionInfo: session_info,
		Disputes: disputes,
		Babe: pallet_babe,
	}
);

impl<C> frame_system::offchain::SendTransactionTypes<C> for Test
where
	RuntimeCall: From<C>,
{
	type Extrinsic = UncheckedExtrinsic;
	type OverarchingCall = RuntimeCall;
}

parameter_types! {
	pub const BlockHashCount: u32 = 250;
	pub BlockWeights: frame_system::limits::BlockWeights =
		frame_system::limits::BlockWeights::simple_max(
			Weight::from_parts(4 * 1024 * 1024, u64::MAX),
		);
}

pub type AccountId = u64;

impl frame_system::Config for Test {
	type BaseCallFilter = frame_support::traits::Everything;
	type BlockWeights = BlockWeights;
	type BlockLength = ();
	type DbWeight = ();
	type RuntimeOrigin = RuntimeOrigin;
	type RuntimeCall = RuntimeCall;
	type Index = u64;
	type BlockNumber = BlockNumber;
	type Hash = H256;
	type Hashing = BlakeTwo256;
	type AccountId = u64;
	type Lookup = IdentityLookup<u64>;
	type Header = Header;
	type RuntimeEvent = RuntimeEvent;
	type BlockHashCount = BlockHashCount;
	type Version = ();
	type PalletInfo = PalletInfo;
	type AccountData = pallet_balances::AccountData<u128>;
	type OnNewAccount = ();
	type OnKilledAccount = ();
	type SystemWeightInfo = ();
	type SS58Prefix = ();
	type OnSetCode = ();
	type MaxConsumers = frame_support::traits::ConstU32<16>;
}

parameter_types! {
	pub static ExistentialDeposit: u64 = 0;
}

impl pallet_balances::Config for Test {
	type MaxLocks = ();
	type MaxReserves = ();
	type ReserveIdentifier = [u8; 8];
	type Balance = Balance;
	type RuntimeEvent = RuntimeEvent;
	type DustRemoval = ();
	type ExistentialDeposit = ExistentialDeposit;
	type AccountStore = System;
	type WeightInfo = ();
}

parameter_types! {
	pub const EpochDuration: u64 = 10;
	pub const ExpectedBlockTime: Moment = 6_000;
	pub const ReportLongevity: u64 = 10;
	pub const MaxAuthorities: u32 = 100_000;
}

impl pallet_babe::Config for Test {
	type EpochDuration = EpochDuration;
	type ExpectedBlockTime = ExpectedBlockTime;

	// session module is the trigger
	type EpochChangeTrigger = pallet_babe::ExternalTrigger;
	type DisabledValidators = ();
	type KeyOwnerProof = <Self::KeyOwnerProofSystem as KeyOwnerProofSystem<(
		KeyTypeId,
		pallet_babe::AuthorityId,
	)>>::Proof;
	type KeyOwnerIdentification = <Self::KeyOwnerProofSystem as KeyOwnerProofSystem<(
		KeyTypeId,
		pallet_babe::AuthorityId,
	)>>::IdentificationTuple;
	type KeyOwnerProofSystem = ();
	type HandleEquivocation = ();
	type WeightInfo = ();
	type MaxAuthorities = MaxAuthorities;
}

parameter_types! {
	pub const MinimumPeriod: Moment = 6_000 / 2;
}

impl pallet_timestamp::Config for Test {
	type Moment = Moment;
	type OnTimestampSet = ();
	type MinimumPeriod = MinimumPeriod;
	type WeightInfo = ();
}

impl crate::initializer::Config for Test {
	type Randomness = TestRandomness<Self>;
	type ForceOrigin = frame_system::EnsureRoot<u64>;
	type WeightInfo = ();
}

impl crate::configuration::Config for Test {
	type WeightInfo = crate::configuration::TestWeightInfo;
}

impl crate::shared::Config for Test {}

impl origin::Config for Test {}

parameter_types! {
	pub const ParasUnsignedPriority: TransactionPriority = TransactionPriority::max_value();
}

/// A very dumb implementation of `EstimateNextSessionRotation`. At the moment of writing, this
/// is more to satisfy type requirements rather than to test anything.
pub struct TestNextSessionRotation;

impl frame_support::traits::EstimateNextSessionRotation<u32> for TestNextSessionRotation {
	fn average_session_length() -> u32 {
		10
	}

	fn estimate_current_session_progress(_now: u32) -> (Option<Permill>, Weight) {
		(None, Weight::zero())
	}

	fn estimate_next_session_rotation(_now: u32) -> (Option<u32>, Weight) {
		(None, Weight::zero())
	}
}

impl crate::paras::Config for Test {
	type RuntimeEvent = RuntimeEvent;
	type WeightInfo = crate::paras::TestWeightInfo;
	type UnsignedPriority = ParasUnsignedPriority;
	type NextSessionRotation = TestNextSessionRotation;
}

impl crate::dmp::Config for Test {}

parameter_types! {
	pub const FirstMessageFactorPercent: u64 = 100;
}

impl crate::hrmp::Config for Test {
	type RuntimeOrigin = RuntimeOrigin;
	type RuntimeEvent = RuntimeEvent;
	type Currency = pallet_balances::Pallet<Test>;
	type WeightInfo = crate::hrmp::TestWeightInfo;
}

impl crate::disputes::Config for Test {
	type RuntimeEvent = RuntimeEvent;
	type RewardValidators = Self;
	type SlashingHandler = Self;
	type WeightInfo = crate::disputes::TestWeightInfo;
}

thread_local! {
	pub static REWARD_VALIDATORS: RefCell<Vec<(SessionIndex, Vec<ValidatorIndex>)>> = RefCell::new(Vec::new());
	pub static PUNISH_VALIDATORS_FOR: RefCell<Vec<(SessionIndex, Vec<ValidatorIndex>)>> = RefCell::new(Vec::new());
	pub static PUNISH_VALIDATORS_AGAINST: RefCell<Vec<(SessionIndex, Vec<ValidatorIndex>)>> = RefCell::new(Vec::new());
}

impl crate::disputes::RewardValidators for Test {
	fn reward_dispute_statement(
		session: SessionIndex,
		validators: impl IntoIterator<Item = ValidatorIndex>,
	) {
		REWARD_VALIDATORS.with(|r| r.borrow_mut().push((session, validators.into_iter().collect())))
	}
}

impl crate::disputes::SlashingHandler<BlockNumber> for Test {
	fn punish_for_invalid(
		session: SessionIndex,
		_: CandidateHash,
		losers: impl IntoIterator<Item = ValidatorIndex>,
	) {
		PUNISH_VALIDATORS_FOR.with(|r| r.borrow_mut().push((session, losers.into_iter().collect())))
	}

	fn punish_against_valid(
		session: SessionIndex,
		_: CandidateHash,
		losers: impl IntoIterator<Item = ValidatorIndex>,
	) {
		PUNISH_VALIDATORS_AGAINST
			.with(|r| r.borrow_mut().push((session, losers.into_iter().collect())))
	}

	fn initializer_initialize(_now: BlockNumber) -> Weight {
		Weight::zero()
	}

	fn initializer_finalize() {}

	fn initializer_on_new_session(_: SessionIndex) {}
}

impl crate::scheduler::Config for Test {}

pub struct TestMessageQueueWeight;
impl pallet_message_queue::WeightInfo for TestMessageQueueWeight {
	fn ready_ring_knit() -> Weight {
		Weight::zero()
	}
	fn ready_ring_unknit() -> Weight {
		Weight::zero()
	}
	fn service_queue_base() -> Weight {
		Weight::zero()
	}
	fn service_page_base_completion() -> Weight {
		Weight::zero()
	}
	fn service_page_base_no_completion() -> Weight {
		Weight::zero()
	}
	fn service_page_item() -> Weight {
		Weight::zero()
	}
	fn bump_service_head() -> Weight {
		Weight::zero()
	}
	fn reap_page() -> Weight {
		Weight::zero()
	}
	fn execute_overweight_page_removed() -> Weight {
		Weight::zero()
	}
	fn execute_overweight_page_updated() -> Weight {
		Weight::zero()
	}
}

pub type MessageQueueSize = u32;

impl pallet_message_queue::Config for Test {
	type RuntimeEvent = RuntimeEvent;
	type WeightInfo = TestMessageQueueWeight;
	type MessageProcessor = TestProcessMessage;
	type Size = MessageQueueSize;
	type QueueChangeHandler = ParaInclusion;
	type HeapSize = ConstU32<65536>;
	type MaxStale = ConstU32<8>;
	type ServiceWeight = ();
}

impl crate::inclusion::Config for Test {
	type WeightInfo = ();
	type RuntimeEvent = RuntimeEvent;
	type DisputesHandler = Disputes;
	type RewardValidators = TestRewardValidators;
	type MessageQueue = MessageQueue;
}

impl crate::paras_inherent::Config for Test {
	type WeightInfo = crate::paras_inherent::TestWeightInfo;
}

pub struct MockValidatorSet;

impl ValidatorSet<AccountId> for MockValidatorSet {
	type ValidatorId = AccountId;
	type ValidatorIdOf = ValidatorIdOf;
	fn session_index() -> SessionIndex {
		0
	}
	fn validators() -> Vec<Self::ValidatorId> {
		Vec::new()
	}
}

impl ValidatorSetWithIdentification<AccountId> for MockValidatorSet {
	type Identification = ();
	type IdentificationOf = FoolIdentificationOf;
}

pub struct FoolIdentificationOf;
impl sp_runtime::traits::Convert<AccountId, Option<()>> for FoolIdentificationOf {
	fn convert(_: AccountId) -> Option<()> {
		Some(())
	}
}

pub struct ValidatorIdOf;
impl sp_runtime::traits::Convert<AccountId, Option<AccountId>> for ValidatorIdOf {
	fn convert(a: AccountId) -> Option<AccountId> {
		Some(a)
	}
}

impl crate::session_info::Config for Test {
	type ValidatorSet = MockValidatorSet;
}

thread_local! {
	pub static DISCOVERY_AUTHORITIES: RefCell<Vec<AuthorityDiscoveryId>> = RefCell::new(Vec::new());
}

pub fn discovery_authorities() -> Vec<AuthorityDiscoveryId> {
	DISCOVERY_AUTHORITIES.with(|r| r.borrow().clone())
}

pub fn set_discovery_authorities(new: Vec<AuthorityDiscoveryId>) {
	DISCOVERY_AUTHORITIES.with(|r| *r.borrow_mut() = new);
}

impl crate::session_info::AuthorityDiscoveryConfig for Test {
	fn authorities() -> Vec<AuthorityDiscoveryId> {
		discovery_authorities()
	}
}

thread_local! {
	pub static BACKING_REWARDS: RefCell<HashMap<ValidatorIndex, usize>>
		= RefCell::new(HashMap::new());

	pub static AVAILABILITY_REWARDS: RefCell<HashMap<ValidatorIndex, usize>>
		= RefCell::new(HashMap::new());
}

pub fn backing_rewards() -> HashMap<ValidatorIndex, usize> {
	BACKING_REWARDS.with(|r| r.borrow().clone())
}

pub fn availability_rewards() -> HashMap<ValidatorIndex, usize> {
	AVAILABILITY_REWARDS.with(|r| r.borrow().clone())
}

parameter_types! {
	pub static Processed: Vec<(ParaId, UpwardMessage)> = vec![];
}

/// An implementation of a UMP sink that just records which messages were processed.
///
/// A message's weight is defined by the first 4 bytes of its data, which we decode into a
/// `u32`.
<<<<<<< HEAD
pub struct TestProcessMessage;
impl ProcessMessage for TestProcessMessage {
	type Origin = MessageOrigin;
	fn process_message(
		message: &[u8],
		origin: MessageOrigin,
		weight_limit: Weight,
	) -> Result<(bool, Weight), ProcessMessageError> {
		let weight = match u32::decode(&mut &message[..]) {
			Ok(w) => Weight::from_parts(w as u64, w as u64),
			Err(_) => return Err(ProcessMessageError::Corrupt), // same as the real `ProcessMessage`
=======
pub struct TestUmpSink;
impl UmpSink for TestUmpSink {
	fn process_upward_message(
		actual_origin: ParaId,
		actual_msg: &[u8],
		max_weight: Weight,
	) -> Result<Weight, (MessageId, Weight)> {
		let weight = match u32::decode(&mut &actual_msg[..]) {
			Ok(w) => Weight::from_parts(w as u64, w as u64),
			Err(_) => return Ok(Weight::zero()), // same as the real `UmpSink`
>>>>>>> 1c99b3c5
		};
		debug_assert!(origin.queue == SubQueue::UMP);
		if weight.any_gt(weight_limit) {
			return Err(ProcessMessageError::Overweight(weight))
		}

		let mut processed = Processed::get();
		processed.push((origin.para, message.to_vec()));
		Processed::set(processed);
		Ok((true, weight))
	}
}

pub struct TestRewardValidators;

impl inclusion::RewardValidators for TestRewardValidators {
	fn reward_backing(v: impl IntoIterator<Item = ValidatorIndex>) {
		BACKING_REWARDS.with(|r| {
			let mut r = r.borrow_mut();
			for i in v {
				*r.entry(i).or_insert(0) += 1;
			}
		})
	}
	fn reward_bitfields(v: impl IntoIterator<Item = ValidatorIndex>) {
		AVAILABILITY_REWARDS.with(|r| {
			let mut r = r.borrow_mut();
			for i in v {
				*r.entry(i).or_insert(0) += 1;
			}
		})
	}
}

/// Create a new set of test externalities.
pub fn new_test_ext(state: MockGenesisConfig) -> TestExternalities {
	use sp_keystore::{testing::KeyStore, KeystoreExt, SyncCryptoStorePtr};
	use sp_std::sync::Arc;

	sp_tracing::try_init_simple();

	BACKING_REWARDS.with(|r| r.borrow_mut().clear());
	AVAILABILITY_REWARDS.with(|r| r.borrow_mut().clear());

	let mut t = state.system.build_storage::<Test>().unwrap();
	state.configuration.assimilate_storage(&mut t).unwrap();
	GenesisBuild::<Test>::assimilate_storage(&state.paras, &mut t).unwrap();

	let mut ext: TestExternalities = t.into();
	ext.register_extension(KeystoreExt(Arc::new(KeyStore::new()) as SyncCryptoStorePtr));

	ext
}

#[derive(Default)]
pub struct MockGenesisConfig {
	pub system: frame_system::GenesisConfig,
	pub configuration: crate::configuration::GenesisConfig<Test>,
	pub paras: crate::paras::GenesisConfig,
}

pub fn assert_last_event(generic_event: RuntimeEvent) {
	let events = frame_system::Pallet::<Test>::events();
	let system_event: <Test as frame_system::Config>::RuntimeEvent = generic_event.into();
	// compare to the last event record
	let frame_system::EventRecord { event, .. } = &events[events.len() - 1];
	assert_eq!(event, &system_event);
}

pub fn assert_last_events<E>(generic_events: E)
where
	E: DoubleEndedIterator<Item = RuntimeEvent> + ExactSizeIterator,
{
	for (i, (got, want)) in frame_system::Pallet::<Test>::events()
		.into_iter()
		.rev()
		.map(|e| e.event)
		.zip(generic_events.rev().map(<Test as frame_system::Config>::RuntimeEvent::from))
		.rev()
		.enumerate()
	{
		assert_eq!((i, got), (i, want));
	}
}<|MERGE_RESOLUTION|>--- conflicted
+++ resolved
@@ -417,7 +417,6 @@
 ///
 /// A message's weight is defined by the first 4 bytes of its data, which we decode into a
 /// `u32`.
-<<<<<<< HEAD
 pub struct TestProcessMessage;
 impl ProcessMessage for TestProcessMessage {
 	type Origin = MessageOrigin;
@@ -429,18 +428,6 @@
 		let weight = match u32::decode(&mut &message[..]) {
 			Ok(w) => Weight::from_parts(w as u64, w as u64),
 			Err(_) => return Err(ProcessMessageError::Corrupt), // same as the real `ProcessMessage`
-=======
-pub struct TestUmpSink;
-impl UmpSink for TestUmpSink {
-	fn process_upward_message(
-		actual_origin: ParaId,
-		actual_msg: &[u8],
-		max_weight: Weight,
-	) -> Result<Weight, (MessageId, Weight)> {
-		let weight = match u32::decode(&mut &actual_msg[..]) {
-			Ok(w) => Weight::from_parts(w as u64, w as u64),
-			Err(_) => return Ok(Weight::zero()), // same as the real `UmpSink`
->>>>>>> 1c99b3c5
 		};
 		debug_assert!(origin.queue == SubQueue::UMP);
 		if weight.any_gt(weight_limit) {

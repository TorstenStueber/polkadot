[package]
name = "westend-runtime"
build = "build.rs"
version.workspace = true
authors.workspace = true
edition.workspace = true

[dependencies]
bitvec = { version = "1.0.0", default-features = false, features = ["alloc"] }
parity-scale-codec = { version = "3.1.5", default-features = false, features = ["derive", "max-encoded-len"] }
scale-info = { version = "2.1.2", default-features = false, features = ["derive"] }
log = { version = "0.4.17", default-features = false }
rustc-hex = { version = "2.1.0", default-features = false }
serde = { version = "1.0.139", default-features = false }
serde_derive = { version = "1.0.117", optional = true }
smallvec = "1.8.0"

authority-discovery-primitives = { package = "sp-authority-discovery", git = "https://github.com/paritytech/substrate", branch = "master", default-features = false }
babe-primitives = { package = "sp-consensus-babe", git = "https://github.com/paritytech/substrate", branch = "master", default-features = false }
beefy-primitives = { git = "https://github.com/paritytech/substrate", branch = "master", default-features = false, package = "sp-beefy" }
inherents = { package = "sp-inherents", git = "https://github.com/paritytech/substrate", branch = "master", default-features = false }
offchain-primitives = { package = "sp-offchain", git = "https://github.com/paritytech/substrate", branch = "master", default-features = false }
sp-api = { git = "https://github.com/paritytech/substrate", branch = "master", default-features = false }
sp-std = { package = "sp-std", git = "https://github.com/paritytech/substrate", branch = "master", default-features = false }
sp-io = { git = "https://github.com/paritytech/substrate", branch = "master", default-features = false }
sp-mmr-primitives = { git = "https://github.com/paritytech/substrate", branch = "master", default-features = false }
sp-runtime = { git = "https://github.com/paritytech/substrate", branch = "master", default-features = false }
sp-staking = { git = "https://github.com/paritytech/substrate", branch = "master", default-features = false }
sp-core = { git = "https://github.com/paritytech/substrate", branch = "master", default-features = false }
sp-session = { git = "https://github.com/paritytech/substrate", branch = "master", default-features = false }
sp-version = { git = "https://github.com/paritytech/substrate", branch = "master", default-features = false }
tx-pool-api = { package = "sp-transaction-pool", git = "https://github.com/paritytech/substrate", branch = "master", default-features = false }
block-builder-api = { package = "sp-block-builder", git = "https://github.com/paritytech/substrate", branch = "master", default-features = false }
sp-npos-elections = { git = "https://github.com/paritytech/substrate", branch = "master", default-features = false }

frame-election-provider-support = { git = "https://github.com/paritytech/substrate", branch = "master", default-features = false }
frame-executive = { git = "https://github.com/paritytech/substrate", branch = "master", default-features = false }
frame-support = { git = "https://github.com/paritytech/substrate", branch = "master", default-features = false }
frame-system = { git = "https://github.com/paritytech/substrate", branch = "master", default-features = false }
frame-system-rpc-runtime-api = { git = "https://github.com/paritytech/substrate", branch = "master", default-features = false }
westend-runtime-constants = { package = "westend-runtime-constants", path = "./constants", default-features = false }
pallet-authority-discovery = { git = "https://github.com/paritytech/substrate", branch = "master", default-features = false }
pallet-authorship = { git = "https://github.com/paritytech/substrate", branch = "master", default-features = false }
pallet-babe = { git = "https://github.com/paritytech/substrate", branch = "master", default-features = false }
pallet-bags-list = { git = "https://github.com/paritytech/substrate", branch = "master", default-features = false }
pallet-balances = { git = "https://github.com/paritytech/substrate", branch = "master", default-features = false }
pallet-collective = { git = "https://github.com/paritytech/substrate", branch = "master", default-features = false }
pallet-democracy = { git = "https://github.com/paritytech/substrate", branch = "master", default-features = false }
pallet-elections-phragmen = { package = "pallet-elections-phragmen", git = "https://github.com/paritytech/substrate", branch = "master", default-features = false }
pallet-election-provider-multi-phase = { git = "https://github.com/paritytech/substrate", branch = "master", default-features = false }
pallet-fast-unstake = { git = "https://github.com/paritytech/substrate", branch = "master", default-features = false }
pallet-grandpa = { git = "https://github.com/paritytech/substrate", branch = "master", default-features = false }
pallet-identity = { git = "https://github.com/paritytech/substrate", branch = "master", default-features = false }
pallet-im-online = { git = "https://github.com/paritytech/substrate", branch = "master", default-features = false }
pallet-indices = { git = "https://github.com/paritytech/substrate", branch = "master", default-features = false }
pallet-membership = { git = "https://github.com/paritytech/substrate", branch = "master", default-features = false }
pallet-multisig = { git = "https://github.com/paritytech/substrate", branch = "master", default-features = false }
pallet-nomination-pools = { git = "https://github.com/paritytech/substrate", branch = "master", default-features = false }
pallet-offences = { git = "https://github.com/paritytech/substrate", branch = "master", default-features = false }
pallet-preimage = { git = "https://github.com/paritytech/substrate", branch = "master", default-features = false }
pallet-proxy = { git = "https://github.com/paritytech/substrate", branch = "master", default-features = false }
pallet-recovery = { git = "https://github.com/paritytech/substrate", branch = "master", default-features = false }
pallet-scheduler = { git = "https://github.com/paritytech/substrate", branch = "master", default-features = false }
pallet-session = { git = "https://github.com/paritytech/substrate", branch = "master", default-features = false }
pallet-society = { git = "https://github.com/paritytech/substrate", branch = "master", default-features = false }
pallet-staking = { git = "https://github.com/paritytech/substrate", branch = "master", default-features = false }
pallet-staking-reward-curve = { package = "pallet-staking-reward-curve", git = "https://github.com/paritytech/substrate", branch = "master" }
<<<<<<< HEAD
pallet-stake-tracker = { git = "https://github.com/paritytech/substrate", branch = "master", default-features = false }
=======
pallet-state-trie-migration = { git = "https://github.com/paritytech/substrate", branch = "master", default-features = false }
>>>>>>> 2ac18997
pallet-sudo = { git = "https://github.com/paritytech/substrate", branch = "master", default-features = false }
pallet-timestamp = { git = "https://github.com/paritytech/substrate", branch = "master", default-features = false }
pallet-transaction-payment = { git = "https://github.com/paritytech/substrate", branch = "master", default-features = false }
pallet-transaction-payment-rpc-runtime-api = { git = "https://github.com/paritytech/substrate", branch = "master", default-features = false }
pallet-nomination-pools-runtime-api = { git = "https://github.com/paritytech/substrate", branch = "master", default-features = false }
pallet-treasury = { git = "https://github.com/paritytech/substrate", branch = "master", default-features = false }
pallet-utility = { git = "https://github.com/paritytech/substrate", branch = "master", default-features = false }
pallet-vesting = { git = "https://github.com/paritytech/substrate", branch = "master", default-features = false }
pallet-xcm = { path = "../../xcm/pallet-xcm", default-features = false }
pallet-xcm-benchmarks = { path = "../../xcm/pallet-xcm-benchmarks", default-features = false, optional = true }

frame-benchmarking = { git = "https://github.com/paritytech/substrate", branch = "master", default-features = false, optional = true }
frame-try-runtime = { git = "https://github.com/paritytech/substrate", branch = "master", default-features = false, optional = true }
frame-system-benchmarking = { git = "https://github.com/paritytech/substrate", branch = "master", default-features = false, optional = true }
pallet-election-provider-support-benchmarking = { git = "https://github.com/paritytech/substrate", branch = "master", default-features = false, optional = true }
pallet-nomination-pools-benchmarking = { git = "https://github.com/paritytech/substrate", branch = "master", default-features = false, optional = true }
pallet-offences-benchmarking = { git = "https://github.com/paritytech/substrate", branch = "master", default-features = false, optional = true }
pallet-session-benchmarking = { git = "https://github.com/paritytech/substrate", branch = "master", default-features = false, optional = true }
hex-literal = { version = "0.3.4", optional = true }

runtime-common = { package = "polkadot-runtime-common", path = "../common", default-features = false }
primitives = { package = "polkadot-primitives", path = "../../primitives", default-features = false }
polkadot-parachain = { path = "../../parachain", default-features = false }
runtime-parachains = { package = "polkadot-runtime-parachains", path = "../parachains", default-features = false }

xcm = { package = "xcm", path = "../../xcm", default-features = false }
xcm-executor = { package = "xcm-executor", path = "../../xcm/xcm-executor", default-features = false }
xcm-builder = { package = "xcm-builder", path = "../../xcm/xcm-builder", default-features = false }

[dev-dependencies]
hex-literal = "0.3.4"
tiny-keccak = { version = "2.0.2", features = ["keccak"] }
keyring = { package = "sp-keyring", git = "https://github.com/paritytech/substrate", branch = "master" }
sp-trie = { git = "https://github.com/paritytech/substrate", branch = "master" }
serde_json = "1.0.81"
remote-externalities = { git = "https://github.com/paritytech/substrate", branch = "master", package = "frame-remote-externalities" }
tokio = { version = "1.24.1", features = ["macros"] }
sp-tracing = { git = "https://github.com/paritytech/substrate", branch = "master", default-features = false }

[build-dependencies]
substrate-wasm-builder = { git = "https://github.com/paritytech/substrate", branch = "master" }

[features]
default = ["std"]
no_std = []
only-staking = []
std = [
	"authority-discovery-primitives/std",
	"bitvec/std",
	"primitives/std",
	"rustc-hex/std",
	"parity-scale-codec/std",
	"scale-info/std",
	"inherents/std",
	"sp-core/std",
	"polkadot-parachain/std",
	"sp-api/std",
	"tx-pool-api/std",
	"block-builder-api/std",
	"offchain-primitives/std",
	"sp-std/std",
	"sp-io/std",
	"frame-support/std",
	"pallet-authority-discovery/std",
	"pallet-authorship/std",
	"pallet-balances/std",
	"pallet-transaction-payment/std",
	"pallet-transaction-payment-rpc-runtime-api/std",
	"pallet-collective/std",
	"pallet-elections-phragmen/std",
	"pallet-election-provider-multi-phase/std",
	"pallet-fast-unstake/std",
	"pallet-democracy/std",
	"pallet-grandpa/std",
	"pallet-identity/std",
	"pallet-im-online/std",
	"pallet-indices/std",
	"pallet-membership/std",
	"beefy-primitives/std",
	"pallet-multisig/std",
	"pallet-nomination-pools/std",
	"pallet-nomination-pools-runtime-api/std",
	"pallet-offences/std",
	"pallet-preimage/std",
	"pallet-proxy/std",
	"pallet-recovery/std",
	"pallet-scheduler/std",
	"pallet-session/std",
	"pallet-society/std",
	"pallet-staking/std",
	"pallet-state-trie-migration/std",
	"pallet-sudo/std",
	"pallet-timestamp/std",
	"pallet-treasury/std",
	"pallet-utility/std",
	"pallet-vesting/std",
	"pallet-xcm/std",
	"pallet-babe/std",
	"pallet-bags-list/std",
	"frame-executive/std",
	"sp-mmr-primitives/std",
	"sp-runtime/std",
	"sp-staking/std",
	"frame-system/std",
	"frame-system-rpc-runtime-api/std",
	"westend-runtime-constants/std",
	"sp-version/std",
	"serde_derive",
	"serde/std",
	"log/std",
	"babe-primitives/std",
	"sp-session/std",
	"runtime-common/std",
	"runtime-parachains/std",
	"frame-try-runtime/std",
	"sp-npos-elections/std",
	"xcm/std",
	"xcm-executor/std",
	"xcm-builder/std",
	"frame-election-provider-support/std",
]
runtime-benchmarks = [
	"runtime-common/runtime-benchmarks",
	"frame-benchmarking/runtime-benchmarks",
	"frame-support/runtime-benchmarks",
	"frame-system/runtime-benchmarks",
	"sp-runtime/runtime-benchmarks",
	"pallet-babe/runtime-benchmarks",
	"pallet-balances/runtime-benchmarks",
	"pallet-collective/runtime-benchmarks",
	"pallet-democracy/runtime-benchmarks",
	"pallet-elections-phragmen/runtime-benchmarks",
	"pallet-election-provider-multi-phase/runtime-benchmarks",
	"pallet-election-provider-support-benchmarking/runtime-benchmarks",
	"pallet-fast-unstake/runtime-benchmarks",
	"pallet-grandpa/runtime-benchmarks",
	"pallet-identity/runtime-benchmarks",
	"pallet-im-online/runtime-benchmarks",
	"pallet-indices/runtime-benchmarks",
	"pallet-multisig/runtime-benchmarks",
	"pallet-nomination-pools-benchmarking/runtime-benchmarks",
	"pallet-preimage/runtime-benchmarks",
	"pallet-proxy/runtime-benchmarks",
	"pallet-recovery/runtime-benchmarks",
	"pallet-scheduler/runtime-benchmarks",
	"pallet-society/runtime-benchmarks",
	"pallet-staking/runtime-benchmarks",
	"pallet-timestamp/runtime-benchmarks",
	"pallet-treasury/runtime-benchmarks",
	"pallet-utility/runtime-benchmarks",
	"pallet-vesting/runtime-benchmarks",
	"pallet-offences-benchmarking/runtime-benchmarks",
	"pallet-session-benchmarking/runtime-benchmarks",
	"pallet-xcm/runtime-benchmarks",
	"frame-system-benchmarking/runtime-benchmarks",
	"hex-literal",
	"xcm-builder/runtime-benchmarks",
	"pallet-xcm-benchmarks/runtime-benchmarks",
	"frame-election-provider-support/runtime-benchmarks",
	"pallet-bags-list/runtime-benchmarks",
	"runtime-parachains/runtime-benchmarks",
]
try-runtime = [
	"frame-executive/try-runtime",
	"frame-system/try-runtime",
	"frame-try-runtime",
	"runtime-common/try-runtime",
	"pallet-authority-discovery/try-runtime",
	"pallet-authorship/try-runtime",
	"pallet-balances/try-runtime",
	"pallet-transaction-payment/try-runtime",
	"pallet-collective/try-runtime",
	"pallet-elections-phragmen/try-runtime",
	"pallet-election-provider-multi-phase/try-runtime",
	"pallet-fast-unstake/try-runtime",
	"pallet-democracy/try-runtime",
	"pallet-grandpa/try-runtime",
	"pallet-identity/try-runtime",
	"pallet-im-online/try-runtime",
	"pallet-indices/try-runtime",
	"pallet-membership/try-runtime",
	"pallet-multisig/try-runtime",
	"pallet-nomination-pools/try-runtime",
	"pallet-offences/try-runtime",
	"pallet-preimage/try-runtime",
	"pallet-proxy/try-runtime",
	"pallet-recovery/try-runtime",
	"pallet-scheduler/try-runtime",
	"pallet-session/try-runtime",
	"pallet-society/try-runtime",
	"pallet-staking/try-runtime",
	"pallet-state-trie-migration/try-runtime",
	"pallet-sudo/try-runtime",
	"pallet-timestamp/try-runtime",
	"pallet-treasury/try-runtime",
	"pallet-utility/try-runtime",
	"pallet-vesting/try-runtime",
	"pallet-xcm/try-runtime",
	"pallet-babe/try-runtime",
	"pallet-bags-list/try-runtime",
]
# When enabled, the runtime API will not be build.
#
# This is required by Cumulus to access certain types of the
# runtime without clashing with the runtime API exported functions
# in WASM.
disable-runtime-api = []

# Set timing constants (e.g. session period) to faster versions to speed up testing.
fast-runtime = []

runtime-metrics = ["runtime-parachains/runtime-metrics", "sp-io/with-tracing"]<|MERGE_RESOLUTION|>--- conflicted
+++ resolved
@@ -65,11 +65,8 @@
 pallet-society = { git = "https://github.com/paritytech/substrate", branch = "master", default-features = false }
 pallet-staking = { git = "https://github.com/paritytech/substrate", branch = "master", default-features = false }
 pallet-staking-reward-curve = { package = "pallet-staking-reward-curve", git = "https://github.com/paritytech/substrate", branch = "master" }
-<<<<<<< HEAD
 pallet-stake-tracker = { git = "https://github.com/paritytech/substrate", branch = "master", default-features = false }
-=======
 pallet-state-trie-migration = { git = "https://github.com/paritytech/substrate", branch = "master", default-features = false }
->>>>>>> 2ac18997
 pallet-sudo = { git = "https://github.com/paritytech/substrate", branch = "master", default-features = false }
 pallet-timestamp = { git = "https://github.com/paritytech/substrate", branch = "master", default-features = false }
 pallet-transaction-payment = { git = "https://github.com/paritytech/substrate", branch = "master", default-features = false }

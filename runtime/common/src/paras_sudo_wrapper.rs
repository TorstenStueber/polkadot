// Copyright 2020 Parity Technologies (UK) Ltd.
// This file is part of Polkadot.

// Polkadot is free software: you can redistribute it and/or modify
// it under the terms of the GNU General Public License as published by
// the Free Software Foundation, either version 3 of the License, or
// (at your option) any later version.

// Polkadot is distributed in the hope that it will be useful,
// but WITHOUT ANY WARRANTY; without even the implied warranty of
// MERCHANTABILITY or FITNESS FOR A PARTICULAR PURPOSE.  See the
// GNU General Public License for more details.

// You should have received a copy of the GNU General Public License
// along with Polkadot.  If not, see <http://www.gnu.org/licenses/>.

//! A simple wrapper allowing `Sudo` to call into `paras` routines.

use frame_support::pallet_prelude::*;
use frame_system::pallet_prelude::*;
pub use pallet::*;
use parity_scale_codec::Encode;
<<<<<<< HEAD
use primitives::v3::Id as ParaId;
=======
use primitives::Id as ParaId;
>>>>>>> 0ac88220
use runtime_parachains::{
	configuration, dmp, hrmp,
	paras::{self, ParaGenesisArgs},
	ump, ParaLifecycle,
};
use sp_std::boxed::Box;

#[frame_support::pallet]
pub mod pallet {
	use super::*;

	#[pallet::pallet]
	#[pallet::generate_store(pub(super) trait Store)]
	pub struct Pallet<T>(_);

	#[pallet::config]
	#[pallet::disable_frame_system_supertrait_check]
	pub trait Config:
		configuration::Config + paras::Config + dmp::Config + ump::Config + hrmp::Config
	{
	}

	#[pallet::error]
	pub enum Error<T> {
		/// The specified parachain or parathread is not registered.
		ParaDoesntExist,
		/// The specified parachain or parathread is already registered.
		ParaAlreadyExists,
		/// A DMP message couldn't be sent because it exceeds the maximum size allowed for a downward
		/// message.
		ExceedsMaxMessageSize,
		/// Could not schedule para cleanup.
		CouldntCleanup,
		/// Not a parathread.
		NotParathread,
		/// Not a parachain.
		NotParachain,
		/// Cannot upgrade parathread.
		CannotUpgrade,
		/// Cannot downgrade parachain.
		CannotDowngrade,
	}

	#[pallet::hooks]
	impl<T: Config> Hooks<BlockNumberFor<T>> for Pallet<T> {}

	#[pallet::call]
	impl<T: Config> Pallet<T> {
		/// Schedule a para to be initialized at the start of the next session.
		#[pallet::call_index(0)]
		#[pallet::weight((1_000, DispatchClass::Operational))]
		pub fn sudo_schedule_para_initialize(
			origin: OriginFor<T>,
			id: ParaId,
			genesis: ParaGenesisArgs,
		) -> DispatchResult {
			ensure_root(origin)?;
			runtime_parachains::schedule_para_initialize::<T>(id, genesis)
				.map_err(|_| Error::<T>::ParaAlreadyExists)?;
			Ok(())
		}

		/// Schedule a para to be cleaned up at the start of the next session.
		#[pallet::call_index(1)]
		#[pallet::weight((1_000, DispatchClass::Operational))]
		pub fn sudo_schedule_para_cleanup(origin: OriginFor<T>, id: ParaId) -> DispatchResult {
			ensure_root(origin)?;
			runtime_parachains::schedule_para_cleanup::<T>(id)
				.map_err(|_| Error::<T>::CouldntCleanup)?;
			Ok(())
		}

		/// Upgrade a parathread to a parachain
		#[pallet::call_index(2)]
		#[pallet::weight((1_000, DispatchClass::Operational))]
		pub fn sudo_schedule_parathread_upgrade(
			origin: OriginFor<T>,
			id: ParaId,
		) -> DispatchResult {
			ensure_root(origin)?;
			// Para backend should think this is a parathread...
			ensure!(
				paras::Pallet::<T>::lifecycle(id) == Some(ParaLifecycle::Parathread),
				Error::<T>::NotParathread,
			);
			runtime_parachains::schedule_parathread_upgrade::<T>(id)
				.map_err(|_| Error::<T>::CannotUpgrade)?;
			Ok(())
		}

		/// Downgrade a parachain to a parathread
		#[pallet::call_index(3)]
		#[pallet::weight((1_000, DispatchClass::Operational))]
		pub fn sudo_schedule_parachain_downgrade(
			origin: OriginFor<T>,
			id: ParaId,
		) -> DispatchResult {
			ensure_root(origin)?;
			// Para backend should think this is a parachain...
			ensure!(
				paras::Pallet::<T>::lifecycle(id) == Some(ParaLifecycle::Parachain),
				Error::<T>::NotParachain,
			);
			runtime_parachains::schedule_parachain_downgrade::<T>(id)
				.map_err(|_| Error::<T>::CannotDowngrade)?;
			Ok(())
		}

		/// Send a downward XCM to the given para.
		///
		/// The given parachain should exist and the payload should not exceed the preconfigured size
		/// `config.max_downward_message_size`.
		#[pallet::call_index(4)]
		#[pallet::weight((1_000, DispatchClass::Operational))]
		pub fn sudo_queue_downward_xcm(
			origin: OriginFor<T>,
			id: ParaId,
			xcm: Box<xcm::opaque::VersionedXcm>,
		) -> DispatchResult {
			ensure_root(origin)?;
			ensure!(<paras::Pallet<T>>::is_valid_para(id), Error::<T>::ParaDoesntExist);
			let config = <configuration::Pallet<T>>::config();
			<dmp::Pallet<T>>::queue_downward_message(&config, id, xcm.encode()).map_err(|e| match e
			{
				dmp::QueueDownwardMessageError::ExceedsMaxMessageSize =>
					Error::<T>::ExceedsMaxMessageSize.into(),
			})
		}

		/// Forcefully establish a channel from the sender to the recipient.
		///
		/// This is equivalent to sending an `Hrmp::hrmp_init_open_channel` extrinsic followed by
		/// `Hrmp::hrmp_accept_open_channel`.
		#[pallet::call_index(5)]
		#[pallet::weight((1_000, DispatchClass::Operational))]
		pub fn sudo_establish_hrmp_channel(
			origin: OriginFor<T>,
			sender: ParaId,
			recipient: ParaId,
			max_capacity: u32,
			max_message_size: u32,
		) -> DispatchResult {
			ensure_root(origin)?;

			<hrmp::Pallet<T>>::init_open_channel(
				sender,
				recipient,
				max_capacity,
				max_message_size,
			)?;
			<hrmp::Pallet<T>>::accept_open_channel(recipient, sender)?;
			Ok(())
		}
	}
}<|MERGE_RESOLUTION|>--- conflicted
+++ resolved
@@ -20,11 +20,7 @@
 use frame_system::pallet_prelude::*;
 pub use pallet::*;
 use parity_scale_codec::Encode;
-<<<<<<< HEAD
-use primitives::v3::Id as ParaId;
-=======
 use primitives::Id as ParaId;
->>>>>>> 0ac88220
 use runtime_parachains::{
 	configuration, dmp, hrmp,
 	paras::{self, ParaGenesisArgs},

// Copyright 2021 Parity Technologies (UK) Ltd.
// This file is part of Polkadot.

// Polkadot is free software: you can redistribute it and/or modify
// it under the terms of the GNU General Public License as published by
// the Free Software Foundation, either version 3 of the License, or
// (at your option) any later version.

// Polkadot is distributed in the hope that it will be useful,
// but WITHOUT ANY WARRANTY; without even the implied warranty of
// MERCHANTABILITY or FITNESS FOR A PARTICULAR PURPOSE.  See the
// GNU General Public License for more details.

// You should have received a copy of the GNU General Public License
// along with Polkadot.  If not, see <http://www.gnu.org/licenses/>.

//! This pallet allows to assign permanent (long-lived) or temporary
//! (short-lived) parachain slots to paras, leveraging the existing
//! parachain slot lease mechanism. Temporary slots are given turns
//! in a fair (though best-effort) manner.
//! The dispatchables must be called from the configured origin
//! (typically `Sudo` or a governance origin).
//! This pallet should not be used on a production relay chain,
//! only on a test relay chain (e.g. Rococo).

use crate::{
	slots::{self, Pallet as Slots, WeightInfo},
	traits::{LeaseError, Leaser, Registrar},
	MAXIMUM_BLOCK_WEIGHT,
};
use frame_support::{pallet_prelude::*, traits::Currency};
use frame_system::pallet_prelude::*;
pub use pallet::*;
use parity_scale_codec::{Decode, Encode, MaxEncodedLen};
<<<<<<< HEAD
use primitives::v3::Id as ParaId;
=======
use primitives::Id as ParaId;
>>>>>>> 0ac88220
use runtime_parachains::{
	configuration,
	paras::{self},
};
use scale_info::TypeInfo;
use sp_runtime::traits::{One, Saturating, Zero};
use sp_std::prelude::*;

/// Lease period an assigned slot should start from (current, or next one).
#[derive(Encode, Decode, Clone, Copy, Eq, PartialEq, RuntimeDebug, TypeInfo)]
pub enum SlotLeasePeriodStart {
	Current,
	Next,
}

/// Information about a temporary parachain slot.
#[derive(Encode, Decode, Clone, PartialEq, Eq, Default, MaxEncodedLen, RuntimeDebug, TypeInfo)]
pub struct ParachainTemporarySlot<AccountId, LeasePeriod> {
	/// Manager account of the para.
	pub manager: AccountId,
	/// Lease period the parachain slot should ideally start from,
	/// As slot are allocated in a best-effort manner, this could be later,
	/// but not earlier than the specified period.
	pub period_begin: LeasePeriod,
	/// Number of lease period the slot lease will last.
	/// This is set to the value configured in `TemporarySlotLeasePeriodLength`.
	pub period_count: LeasePeriod,
	/// Last lease period this slot had a turn in (incl. current).
	/// This is set to the beginning period of a slot.
	pub last_lease: Option<LeasePeriod>,
	/// Number of leases this temporary slot had (incl. current).
	pub lease_count: u32,
}

type BalanceOf<T> = <<<T as Config>::Leaser as Leaser<<T as frame_system::Config>::BlockNumber>>::Currency as Currency<
	<T as frame_system::Config>::AccountId,
>>::Balance;
type LeasePeriodOf<T> =
	<<T as Config>::Leaser as Leaser<<T as frame_system::Config>::BlockNumber>>::LeasePeriod;

#[frame_support::pallet]
pub mod pallet {
	use super::*;

	#[pallet::pallet]
	#[pallet::generate_store(pub(super) trait Store)]
	pub struct Pallet<T>(_);

	#[pallet::config]
	#[pallet::disable_frame_system_supertrait_check]
	pub trait Config: configuration::Config + paras::Config + slots::Config {
		/// The overarching event type.
		type RuntimeEvent: From<Event<Self>> + IsType<<Self as frame_system::Config>::RuntimeEvent>;

		/// Origin for assigning slots.
		type AssignSlotOrigin: EnsureOrigin<<Self as frame_system::Config>::RuntimeOrigin>;

		/// The type representing the leasing system.
		type Leaser: Leaser<
			Self::BlockNumber,
			AccountId = Self::AccountId,
			LeasePeriod = Self::BlockNumber,
		>;

		/// The number of lease periods a permanent parachain slot lasts.
		#[pallet::constant]
		type PermanentSlotLeasePeriodLength: Get<u32>;

		/// The number of lease periods a temporary parachain slot lasts.
		#[pallet::constant]
		type TemporarySlotLeasePeriodLength: Get<u32>;

		/// The max number of permanent slots that can be assigned.
		#[pallet::constant]
		type MaxPermanentSlots: Get<u32>;

		/// The max number of temporary slots that can be assigned.
		#[pallet::constant]
		type MaxTemporarySlots: Get<u32>;

		/// The max number of temporary slots to be scheduled per lease periods.
		#[pallet::constant]
		type MaxTemporarySlotPerLeasePeriod: Get<u32>;
	}

	/// Assigned permanent slots, with their start lease period, and duration.
	#[pallet::storage]
	#[pallet::getter(fn permanent_slots)]
	pub type PermanentSlots<T: Config> =
		StorageMap<_, Twox64Concat, ParaId, (LeasePeriodOf<T>, LeasePeriodOf<T>), OptionQuery>;

	/// Number of assigned (and active) permanent slots.
	#[pallet::storage]
	#[pallet::getter(fn permanent_slot_count)]
	pub type PermanentSlotCount<T: Config> = StorageValue<_, u32, ValueQuery>;

	/// Assigned temporary slots.
	#[pallet::storage]
	#[pallet::getter(fn temporary_slots)]
	pub type TemporarySlots<T: Config> = StorageMap<
		_,
		Twox64Concat,
		ParaId,
		ParachainTemporarySlot<T::AccountId, LeasePeriodOf<T>>,
		OptionQuery,
	>;

	/// Number of assigned temporary slots.
	#[pallet::storage]
	#[pallet::getter(fn temporary_slot_count)]
	pub type TemporarySlotCount<T: Config> = StorageValue<_, u32, ValueQuery>;

	/// Number of active temporary slots in current slot lease period.
	#[pallet::storage]
	#[pallet::getter(fn active_temporary_slot_count)]
	pub type ActiveTemporarySlotCount<T: Config> = StorageValue<_, u32, ValueQuery>;

	#[pallet::event]
	#[pallet::generate_deposit(pub(super) fn deposit_event)]
	pub enum Event<T: Config> {
		/// A para was assigned a permanent parachain slot
		PermanentSlotAssigned(ParaId),
		/// A para was assigned a temporary parachain slot
		TemporarySlotAssigned(ParaId),
	}

	#[pallet::error]
	pub enum Error<T> {
		/// The specified parachain or parathread is not registered.
		ParaDoesntExist,
		/// Not a parathread.
		NotParathread,
		/// Cannot upgrade parathread.
		CannotUpgrade,
		/// Cannot downgrade parachain.
		CannotDowngrade,
		/// Permanent or Temporary slot already assigned.
		SlotAlreadyAssigned,
		/// Permanent or Temporary slot has not been assigned.
		SlotNotAssigned,
		/// An ongoing lease already exists.
		OngoingLeaseExists,
		// Maximum number of permanent slots exceeded
		MaxPermanentSlotsExceeded,
		// Maximum number of temporary slots exceeded
		MaxTemporarySlotsExceeded,
	}

	#[pallet::hooks]
	impl<T: Config> Hooks<BlockNumberFor<T>> for Pallet<T> {
		fn on_initialize(n: T::BlockNumber) -> Weight {
			if let Some((lease_period, first_block)) = Self::lease_period_index(n) {
				// If we're beginning a new lease period then handle that.
				if first_block {
					return Self::manage_lease_period_start(lease_period)
				}
			}

			// We didn't return early above, so we didn't do anything.
			Weight::zero()
		}
	}

	#[pallet::call]
	impl<T: Config> Pallet<T> {
		// TODO: Benchmark this
		/// Assign a permanent parachain slot and immediately create a lease for it.
		#[pallet::call_index(0)]
		#[pallet::weight(((MAXIMUM_BLOCK_WEIGHT / 10) as Weight, DispatchClass::Operational))]
		pub fn assign_perm_parachain_slot(origin: OriginFor<T>, id: ParaId) -> DispatchResult {
			T::AssignSlotOrigin::ensure_origin(origin)?;

			let manager = T::Registrar::manager_of(id).ok_or(Error::<T>::ParaDoesntExist)?;

			ensure!(T::Registrar::is_parathread(id), Error::<T>::NotParathread,);

			ensure!(
				!Self::has_permanent_slot(id) && !Self::has_temporary_slot(id),
				Error::<T>::SlotAlreadyAssigned
			);

			let current_lease_period: T::BlockNumber = Self::current_lease_period_index();
			ensure!(
				!T::Leaser::already_leased(
					id,
					current_lease_period,
					// Check current lease & next one
					current_lease_period.saturating_add(
						T::BlockNumber::from(2u32)
							.saturating_mul(T::PermanentSlotLeasePeriodLength::get().into())
					)
				),
				Error::<T>::OngoingLeaseExists
			);

			ensure!(
				PermanentSlotCount::<T>::get() < T::MaxPermanentSlots::get(),
				Error::<T>::MaxPermanentSlotsExceeded
			);

			// Permanent slot assignment fails if a lease cannot be created
			Self::configure_slot_lease(
				id,
				manager,
				current_lease_period,
				T::PermanentSlotLeasePeriodLength::get().into(),
			)
			.map_err(|_| Error::<T>::CannotUpgrade)?;

			PermanentSlots::<T>::insert(
				id,
				(
					current_lease_period,
					LeasePeriodOf::<T>::from(T::PermanentSlotLeasePeriodLength::get()),
				),
			);
			<PermanentSlotCount<T>>::mutate(|count| count.saturating_inc());

			Self::deposit_event(Event::<T>::PermanentSlotAssigned(id));
			Ok(())
		}

		// TODO: Benchmark this
		/// Assign a temporary parachain slot. The function tries to create a lease for it
		/// immediately if `SlotLeasePeriodStart::Current` is specified, and if the number
		/// of currently active temporary slots is below `MaxTemporarySlotPerLeasePeriod`.
		#[pallet::call_index(1)]
		#[pallet::weight(((MAXIMUM_BLOCK_WEIGHT / 10) as Weight, DispatchClass::Operational))]
		pub fn assign_temp_parachain_slot(
			origin: OriginFor<T>,
			id: ParaId,
			lease_period_start: SlotLeasePeriodStart,
		) -> DispatchResult {
			T::AssignSlotOrigin::ensure_origin(origin)?;

			let manager = T::Registrar::manager_of(id).ok_or(Error::<T>::ParaDoesntExist)?;

			ensure!(T::Registrar::is_parathread(id), Error::<T>::NotParathread);

			ensure!(
				!Self::has_permanent_slot(id) && !Self::has_temporary_slot(id),
				Error::<T>::SlotAlreadyAssigned
			);

			let current_lease_period: T::BlockNumber = Self::current_lease_period_index();
			ensure!(
				!T::Leaser::already_leased(
					id,
					current_lease_period,
					// Check current lease & next one
					current_lease_period.saturating_add(
						T::BlockNumber::from(2u32)
							.saturating_mul(T::TemporarySlotLeasePeriodLength::get().into())
					)
				),
				Error::<T>::OngoingLeaseExists
			);

			ensure!(
				TemporarySlotCount::<T>::get() < T::MaxTemporarySlots::get(),
				Error::<T>::MaxTemporarySlotsExceeded
			);

			let mut temp_slot = ParachainTemporarySlot {
				manager: manager.clone(),
				period_begin: match lease_period_start {
					SlotLeasePeriodStart::Current => current_lease_period,
					SlotLeasePeriodStart::Next => current_lease_period + One::one(),
				},
				period_count: T::TemporarySlotLeasePeriodLength::get().into(),
				last_lease: None,
				lease_count: 0,
			};

			if lease_period_start == SlotLeasePeriodStart::Current &&
				Self::active_temporary_slot_count() < T::MaxTemporarySlotPerLeasePeriod::get()
			{
				// Try to allocate slot directly
				match Self::configure_slot_lease(
					id,
					manager,
					temp_slot.period_begin,
					temp_slot.period_count,
				) {
					Ok(_) => {
						ActiveTemporarySlotCount::<T>::mutate(|count| count.saturating_inc());
						temp_slot.last_lease = Some(temp_slot.period_begin);
						temp_slot.lease_count += 1;
					},
					Err(err) => {
						// Treat failed lease creation as warning .. slot will be allocated a lease
						// in a subsequent lease period by the `allocate_temporary_slot_leases` function.
						log::warn!(target: "assigned_slots",
							"Failed to allocate a temp slot for para {:?} at period {:?}: {:?}",
							id, current_lease_period, err
						);
					},
				}
			}

			TemporarySlots::<T>::insert(id, temp_slot);
			<TemporarySlotCount<T>>::mutate(|count| count.saturating_inc());

			Self::deposit_event(Event::<T>::TemporarySlotAssigned(id));

			Ok(())
		}

		// TODO: Benchmark this
		/// Unassign a permanent or temporary parachain slot
		#[pallet::call_index(2)]
		#[pallet::weight(((MAXIMUM_BLOCK_WEIGHT / 10) as Weight, DispatchClass::Operational))]
		pub fn unassign_parachain_slot(origin: OriginFor<T>, id: ParaId) -> DispatchResult {
			T::AssignSlotOrigin::ensure_origin(origin.clone())?;

			ensure!(
				Self::has_permanent_slot(id) || Self::has_temporary_slot(id),
				Error::<T>::SlotNotAssigned
			);

			// Check & cache para status before we clear the lease
			let is_parachain = Self::is_parachain(id);

			// Remove perm or temp slot
			Self::clear_slot_leases(origin.clone(), id)?;

			if PermanentSlots::<T>::contains_key(id) {
				PermanentSlots::<T>::remove(id);
				<PermanentSlotCount<T>>::mutate(|count| *count = count.saturating_sub(One::one()));
			} else if TemporarySlots::<T>::contains_key(id) {
				TemporarySlots::<T>::remove(id);
				<TemporarySlotCount<T>>::mutate(|count| *count = count.saturating_sub(One::one()));
				if is_parachain {
					<ActiveTemporarySlotCount<T>>::mutate(|active_count| {
						*active_count = active_count.saturating_sub(One::one())
					});
				}
			}

			// Force downgrade to parathread (if needed) before end of lease period
			if is_parachain {
				if let Err(err) = runtime_parachains::schedule_parachain_downgrade::<T>(id) {
					// Treat failed downgrade as warning .. slot lease has been cleared,
					// so the parachain will be downgraded anyway by the slots pallet
					// at the end of the lease period .
					log::warn!(target: "assigned_slots",
						"Failed to downgrade parachain {:?} at period {:?}: {:?}",
						id, Self::current_lease_period_index(), err
					);
				}
			}

			Ok(())
		}
	}
}

impl<T: Config> Pallet<T> {
	/// Allocate temporary slot leases up to `MaxTemporarySlotPerLeasePeriod` per lease period.
	/// Beyond the already active temporary slot leases, this function will activate more leases
	/// in the following order of preference:
	/// - Assigned slots that didn't have a turn yet, though their `period_begin` has passed.
	/// - Assigned slots that already had one (or more) turn(s): they will be considered for the
	/// current slot lease if they weren't active in the preceding one, and will be ranked by
	/// total number of lease (lower first), and then when they last a turn (older ones first).
	/// If any remaining ex-aequo, we just take the para ID in ascending order as discriminator.
	///
	/// Assigned slots with a `period_begin` bigger than current lease period are not considered (yet).
	///
	/// The function will call out to `Leaser::lease_out` to create the appropriate slot leases.
	fn allocate_temporary_slot_leases(lease_period_index: LeasePeriodOf<T>) -> DispatchResult {
		let mut active_temp_slots = 0u32;
		let mut pending_temp_slots = Vec::new();
		TemporarySlots::<T>::iter().for_each(|(para, slot)| {
				match slot.last_lease {
					Some(last_lease)
						if last_lease <= lease_period_index &&
							lease_period_index <
								(last_lease.saturating_add(slot.period_count)) =>
					{
						// Active slot lease
						active_temp_slots += 1;
					}
					Some(last_lease)
						// Slot w/ past lease, only consider it every other slot lease period (times period_count)
						if last_lease.saturating_add(slot.period_count.saturating_mul(2u32.into())) <= lease_period_index => {
							pending_temp_slots.push((para, slot));
					},
					None if slot.period_begin <= lease_period_index => {
						// Slot hasn't had a lease yet
						pending_temp_slots.insert(0, (para, slot));
					},
					_ => {
						// Slot not being considered for this lease period (will be for a subsequent one)
					},
				}
		});

		let mut newly_created_lease = 0u32;
		if active_temp_slots < T::MaxTemporarySlotPerLeasePeriod::get() &&
			!pending_temp_slots.is_empty()
		{
			// Sort by lease_count, favoring slots that had no or less turns first
			// (then by last_lease index, and then Para ID)
			pending_temp_slots.sort_by(|a, b| {
				a.1.lease_count
					.cmp(&b.1.lease_count)
					.then_with(|| a.1.last_lease.cmp(&b.1.last_lease))
					.then_with(|| a.0.cmp(&b.0))
			});

			let slots_to_be_upgraded = pending_temp_slots.iter().take(
				(T::MaxTemporarySlotPerLeasePeriod::get().saturating_sub(active_temp_slots))
					as usize,
			);

			for (id, temp_slot) in slots_to_be_upgraded {
				TemporarySlots::<T>::try_mutate::<_, _, Error<T>, _>(id, |s| {
					// Configure temp slot lease
					Self::configure_slot_lease(
						*id,
						temp_slot.manager.clone(),
						lease_period_index,
						temp_slot.period_count,
					)
					.map_err(|_| Error::<T>::CannotUpgrade)?;

					// Update temp slot lease info in storage
					*s = Some(ParachainTemporarySlot {
						manager: temp_slot.manager.clone(),
						period_begin: temp_slot.period_begin,
						period_count: temp_slot.period_count,
						last_lease: Some(lease_period_index),
						lease_count: temp_slot.lease_count + 1,
					});

					newly_created_lease += 1;

					Ok(())
				})?;
			}
		}

		ActiveTemporarySlotCount::<T>::set(active_temp_slots + newly_created_lease);

		Ok(())
	}

	/// Clear out all slot leases for both permanent & temporary slots.
	/// The function merely calls out to `Slots::clear_all_leases`.
	fn clear_slot_leases(origin: OriginFor<T>, id: ParaId) -> DispatchResult {
		Slots::<T>::clear_all_leases(origin, id)
	}

	/// Create a parachain slot lease based on given params.
	/// The function merely calls out to `Leaser::lease_out`.
	fn configure_slot_lease(
		para: ParaId,
		manager: T::AccountId,
		lease_period: LeasePeriodOf<T>,
		lease_duration: LeasePeriodOf<T>,
	) -> Result<(), LeaseError> {
		T::Leaser::lease_out(para, &manager, BalanceOf::<T>::zero(), lease_period, lease_duration)
	}

	/// Returns whether a para has been assigned a permanent slot.
	fn has_permanent_slot(id: ParaId) -> bool {
		PermanentSlots::<T>::contains_key(id)
	}

	/// Returns whether a para has been assigned temporary slot.
	fn has_temporary_slot(id: ParaId) -> bool {
		TemporarySlots::<T>::contains_key(id)
	}

	/// Returns whether a para is currently a parachain.
	fn is_parachain(id: ParaId) -> bool {
		T::Registrar::is_parachain(id)
	}

	/// Returns current lease period index.
	fn current_lease_period_index() -> LeasePeriodOf<T> {
		T::Leaser::lease_period_index(frame_system::Pallet::<T>::block_number())
			.and_then(|x| Some(x.0))
			.unwrap()
	}

	/// Returns lease period index for block
	fn lease_period_index(block: BlockNumberFor<T>) -> Option<(LeasePeriodOf<T>, bool)> {
		T::Leaser::lease_period_index(block)
	}

	/// Handles start of a lease period.
	fn manage_lease_period_start(lease_period_index: LeasePeriodOf<T>) -> Weight {
		// Note: leases that have ended in previous lease period, should have been cleaned in slots pallet.
		if let Err(err) = Self::allocate_temporary_slot_leases(lease_period_index) {
			log::error!(target: "assigned_slots",
				"Allocating slots failed for lease period {:?}, with: {:?}",
				lease_period_index, err
			);
		}
		<T as slots::Config>::WeightInfo::force_lease() *
			(T::MaxTemporarySlotPerLeasePeriod::get() as u64)
	}
}

/// tests for this pallet
#[cfg(test)]
mod tests {
	use super::*;

	use crate::{assigned_slots, mock::TestRegistrar, slots};
	use ::test_helpers::{dummy_head_data, dummy_validation_code};
	use frame_support::{assert_noop, assert_ok, parameter_types};
	use frame_system::EnsureRoot;
	use pallet_balances;
<<<<<<< HEAD
	use primitives::v3::{BlockNumber, Header};
=======
	use primitives::{BlockNumber, Header};
>>>>>>> 0ac88220
	use runtime_parachains::{
		configuration as parachains_configuration, paras as parachains_paras,
		shared as parachains_shared,
	};
	use sp_core::H256;
	use sp_runtime::{
		traits::{BlakeTwo256, IdentityLookup},
		transaction_validity::TransactionPriority,
		DispatchError::BadOrigin,
	};

	type UncheckedExtrinsic = frame_system::mocking::MockUncheckedExtrinsic<Test>;
	type Block = frame_system::mocking::MockBlock<Test>;

	frame_support::construct_runtime!(
		pub enum Test where
			Block = Block,
			NodeBlock = Block,
			UncheckedExtrinsic = UncheckedExtrinsic,
		{
			System: frame_system::{Pallet, Call, Config, Storage, Event<T>},
			Balances: pallet_balances::{Pallet, Call, Storage, Config<T>, Event<T>},
			Configuration: parachains_configuration::{Pallet, Call, Storage, Config<T>},
			ParasShared: parachains_shared::{Pallet, Call, Storage},
			Parachains: parachains_paras::{Pallet, Call, Storage, Config, Event},
			Slots: slots::{Pallet, Call, Storage, Event<T>},
			AssignedSlots: assigned_slots::{Pallet, Call, Storage, Event<T>},
		}
	);

	impl<C> frame_system::offchain::SendTransactionTypes<C> for Test
	where
		RuntimeCall: From<C>,
	{
		type Extrinsic = UncheckedExtrinsic;
		type OverarchingCall = RuntimeCall;
	}

	parameter_types! {
		pub const BlockHashCount: u32 = 250;
	}
	impl frame_system::Config for Test {
		type BaseCallFilter = frame_support::traits::Everything;
		type BlockWeights = ();
		type BlockLength = ();
		type RuntimeOrigin = RuntimeOrigin;
		type RuntimeCall = RuntimeCall;
		type Index = u64;
		type BlockNumber = BlockNumber;
		type Hash = H256;
		type Hashing = BlakeTwo256;
		type AccountId = u64;
		type Lookup = IdentityLookup<Self::AccountId>;
		type Header = Header;
		type RuntimeEvent = RuntimeEvent;
		type BlockHashCount = BlockHashCount;
		type DbWeight = ();
		type Version = ();
		type PalletInfo = PalletInfo;
		type AccountData = pallet_balances::AccountData<u64>;
		type OnNewAccount = ();
		type OnKilledAccount = ();
		type SystemWeightInfo = ();
		type SS58Prefix = ();
		type OnSetCode = ();
		type MaxConsumers = frame_support::traits::ConstU32<16>;
	}

	parameter_types! {
		pub const ExistentialDeposit: u64 = 1;
	}

	impl pallet_balances::Config for Test {
		type Balance = u64;
		type RuntimeEvent = RuntimeEvent;
		type DustRemoval = ();
		type ExistentialDeposit = ExistentialDeposit;
		type AccountStore = System;
		type WeightInfo = ();
		type MaxLocks = ();
		type MaxReserves = ();
		type ReserveIdentifier = [u8; 8];
	}

	impl parachains_configuration::Config for Test {
		type WeightInfo = parachains_configuration::TestWeightInfo;
	}

	parameter_types! {
		pub const ParasUnsignedPriority: TransactionPriority = TransactionPriority::max_value();
	}

	impl parachains_paras::Config for Test {
		type RuntimeEvent = RuntimeEvent;
		type WeightInfo = parachains_paras::TestWeightInfo;
		type UnsignedPriority = ParasUnsignedPriority;
		type NextSessionRotation = crate::mock::TestNextSessionRotation;
	}

	impl parachains_shared::Config for Test {}

	parameter_types! {
		pub const LeasePeriod: BlockNumber = 3;
		pub static LeaseOffset: BlockNumber = 0;
		pub const ParaDeposit: u64 = 1;
	}

	impl slots::Config for Test {
		type RuntimeEvent = RuntimeEvent;
		type Currency = Balances;
		type Registrar = TestRegistrar<Test>;
		type LeasePeriod = LeasePeriod;
		type LeaseOffset = LeaseOffset;
		type ForceOrigin = EnsureRoot<Self::AccountId>;
		type WeightInfo = crate::slots::TestWeightInfo;
	}

	parameter_types! {
		pub const PermanentSlotLeasePeriodLength: u32 = 3;
		pub const TemporarySlotLeasePeriodLength: u32 = 2;
		pub const MaxPermanentSlots: u32 = 2;
		pub const MaxTemporarySlots: u32 = 6;
		pub const MaxTemporarySlotPerLeasePeriod: u32 = 2;
	}

	impl assigned_slots::Config for Test {
		type RuntimeEvent = RuntimeEvent;
		type AssignSlotOrigin = EnsureRoot<Self::AccountId>;
		type Leaser = Slots;
		type PermanentSlotLeasePeriodLength = PermanentSlotLeasePeriodLength;
		type TemporarySlotLeasePeriodLength = TemporarySlotLeasePeriodLength;
		type MaxPermanentSlots = MaxPermanentSlots;
		type MaxTemporarySlots = MaxTemporarySlots;
		type MaxTemporarySlotPerLeasePeriod = MaxTemporarySlotPerLeasePeriod;
	}

	// This function basically just builds a genesis storage key/value store according to
	// our desired mock up.
	pub fn new_test_ext() -> sp_io::TestExternalities {
		let mut t = frame_system::GenesisConfig::default().build_storage::<Test>().unwrap();
		pallet_balances::GenesisConfig::<Test> {
			balances: vec![(1, 10), (2, 20), (3, 30), (4, 40), (5, 50), (6, 60)],
		}
		.assimilate_storage(&mut t)
		.unwrap();
		t.into()
	}

	fn run_to_block(n: BlockNumber) {
		while System::block_number() < n {
			let mut block = System::block_number();
			// on_finalize hooks
			AssignedSlots::on_finalize(block);
			Slots::on_finalize(block);
			Parachains::on_finalize(block);
			ParasShared::on_finalize(block);
			Configuration::on_finalize(block);
			Balances::on_finalize(block);
			System::on_finalize(block);
			// Set next block
			System::set_block_number(block + 1);
			block = System::block_number();
			// on_initialize hooks
			System::on_initialize(block);
			Balances::on_initialize(block);
			Configuration::on_initialize(block);
			ParasShared::on_initialize(block);
			Parachains::on_initialize(block);
			Slots::on_initialize(block);
			AssignedSlots::on_initialize(block);
		}
	}

	#[test]
	fn basic_setup_works() {
		new_test_ext().execute_with(|| {
			run_to_block(1);
			assert_eq!(AssignedSlots::current_lease_period_index(), 0);
			assert_eq!(Slots::deposit_held(1.into(), &1), 0);

			run_to_block(3);
			assert_eq!(AssignedSlots::current_lease_period_index(), 1);
		});
	}

	#[test]
	fn assign_perm_slot_fails_for_unknown_para() {
		new_test_ext().execute_with(|| {
			run_to_block(1);

			assert_noop!(
				AssignedSlots::assign_perm_parachain_slot(
					RuntimeOrigin::root(),
					ParaId::from(1_u32),
				),
				Error::<Test>::ParaDoesntExist
			);
		});
	}

	#[test]
	fn assign_perm_slot_fails_for_invalid_origin() {
		new_test_ext().execute_with(|| {
			run_to_block(1);

			assert_noop!(
				AssignedSlots::assign_perm_parachain_slot(
					RuntimeOrigin::signed(1),
					ParaId::from(1_u32),
				),
				BadOrigin
			);
		});
	}

	#[test]
	fn assign_perm_slot_fails_when_not_parathread() {
		new_test_ext().execute_with(|| {
			run_to_block(1);

			assert_ok!(TestRegistrar::<Test>::register(
				1,
				ParaId::from(1_u32),
				dummy_head_data(),
				dummy_validation_code(),
			));
			assert_ok!(TestRegistrar::<Test>::make_parachain(ParaId::from(1_u32)));

			assert_noop!(
				AssignedSlots::assign_perm_parachain_slot(
					RuntimeOrigin::root(),
					ParaId::from(1_u32),
				),
				Error::<Test>::NotParathread
			);
		});
	}

	#[test]
	fn assign_perm_slot_fails_when_existing_lease() {
		new_test_ext().execute_with(|| {
			run_to_block(1);

			assert_ok!(TestRegistrar::<Test>::register(
				1,
				ParaId::from(1_u32),
				dummy_head_data(),
				dummy_validation_code(),
			));

			// Register lease in current lease period
			assert_ok!(Slots::lease_out(ParaId::from(1_u32), &1, 1, 1, 1));
			// Try to assign a perm slot in current period fails
			assert_noop!(
				AssignedSlots::assign_perm_parachain_slot(
					RuntimeOrigin::root(),
					ParaId::from(1_u32),
				),
				Error::<Test>::OngoingLeaseExists
			);

			// Cleanup
			assert_ok!(Slots::clear_all_leases(RuntimeOrigin::root(), 1.into()));

			// Register lease for next lease period
			assert_ok!(Slots::lease_out(ParaId::from(1_u32), &1, 1, 2, 1));
			// Should be detected and also fail
			assert_noop!(
				AssignedSlots::assign_perm_parachain_slot(
					RuntimeOrigin::root(),
					ParaId::from(1_u32),
				),
				Error::<Test>::OngoingLeaseExists
			);
		});
	}

	#[test]
	fn assign_perm_slot_fails_when_max_perm_slots_exceeded() {
		new_test_ext().execute_with(|| {
			run_to_block(1);

			assert_ok!(TestRegistrar::<Test>::register(
				1,
				ParaId::from(1_u32),
				dummy_head_data(),
				dummy_validation_code(),
			));

			assert_ok!(TestRegistrar::<Test>::register(
				2,
				ParaId::from(2_u32),
				dummy_head_data(),
				dummy_validation_code(),
			));

			assert_ok!(TestRegistrar::<Test>::register(
				3,
				ParaId::from(3_u32),
				dummy_head_data(),
				dummy_validation_code(),
			));

			assert_ok!(AssignedSlots::assign_perm_parachain_slot(
				RuntimeOrigin::root(),
				ParaId::from(1_u32),
			));
			assert_ok!(AssignedSlots::assign_perm_parachain_slot(
				RuntimeOrigin::root(),
				ParaId::from(2_u32),
			));
			assert_eq!(AssignedSlots::permanent_slot_count(), 2);

			assert_noop!(
				AssignedSlots::assign_perm_parachain_slot(
					RuntimeOrigin::root(),
					ParaId::from(3_u32),
				),
				Error::<Test>::MaxPermanentSlotsExceeded
			);
		});
	}

	#[test]
	fn assign_perm_slot_succeeds_for_parathread() {
		new_test_ext().execute_with(|| {
			let mut block = 1;
			run_to_block(block);
			assert_ok!(TestRegistrar::<Test>::register(
				1,
				ParaId::from(1_u32),
				dummy_head_data(),
				dummy_validation_code(),
			));

			assert_eq!(AssignedSlots::permanent_slot_count(), 0);
			assert_eq!(AssignedSlots::permanent_slots(ParaId::from(1_u32)), None);

			assert_ok!(AssignedSlots::assign_perm_parachain_slot(
				RuntimeOrigin::root(),
				ParaId::from(1_u32),
			));

			// Para is a parachain for PermanentSlotLeasePeriodLength * LeasePeriod blocks
			while block < 9 {
				println!("block #{}", block);

				assert_eq!(TestRegistrar::<Test>::is_parachain(ParaId::from(1_u32)), true);

				assert_eq!(AssignedSlots::permanent_slot_count(), 1);
				assert_eq!(AssignedSlots::has_permanent_slot(ParaId::from(1_u32)), true);
				assert_eq!(AssignedSlots::permanent_slots(ParaId::from(1_u32)), Some((0, 3)));

				assert_eq!(Slots::already_leased(ParaId::from(1_u32), 0, 2), true);

				block += 1;
				run_to_block(block);
			}

			// Para lease ended, downgraded back to parathread
			assert_eq!(TestRegistrar::<Test>::is_parathread(ParaId::from(1_u32)), true);
			assert_eq!(Slots::already_leased(ParaId::from(1_u32), 0, 5), false);
		});
	}

	#[test]
	fn assign_temp_slot_fails_for_unknown_para() {
		new_test_ext().execute_with(|| {
			run_to_block(1);

			assert_noop!(
				AssignedSlots::assign_temp_parachain_slot(
					RuntimeOrigin::root(),
					ParaId::from(1_u32),
					SlotLeasePeriodStart::Current
				),
				Error::<Test>::ParaDoesntExist
			);
		});
	}

	#[test]
	fn assign_temp_slot_fails_for_invalid_origin() {
		new_test_ext().execute_with(|| {
			run_to_block(1);

			assert_noop!(
				AssignedSlots::assign_temp_parachain_slot(
					RuntimeOrigin::signed(1),
					ParaId::from(1_u32),
					SlotLeasePeriodStart::Current
				),
				BadOrigin
			);
		});
	}

	#[test]
	fn assign_temp_slot_fails_when_not_parathread() {
		new_test_ext().execute_with(|| {
			run_to_block(1);

			assert_ok!(TestRegistrar::<Test>::register(
				1,
				ParaId::from(1_u32),
				dummy_head_data(),
				dummy_validation_code(),
			));
			assert_ok!(TestRegistrar::<Test>::make_parachain(ParaId::from(1_u32)));

			assert_noop!(
				AssignedSlots::assign_temp_parachain_slot(
					RuntimeOrigin::root(),
					ParaId::from(1_u32),
					SlotLeasePeriodStart::Current
				),
				Error::<Test>::NotParathread
			);
		});
	}

	#[test]
	fn assign_temp_slot_fails_when_existing_lease() {
		new_test_ext().execute_with(|| {
			run_to_block(1);

			assert_ok!(TestRegistrar::<Test>::register(
				1,
				ParaId::from(1_u32),
				dummy_head_data(),
				dummy_validation_code(),
			));

			// Register lease in current lease period
			assert_ok!(Slots::lease_out(ParaId::from(1_u32), &1, 1, 1, 1));
			// Try to assign a perm slot in current period fails
			assert_noop!(
				AssignedSlots::assign_temp_parachain_slot(
					RuntimeOrigin::root(),
					ParaId::from(1_u32),
					SlotLeasePeriodStart::Current
				),
				Error::<Test>::OngoingLeaseExists
			);

			// Cleanup
			assert_ok!(Slots::clear_all_leases(RuntimeOrigin::root(), 1.into()));

			// Register lease for next lease period
			assert_ok!(Slots::lease_out(ParaId::from(1_u32), &1, 1, 2, 1));
			// Should be detected and also fail
			assert_noop!(
				AssignedSlots::assign_temp_parachain_slot(
					RuntimeOrigin::root(),
					ParaId::from(1_u32),
					SlotLeasePeriodStart::Current
				),
				Error::<Test>::OngoingLeaseExists
			);
		});
	}

	#[test]
	fn assign_temp_slot_fails_when_max_temp_slots_exceeded() {
		new_test_ext().execute_with(|| {
			run_to_block(1);

			// Register 6 paras & a temp slot for each
			for n in 0..=5 {
				assert_ok!(TestRegistrar::<Test>::register(
					n,
					ParaId::from(n as u32),
					dummy_head_data(),
					dummy_validation_code()
				));

				assert_ok!(AssignedSlots::assign_temp_parachain_slot(
					RuntimeOrigin::root(),
					ParaId::from(n as u32),
					SlotLeasePeriodStart::Current
				));
			}

			assert_eq!(AssignedSlots::temporary_slot_count(), 6);

			// Attempt to assign one more temp slot
			assert_ok!(TestRegistrar::<Test>::register(
				7,
				ParaId::from(7_u32),
				dummy_head_data(),
				dummy_validation_code(),
			));
			assert_noop!(
				AssignedSlots::assign_temp_parachain_slot(
					RuntimeOrigin::root(),
					ParaId::from(7_u32),
					SlotLeasePeriodStart::Current
				),
				Error::<Test>::MaxTemporarySlotsExceeded
			);
		});
	}

	#[test]
	fn assign_temp_slot_succeeds_for_single_parathread() {
		new_test_ext().execute_with(|| {
			let mut block = 1;
			run_to_block(block);
			assert_ok!(TestRegistrar::<Test>::register(
				1,
				ParaId::from(1_u32),
				dummy_head_data(),
				dummy_validation_code(),
			));

			assert_eq!(AssignedSlots::temporary_slots(ParaId::from(1_u32)), None);

			assert_ok!(AssignedSlots::assign_temp_parachain_slot(
				RuntimeOrigin::root(),
				ParaId::from(1_u32),
				SlotLeasePeriodStart::Current
			));
			assert_eq!(AssignedSlots::temporary_slot_count(), 1);
			assert_eq!(AssignedSlots::active_temporary_slot_count(), 1);

			// Block 1-5
			// Para is a parachain for TemporarySlotLeasePeriodLength * LeasePeriod blocks
			while block < 6 {
				println!("block #{}", block);
				println!("lease period #{}", AssignedSlots::current_lease_period_index());
				println!("lease {:?}", Slots::lease(ParaId::from(1_u32)));

				assert_eq!(TestRegistrar::<Test>::is_parachain(ParaId::from(1_u32)), true);

				assert_eq!(AssignedSlots::has_temporary_slot(ParaId::from(1_u32)), true);
				assert_eq!(AssignedSlots::active_temporary_slot_count(), 1);
				assert_eq!(
					AssignedSlots::temporary_slots(ParaId::from(1_u32)),
					Some(ParachainTemporarySlot {
						manager: 1,
						period_begin: 0,
						period_count: 2, // TemporarySlotLeasePeriodLength
						last_lease: Some(0),
						lease_count: 1
					})
				);

				assert_eq!(Slots::already_leased(ParaId::from(1_u32), 0, 1), true);

				block += 1;
				run_to_block(block);
			}

			// Block 6
			println!("block #{}", block);
			println!("lease period #{}", AssignedSlots::current_lease_period_index());
			println!("lease {:?}", Slots::lease(ParaId::from(1_u32)));

			// Para lease ended, downgraded back to parathread
			assert_eq!(TestRegistrar::<Test>::is_parathread(ParaId::from(1_u32)), true);
			assert_eq!(Slots::already_leased(ParaId::from(1_u32), 0, 3), false);
			assert_eq!(AssignedSlots::active_temporary_slot_count(), 0);

			// Block 12
			// Para should get a turn after TemporarySlotLeasePeriodLength * LeasePeriod blocks
			run_to_block(12);
			println!("block #{}", block);
			println!("lease period #{}", AssignedSlots::current_lease_period_index());
			println!("lease {:?}", Slots::lease(ParaId::from(1_u32)));

			assert_eq!(TestRegistrar::<Test>::is_parachain(ParaId::from(1_u32)), true);
			assert_eq!(Slots::already_leased(ParaId::from(1_u32), 4, 5), true);
			assert_eq!(AssignedSlots::active_temporary_slot_count(), 1);
		});
	}

	#[test]
	fn assign_temp_slot_succeeds_for_multiple_parathreads() {
		new_test_ext().execute_with(|| {
			// Block 1, Period 0
			run_to_block(1);

			// Register 6 paras & a temp slot for each
			// (3 slots in current lease period, 3 in the next one)
			for n in 0..=5 {
				assert_ok!(TestRegistrar::<Test>::register(
					n,
					ParaId::from(n as u32),
					dummy_head_data(),
					dummy_validation_code()
				));

				assert_ok!(AssignedSlots::assign_temp_parachain_slot(
					RuntimeOrigin::root(),
					ParaId::from(n as u32),
					if (n % 2).is_zero() {
						SlotLeasePeriodStart::Current
					} else {
						SlotLeasePeriodStart::Next
					}
				));
			}

			// Block 1-5, Period 0-1
			for n in 1..=5 {
				if n > 1 {
					run_to_block(n);
				}
				assert_eq!(TestRegistrar::<Test>::is_parachain(ParaId::from(0)), true);
				assert_eq!(TestRegistrar::<Test>::is_parachain(ParaId::from(1_u32)), false);
				assert_eq!(TestRegistrar::<Test>::is_parachain(ParaId::from(2_u32)), true);
				assert_eq!(TestRegistrar::<Test>::is_parachain(ParaId::from(3_u32)), false);
				assert_eq!(TestRegistrar::<Test>::is_parachain(ParaId::from(4_u32)), false);
				assert_eq!(TestRegistrar::<Test>::is_parachain(ParaId::from(5_u32)), false);
				assert_eq!(AssignedSlots::active_temporary_slot_count(), 2);
			}

			// Block 6-11, Period 2-3
			for n in 6..=11 {
				run_to_block(n);
				assert_eq!(TestRegistrar::<Test>::is_parachain(ParaId::from(0)), false);
				assert_eq!(TestRegistrar::<Test>::is_parachain(ParaId::from(1_u32)), true);
				assert_eq!(TestRegistrar::<Test>::is_parachain(ParaId::from(2_u32)), false);
				assert_eq!(TestRegistrar::<Test>::is_parachain(ParaId::from(3_u32)), true);
				assert_eq!(TestRegistrar::<Test>::is_parachain(ParaId::from(4_u32)), false);
				assert_eq!(TestRegistrar::<Test>::is_parachain(ParaId::from(5_u32)), false);
				assert_eq!(AssignedSlots::active_temporary_slot_count(), 2);
			}

			// Block 12-17, Period 4-5
			for n in 12..=17 {
				run_to_block(n);
				assert_eq!(TestRegistrar::<Test>::is_parachain(ParaId::from(0)), false);
				assert_eq!(TestRegistrar::<Test>::is_parachain(ParaId::from(1_u32)), false);
				assert_eq!(TestRegistrar::<Test>::is_parachain(ParaId::from(2_u32)), false);
				assert_eq!(TestRegistrar::<Test>::is_parachain(ParaId::from(3_u32)), false);
				assert_eq!(TestRegistrar::<Test>::is_parachain(ParaId::from(4_u32)), true);
				assert_eq!(TestRegistrar::<Test>::is_parachain(ParaId::from(5_u32)), true);
				assert_eq!(AssignedSlots::active_temporary_slot_count(), 2);
			}

			// Block 18-23, Period 6-7
			for n in 18..=23 {
				run_to_block(n);
				assert_eq!(TestRegistrar::<Test>::is_parachain(ParaId::from(0)), true);
				assert_eq!(TestRegistrar::<Test>::is_parachain(ParaId::from(1_u32)), false);
				assert_eq!(TestRegistrar::<Test>::is_parachain(ParaId::from(2_u32)), true);
				assert_eq!(TestRegistrar::<Test>::is_parachain(ParaId::from(3_u32)), false);
				assert_eq!(TestRegistrar::<Test>::is_parachain(ParaId::from(4_u32)), false);
				assert_eq!(TestRegistrar::<Test>::is_parachain(ParaId::from(5_u32)), false);
				assert_eq!(AssignedSlots::active_temporary_slot_count(), 2);
			}

			// Block 24-29, Period 8-9
			for n in 24..=29 {
				run_to_block(n);
				assert_eq!(TestRegistrar::<Test>::is_parachain(ParaId::from(0)), false);
				assert_eq!(TestRegistrar::<Test>::is_parachain(ParaId::from(1_u32)), true);
				assert_eq!(TestRegistrar::<Test>::is_parachain(ParaId::from(2_u32)), false);
				assert_eq!(TestRegistrar::<Test>::is_parachain(ParaId::from(3_u32)), true);
				assert_eq!(TestRegistrar::<Test>::is_parachain(ParaId::from(4_u32)), false);
				assert_eq!(TestRegistrar::<Test>::is_parachain(ParaId::from(5_u32)), false);
				assert_eq!(AssignedSlots::active_temporary_slot_count(), 2);
			}

			// Block 30-35, Period 10-11
			for n in 30..=35 {
				run_to_block(n);
				assert_eq!(TestRegistrar::<Test>::is_parachain(ParaId::from(0)), false);
				assert_eq!(TestRegistrar::<Test>::is_parachain(ParaId::from(1_u32)), false);
				assert_eq!(TestRegistrar::<Test>::is_parachain(ParaId::from(2_u32)), false);
				assert_eq!(TestRegistrar::<Test>::is_parachain(ParaId::from(3_u32)), false);
				assert_eq!(TestRegistrar::<Test>::is_parachain(ParaId::from(4_u32)), true);
				assert_eq!(TestRegistrar::<Test>::is_parachain(ParaId::from(5_u32)), true);
				assert_eq!(AssignedSlots::active_temporary_slot_count(), 2);
			}
		});
	}

	#[test]
	fn unassign_slot_fails_for_unknown_para() {
		new_test_ext().execute_with(|| {
			run_to_block(1);

			assert_noop!(
				AssignedSlots::unassign_parachain_slot(RuntimeOrigin::root(), ParaId::from(1_u32),),
				Error::<Test>::SlotNotAssigned
			);
		});
	}

	#[test]
	fn unassign_slot_fails_for_invalid_origin() {
		new_test_ext().execute_with(|| {
			run_to_block(1);

			assert_noop!(
				AssignedSlots::assign_perm_parachain_slot(
					RuntimeOrigin::signed(1),
					ParaId::from(1_u32),
				),
				BadOrigin
			);
		});
	}

	#[test]
	fn unassign_perm_slot_succeeds() {
		new_test_ext().execute_with(|| {
			run_to_block(1);

			assert_ok!(TestRegistrar::<Test>::register(
				1,
				ParaId::from(1_u32),
				dummy_head_data(),
				dummy_validation_code(),
			));

			assert_ok!(AssignedSlots::assign_perm_parachain_slot(
				RuntimeOrigin::root(),
				ParaId::from(1_u32),
			));

			assert_eq!(TestRegistrar::<Test>::is_parachain(ParaId::from(1_u32)), true);

			assert_ok!(AssignedSlots::unassign_parachain_slot(
				RuntimeOrigin::root(),
				ParaId::from(1_u32),
			));

			assert_eq!(AssignedSlots::permanent_slot_count(), 0);
			assert_eq!(AssignedSlots::has_permanent_slot(ParaId::from(1_u32)), false);
			assert_eq!(AssignedSlots::permanent_slots(ParaId::from(1_u32)), None);

			assert_eq!(Slots::already_leased(ParaId::from(1_u32), 0, 2), false);
		});
	}

	#[test]
	fn unassign_temp_slot_succeeds() {
		new_test_ext().execute_with(|| {
			run_to_block(1);

			assert_ok!(TestRegistrar::<Test>::register(
				1,
				ParaId::from(1_u32),
				dummy_head_data(),
				dummy_validation_code(),
			));

			assert_ok!(AssignedSlots::assign_temp_parachain_slot(
				RuntimeOrigin::root(),
				ParaId::from(1_u32),
				SlotLeasePeriodStart::Current
			));

			assert_eq!(TestRegistrar::<Test>::is_parachain(ParaId::from(1_u32)), true);

			assert_ok!(AssignedSlots::unassign_parachain_slot(
				RuntimeOrigin::root(),
				ParaId::from(1_u32),
			));

			assert_eq!(AssignedSlots::temporary_slot_count(), 0);
			assert_eq!(AssignedSlots::active_temporary_slot_count(), 0);
			assert_eq!(AssignedSlots::has_temporary_slot(ParaId::from(1_u32)), false);
			assert_eq!(AssignedSlots::temporary_slots(ParaId::from(1_u32)), None);

			assert_eq!(Slots::already_leased(ParaId::from(1_u32), 0, 1), false);
		});
	}
}<|MERGE_RESOLUTION|>--- conflicted
+++ resolved
@@ -32,11 +32,7 @@
 use frame_system::pallet_prelude::*;
 pub use pallet::*;
 use parity_scale_codec::{Decode, Encode, MaxEncodedLen};
-<<<<<<< HEAD
-use primitives::v3::Id as ParaId;
-=======
 use primitives::Id as ParaId;
->>>>>>> 0ac88220
 use runtime_parachains::{
 	configuration,
 	paras::{self},
@@ -553,11 +549,7 @@
 	use frame_support::{assert_noop, assert_ok, parameter_types};
 	use frame_system::EnsureRoot;
 	use pallet_balances;
-<<<<<<< HEAD
-	use primitives::v3::{BlockNumber, Header};
-=======
 	use primitives::{BlockNumber, Header};
->>>>>>> 0ac88220
 	use runtime_parachains::{
 		configuration as parachains_configuration, paras as parachains_paras,
 		shared as parachains_shared,

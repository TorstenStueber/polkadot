[package]
name = "polkadot-runtime"
version = "0.9.13"
authors = ["Parity Technologies <admin@parity.io>"]
edition = "2018"
build = "build.rs"

[dependencies]
bitvec = { version = "0.20.1", default-features = false, features = ["alloc"] }
parity-scale-codec = { version = "2.3.1", default-features = false, features = ["derive", "max-encoded-len"] }
scale-info = { version = "1.0", default-features = false, features = ["derive"] }
log = { version = "0.4.14", default-features = false }
rustc-hex = { version = "2.1.0", default-features = false }
serde = { version = "1.0.131", default-features = false }
serde_derive = { version = "1.0.117", optional = true }
static_assertions = "1.1.0"
smallvec = "1.6.1"

authority-discovery-primitives = { package = "sp-authority-discovery", git = "https://github.com/paritytech/substrate", default-features = false , branch = "master" }
babe-primitives = { package = "sp-consensus-babe", git = "https://github.com/paritytech/substrate", default-features = false , branch = "master" }
beefy-primitives = { git = "https://github.com/paritytech/substrate", default-features = false , branch = "master" }
block-builder-api = { package = "sp-block-builder", git = "https://github.com/paritytech/substrate", default-features = false , branch = "master" }
inherents = { package = "sp-inherents", git = "https://github.com/paritytech/substrate", default-features = false , branch = "master" }
offchain-primitives = { package = "sp-offchain", git = "https://github.com/paritytech/substrate", default-features = false , branch = "master" }
tx-pool-api = { package = "sp-transaction-pool", git = "https://github.com/paritytech/substrate", default-features = false , branch = "master" }
sp-api = { git = "https://github.com/paritytech/substrate", default-features = false , branch = "master" }
sp-std = { git = "https://github.com/paritytech/substrate", default-features = false , branch = "master" }
sp-io = { git = "https://github.com/paritytech/substrate", default-features = false , branch = "master" }
sp-runtime = { git = "https://github.com/paritytech/substrate", default-features = false , branch = "master" }
sp-staking = { git = "https://github.com/paritytech/substrate", default-features = false , branch = "master" }
sp-core = { git = "https://github.com/paritytech/substrate", default-features = false , branch = "master" }
sp-session = { git = "https://github.com/paritytech/substrate", default-features = false , branch = "master" }
sp-version = { git = "https://github.com/paritytech/substrate", default-features = false , branch = "master" }
sp-npos-elections = { git = "https://github.com/paritytech/substrate", default-features = false , branch = "master" }

<<<<<<< HEAD
pallet-authority-discovery = { git = "https://github.com/paritytech/substrate", default-features = false , branch = "master" }
pallet-authorship = { git = "https://github.com/paritytech/substrate", default-features = false , branch = "master" }
pallet-babe = { git = "https://github.com/paritytech/substrate", default-features = false , branch = "master" }
pallet-bags-list = { git = "https://github.com/paritytech/substrate", default-features = false , branch = "master" }
pallet-balances = { git = "https://github.com/paritytech/substrate", default-features = false , branch = "master" }
pallet-bounties = { git = "https://github.com/paritytech/substrate", default-features = false , branch = "master" }
pallet-transaction-payment = { git = "https://github.com/paritytech/substrate", default-features = false , branch = "master" }
pallet-transaction-payment-rpc-runtime-api = { git = "https://github.com/paritytech/substrate", default-features = false , branch = "master" }
pallet-collective = { git = "https://github.com/paritytech/substrate", default-features = false , branch = "master" }
pallet-democracy = { git = "https://github.com/paritytech/substrate", default-features = false , branch = "master" }
pallet-elections-phragmen = { git = "https://github.com/paritytech/substrate", default-features = false , branch = "master" }
pallet-election-provider-multi-phase = { git = "https://github.com/paritytech/substrate", default-features = false , branch = "master" }
frame-executive = { git = "https://github.com/paritytech/substrate", default-features = false , branch = "master" }
pallet-grandpa = { git = "https://github.com/paritytech/substrate", default-features = false , branch = "master" }
pallet-identity = { git = "https://github.com/paritytech/substrate", default-features = false , branch = "master" }
pallet-im-online = { git = "https://github.com/paritytech/substrate", default-features = false , branch = "master" }
pallet-indices = { git = "https://github.com/paritytech/substrate", default-features = false , branch = "master" }
pallet-membership = { git = "https://github.com/paritytech/substrate", default-features = false , branch = "master" }
pallet-mmr-primitives = { git = "https://github.com/paritytech/substrate", default-features = false , branch = "master" }
pallet-multisig = { git = "https://github.com/paritytech/substrate", default-features = false , branch = "master" }
pallet-nicks = { git = "https://github.com/paritytech/substrate", default-features = false , branch = "master" }
pallet-offences = { git = "https://github.com/paritytech/substrate", default-features = false , branch = "master" }
pallet-proxy = { git = "https://github.com/paritytech/substrate", default-features = false , branch = "master" }
pallet-scheduler = { git = "https://github.com/paritytech/substrate", default-features = false , branch = "master" }
pallet-session = { git = "https://github.com/paritytech/substrate", default-features = false , branch = "master" }
frame-support = { git = "https://github.com/paritytech/substrate", default-features = false , branch = "master" }
pallet-staking = { git = "https://github.com/paritytech/substrate", default-features = false , branch = "master" }
pallet-staking-reward-curve = { git = "https://github.com/paritytech/substrate", branch = "master" }
frame-system = {git = "https://github.com/paritytech/substrate", default-features = false , branch = "master" }
frame-system-rpc-runtime-api = { git = "https://github.com/paritytech/substrate", default-features = false , branch = "master" }
pallet-timestamp = { git = "https://github.com/paritytech/substrate", default-features = false , branch = "master" }
pallet-tips = { git = "https://github.com/paritytech/substrate", default-features = false , branch = "master" }
pallet-treasury = { git = "https://github.com/paritytech/substrate", default-features = false , branch = "master" }
pallet-vesting = { git = "https://github.com/paritytech/substrate", default-features = false , branch = "master" }
pallet-utility = { git = "https://github.com/paritytech/substrate", default-features = false , branch = "master" }
frame-election-provider-support = { git = "https://github.com/paritytech/substrate", default-features = false , branch = "master" }
=======
pallet-authority-discovery = { git = "https://github.com/paritytech/substrate", branch = "master", default-features = false }
pallet-authorship = { git = "https://github.com/paritytech/substrate", branch = "master", default-features = false }
pallet-babe = { git = "https://github.com/paritytech/substrate", branch = "master", default-features = false }
pallet-bags-list = { git = "https://github.com/paritytech/substrate", branch = "master", default-features = false }
pallet-balances = { git = "https://github.com/paritytech/substrate", branch = "master", default-features = false }
pallet-bounties = { git = "https://github.com/paritytech/substrate", branch = "master", default-features = false }
pallet-transaction-payment = { git = "https://github.com/paritytech/substrate", branch = "master", default-features = false }
pallet-transaction-payment-rpc-runtime-api = { git = "https://github.com/paritytech/substrate", branch = "master", default-features = false }
pallet-collective = { git = "https://github.com/paritytech/substrate", branch = "master", default-features = false }
pallet-democracy = { git = "https://github.com/paritytech/substrate", branch = "master", default-features = false }
pallet-elections-phragmen = { git = "https://github.com/paritytech/substrate", branch = "master", default-features = false }
pallet-election-provider-multi-phase = { git = "https://github.com/paritytech/substrate", branch = "master", default-features = false }
frame-executive = { git = "https://github.com/paritytech/substrate", branch = "master", default-features = false }
pallet-grandpa = { git = "https://github.com/paritytech/substrate", branch = "master", default-features = false }
pallet-identity = { git = "https://github.com/paritytech/substrate", branch = "master", default-features = false }
pallet-im-online = { git = "https://github.com/paritytech/substrate", branch = "master", default-features = false }
pallet-indices = { git = "https://github.com/paritytech/substrate", branch = "master", default-features = false }
pallet-membership = { git = "https://github.com/paritytech/substrate", branch = "master", default-features = false }
pallet-mmr-primitives = { git = "https://github.com/paritytech/substrate", branch = "master", default-features = false }
pallet-multisig = { git = "https://github.com/paritytech/substrate", branch = "master", default-features = false }
pallet-nicks = { git = "https://github.com/paritytech/substrate", branch = "master", default-features = false }
pallet-offences = { git = "https://github.com/paritytech/substrate", branch = "master", default-features = false }
pallet-preimage = { git = "https://github.com/paritytech/substrate", branch = "master", default-features = false }
pallet-proxy = { git = "https://github.com/paritytech/substrate", branch = "master", default-features = false }
pallet-scheduler = { git = "https://github.com/paritytech/substrate", branch = "master", default-features = false }
pallet-session = { git = "https://github.com/paritytech/substrate", branch = "master", default-features = false }
frame-support = { git = "https://github.com/paritytech/substrate", branch = "master", default-features = false }
pallet-staking = { git = "https://github.com/paritytech/substrate", branch = "master", default-features = false }
pallet-staking-reward-curve = { git = "https://github.com/paritytech/substrate", branch = "master" }
frame-system = {git = "https://github.com/paritytech/substrate", branch = "master", default-features = false }
frame-system-rpc-runtime-api = { git = "https://github.com/paritytech/substrate", branch = "master", default-features = false }
polkadot-runtime-constants = { package = "polkadot-runtime-constants", path = "./constants", default-features = false }
pallet-timestamp = { git = "https://github.com/paritytech/substrate", branch = "master", default-features = false }
pallet-tips = { git = "https://github.com/paritytech/substrate", branch = "master", default-features = false }
pallet-treasury = { git = "https://github.com/paritytech/substrate", branch = "master", default-features = false }
pallet-vesting = { git = "https://github.com/paritytech/substrate", branch = "master", default-features = false }
pallet-utility = { git = "https://github.com/paritytech/substrate", branch = "master", default-features = false }
frame-election-provider-support = { git = "https://github.com/paritytech/substrate", branch = "master", default-features = false }
pallet-xcm = { path = "../../xcm/pallet-xcm", default-features = false }
>>>>>>> 634f649b

frame-benchmarking = { git = "https://github.com/paritytech/substrate", default-features = false, optional = true , branch = "master" }
frame-try-runtime = { git = "https://github.com/paritytech/substrate", default-features = false, optional = true , branch = "master" }
frame-system-benchmarking = { git = "https://github.com/paritytech/substrate", default-features = false, optional = true , branch = "master" }
pallet-offences-benchmarking = { git = "https://github.com/paritytech/substrate", default-features = false, optional = true , branch = "master" }
pallet-session-benchmarking = { git = "https://github.com/paritytech/substrate", default-features = false, optional = true , branch = "master" }
hex-literal = { version = "0.3.4", optional = true }

runtime-common = { package = "polkadot-runtime-common", path = "../common", default-features = false }
runtime-parachains = { package = "polkadot-runtime-parachains", path = "../parachains", default-features = false }
primitives = { package = "polkadot-primitives", path = "../../primitives", default-features = false }

xcm = { package = "xcm", path = "../../xcm", default-features = false }
xcm-executor = { package = "xcm-executor", path = "../../xcm/xcm-executor", default-features = false }
xcm-builder = { package = "xcm-builder", path = "../../xcm/xcm-builder", default-features = false }

[dev-dependencies]
hex-literal = "0.3.4"
tiny-keccak = "2.0.2"
keyring = { package = "sp-keyring", git = "https://github.com/paritytech/substrate", branch = "master" }
sp-trie = { git = "https://github.com/paritytech/substrate", branch = "master" }
trie-db = "0.22.3"
serde_json = "1.0.73"
separator = "0.4.1"

[build-dependencies]
substrate-wasm-builder = { git = "https://github.com/paritytech/substrate", branch = "master" }

[features]
default = ["std"]
no_std = []
only-staking = []
std = [
	"authority-discovery-primitives/std",
	"bitvec/std",
	"primitives/std",
	"rustc-hex/std",
	"parity-scale-codec/std",
	"scale-info/std",
	"inherents/std",
	"sp-core/std",
	"sp-api/std",
	"tx-pool-api/std",
	"block-builder-api/std",
	"offchain-primitives/std",
	"sp-std/std",
	"frame-support/std",
	"frame-executive/std",
	"pallet-authority-discovery/std",
	"pallet-authorship/std",
	"pallet-bags-list/std",
	"pallet-balances/std",
	"pallet-bounties/std",
	"pallet-transaction-payment/std",
	"pallet-transaction-payment-rpc-runtime-api/std",
	"pallet-collective/std",
	"pallet-elections-phragmen/std",
	"pallet-election-provider-multi-phase/std",
	"pallet-democracy/std",
	"pallet-grandpa/std",
	"pallet-identity/std",
	"pallet-im-online/std",
	"pallet-indices/std",
	"pallet-membership/std",
	"pallet-multisig/std",
	"pallet-nicks/std",
	"pallet-offences/std",
	"pallet-preimage/std",
	"pallet-proxy/std",
	"pallet-scheduler/std",
	"pallet-session/std",
	"pallet-staking/std",
	"pallet-timestamp/std",
	"pallet-treasury/std",
	"pallet-tips/std",
	"pallet-babe/std",
	"pallet-vesting/std",
	"pallet-utility/std",
	"sp-runtime/std",
	"sp-staking/std",
	"frame-system/std",
	"frame-system-rpc-runtime-api/std",
	"polkadot-runtime-constants/std",
	"sp-version/std",
	"serde_derive",
	"serde/std",
	"log/std",
	"babe-primitives/std",
	"sp-session/std",
	"runtime-common/std",
	"frame-try-runtime/std",
	"sp-npos-elections/std",
	"beefy-primitives/std",
	"pallet-mmr-primitives/std",
	"frame-election-provider-support/std",
  "pallet-xcm/std",
  "xcm/std",
	"xcm-executor/std",
	"xcm-builder/std",
]
runtime-benchmarks = [
	"runtime-common/runtime-benchmarks",
	"frame-benchmarking/runtime-benchmarks",
	"frame-support/runtime-benchmarks",
	"frame-system/runtime-benchmarks",
	"sp-runtime/runtime-benchmarks",
	"pallet-babe/runtime-benchmarks",
	"pallet-bags-list/runtime-benchmarks",
	"pallet-balances/runtime-benchmarks",
	"pallet-collective/runtime-benchmarks",
	"pallet-democracy/runtime-benchmarks",
	"pallet-elections-phragmen/runtime-benchmarks",
	"pallet-election-provider-multi-phase/runtime-benchmarks",
	"pallet-grandpa/runtime-benchmarks",
	"pallet-identity/runtime-benchmarks",
	"pallet-im-online/runtime-benchmarks",
	"pallet-indices/runtime-benchmarks",
	"pallet-membership/runtime-benchmarks",
	"pallet-multisig/runtime-benchmarks",
	"pallet-preimage/runtime-benchmarks",
	"pallet-proxy/runtime-benchmarks",
	"pallet-scheduler/runtime-benchmarks",
	"pallet-staking/runtime-benchmarks",
	"pallet-timestamp/runtime-benchmarks",
	"pallet-treasury/runtime-benchmarks",
	"pallet-bounties/runtime-benchmarks",
	"pallet-tips/runtime-benchmarks",
	"pallet-utility/runtime-benchmarks",
	"pallet-vesting/runtime-benchmarks",
  "pallet-xcm/runtime-benchmarks",
	"pallet-offences-benchmarking",
	"pallet-session-benchmarking",
	"frame-system-benchmarking",
	"hex-literal",
  "xcm-builder/runtime-benchmarks",
	"frame-election-provider-support/runtime-benchmarks",
	"runtime-parachains/runtime-benchmarks",
]
try-runtime = [
	"frame-executive/try-runtime",
	"frame-try-runtime",
	"frame-system/try-runtime",
	"pallet-authority-discovery/try-runtime",
	"pallet-authorship/try-runtime",
	"pallet-balances/try-runtime",
	"pallet-bounties/try-runtime",
	"pallet-transaction-payment/try-runtime",
	"pallet-collective/try-runtime",
	"pallet-elections-phragmen/try-runtime",
	"pallet-election-provider-multi-phase/try-runtime",
	"pallet-democracy/try-runtime",
	"pallet-grandpa/try-runtime",
	"pallet-identity/try-runtime",
	"pallet-im-online/try-runtime",
	"pallet-indices/try-runtime",
	"pallet-membership/try-runtime",
	"pallet-multisig/try-runtime",
	"pallet-nicks/try-runtime",
	"pallet-offences/try-runtime",
	"pallet-preimage/try-runtime",
	"pallet-proxy/try-runtime",
	"pallet-scheduler/try-runtime",
	"pallet-session/try-runtime",
	"pallet-staking/try-runtime",
	"pallet-timestamp/try-runtime",
	"pallet-treasury/try-runtime",
	"pallet-tips/try-runtime",
	"pallet-babe/try-runtime",
	"pallet-vesting/try-runtime",
	"pallet-utility/try-runtime",
	"runtime-common/try-runtime",
]
# When enabled, the runtime API will not be build.
#
# This is required by Cumulus to access certain types of the
# runtime without clashing with the runtime API exported functions
# in WASM.
disable-runtime-api = []

# A feature that should be enabled when the runtime should be build for on-chain
# deployment. This will disable stuff that shouldn't be part of the on-chain wasm
# to make it smaller like logging for example.
on-chain-release-build = [
	"sp-api/disable-logging",
]<|MERGE_RESOLUTION|>--- conflicted
+++ resolved
@@ -16,61 +16,23 @@
 static_assertions = "1.1.0"
 smallvec = "1.6.1"
 
-authority-discovery-primitives = { package = "sp-authority-discovery", git = "https://github.com/paritytech/substrate", default-features = false , branch = "master" }
-babe-primitives = { package = "sp-consensus-babe", git = "https://github.com/paritytech/substrate", default-features = false , branch = "master" }
-beefy-primitives = { git = "https://github.com/paritytech/substrate", default-features = false , branch = "master" }
-block-builder-api = { package = "sp-block-builder", git = "https://github.com/paritytech/substrate", default-features = false , branch = "master" }
-inherents = { package = "sp-inherents", git = "https://github.com/paritytech/substrate", default-features = false , branch = "master" }
-offchain-primitives = { package = "sp-offchain", git = "https://github.com/paritytech/substrate", default-features = false , branch = "master" }
-tx-pool-api = { package = "sp-transaction-pool", git = "https://github.com/paritytech/substrate", default-features = false , branch = "master" }
-sp-api = { git = "https://github.com/paritytech/substrate", default-features = false , branch = "master" }
-sp-std = { git = "https://github.com/paritytech/substrate", default-features = false , branch = "master" }
-sp-io = { git = "https://github.com/paritytech/substrate", default-features = false , branch = "master" }
-sp-runtime = { git = "https://github.com/paritytech/substrate", default-features = false , branch = "master" }
-sp-staking = { git = "https://github.com/paritytech/substrate", default-features = false , branch = "master" }
-sp-core = { git = "https://github.com/paritytech/substrate", default-features = false , branch = "master" }
-sp-session = { git = "https://github.com/paritytech/substrate", default-features = false , branch = "master" }
-sp-version = { git = "https://github.com/paritytech/substrate", default-features = false , branch = "master" }
-sp-npos-elections = { git = "https://github.com/paritytech/substrate", default-features = false , branch = "master" }
-
-<<<<<<< HEAD
-pallet-authority-discovery = { git = "https://github.com/paritytech/substrate", default-features = false , branch = "master" }
-pallet-authorship = { git = "https://github.com/paritytech/substrate", default-features = false , branch = "master" }
-pallet-babe = { git = "https://github.com/paritytech/substrate", default-features = false , branch = "master" }
-pallet-bags-list = { git = "https://github.com/paritytech/substrate", default-features = false , branch = "master" }
-pallet-balances = { git = "https://github.com/paritytech/substrate", default-features = false , branch = "master" }
-pallet-bounties = { git = "https://github.com/paritytech/substrate", default-features = false , branch = "master" }
-pallet-transaction-payment = { git = "https://github.com/paritytech/substrate", default-features = false , branch = "master" }
-pallet-transaction-payment-rpc-runtime-api = { git = "https://github.com/paritytech/substrate", default-features = false , branch = "master" }
-pallet-collective = { git = "https://github.com/paritytech/substrate", default-features = false , branch = "master" }
-pallet-democracy = { git = "https://github.com/paritytech/substrate", default-features = false , branch = "master" }
-pallet-elections-phragmen = { git = "https://github.com/paritytech/substrate", default-features = false , branch = "master" }
-pallet-election-provider-multi-phase = { git = "https://github.com/paritytech/substrate", default-features = false , branch = "master" }
-frame-executive = { git = "https://github.com/paritytech/substrate", default-features = false , branch = "master" }
-pallet-grandpa = { git = "https://github.com/paritytech/substrate", default-features = false , branch = "master" }
-pallet-identity = { git = "https://github.com/paritytech/substrate", default-features = false , branch = "master" }
-pallet-im-online = { git = "https://github.com/paritytech/substrate", default-features = false , branch = "master" }
-pallet-indices = { git = "https://github.com/paritytech/substrate", default-features = false , branch = "master" }
-pallet-membership = { git = "https://github.com/paritytech/substrate", default-features = false , branch = "master" }
-pallet-mmr-primitives = { git = "https://github.com/paritytech/substrate", default-features = false , branch = "master" }
-pallet-multisig = { git = "https://github.com/paritytech/substrate", default-features = false , branch = "master" }
-pallet-nicks = { git = "https://github.com/paritytech/substrate", default-features = false , branch = "master" }
-pallet-offences = { git = "https://github.com/paritytech/substrate", default-features = false , branch = "master" }
-pallet-proxy = { git = "https://github.com/paritytech/substrate", default-features = false , branch = "master" }
-pallet-scheduler = { git = "https://github.com/paritytech/substrate", default-features = false , branch = "master" }
-pallet-session = { git = "https://github.com/paritytech/substrate", default-features = false , branch = "master" }
-frame-support = { git = "https://github.com/paritytech/substrate", default-features = false , branch = "master" }
-pallet-staking = { git = "https://github.com/paritytech/substrate", default-features = false , branch = "master" }
-pallet-staking-reward-curve = { git = "https://github.com/paritytech/substrate", branch = "master" }
-frame-system = {git = "https://github.com/paritytech/substrate", default-features = false , branch = "master" }
-frame-system-rpc-runtime-api = { git = "https://github.com/paritytech/substrate", default-features = false , branch = "master" }
-pallet-timestamp = { git = "https://github.com/paritytech/substrate", default-features = false , branch = "master" }
-pallet-tips = { git = "https://github.com/paritytech/substrate", default-features = false , branch = "master" }
-pallet-treasury = { git = "https://github.com/paritytech/substrate", default-features = false , branch = "master" }
-pallet-vesting = { git = "https://github.com/paritytech/substrate", default-features = false , branch = "master" }
-pallet-utility = { git = "https://github.com/paritytech/substrate", default-features = false , branch = "master" }
-frame-election-provider-support = { git = "https://github.com/paritytech/substrate", default-features = false , branch = "master" }
-=======
+authority-discovery-primitives = { package = "sp-authority-discovery", git = "https://github.com/paritytech/substrate", branch = "master", default-features = false }
+babe-primitives = { package = "sp-consensus-babe", git = "https://github.com/paritytech/substrate", branch = "master", default-features = false }
+beefy-primitives = { git = "https://github.com/paritytech/substrate", branch = "master", default-features = false }
+block-builder-api = { package = "sp-block-builder", git = "https://github.com/paritytech/substrate", branch = "master", default-features = false }
+inherents = { package = "sp-inherents", git = "https://github.com/paritytech/substrate", branch = "master", default-features = false }
+offchain-primitives = { package = "sp-offchain", git = "https://github.com/paritytech/substrate", branch = "master", default-features = false }
+tx-pool-api = { package = "sp-transaction-pool", git = "https://github.com/paritytech/substrate", branch = "master", default-features = false }
+sp-api = { git = "https://github.com/paritytech/substrate", branch = "master", default-features = false }
+sp-std = { git = "https://github.com/paritytech/substrate", branch = "master", default-features = false }
+sp-io = { git = "https://github.com/paritytech/substrate", branch = "master", default-features = false }
+sp-runtime = { git = "https://github.com/paritytech/substrate", branch = "master", default-features = false }
+sp-staking = { git = "https://github.com/paritytech/substrate", branch = "master", default-features = false }
+sp-core = { git = "https://github.com/paritytech/substrate", branch = "master", default-features = false }
+sp-session = { git = "https://github.com/paritytech/substrate", branch = "master", default-features = false }
+sp-version = { git = "https://github.com/paritytech/substrate", branch = "master", default-features = false }
+sp-npos-elections = { git = "https://github.com/paritytech/substrate", branch = "master", default-features = false }
+
 pallet-authority-discovery = { git = "https://github.com/paritytech/substrate", branch = "master", default-features = false }
 pallet-authorship = { git = "https://github.com/paritytech/substrate", branch = "master", default-features = false }
 pallet-babe = { git = "https://github.com/paritytech/substrate", branch = "master", default-features = false }
@@ -110,13 +72,12 @@
 pallet-utility = { git = "https://github.com/paritytech/substrate", branch = "master", default-features = false }
 frame-election-provider-support = { git = "https://github.com/paritytech/substrate", branch = "master", default-features = false }
 pallet-xcm = { path = "../../xcm/pallet-xcm", default-features = false }
->>>>>>> 634f649b
-
-frame-benchmarking = { git = "https://github.com/paritytech/substrate", default-features = false, optional = true , branch = "master" }
-frame-try-runtime = { git = "https://github.com/paritytech/substrate", default-features = false, optional = true , branch = "master" }
-frame-system-benchmarking = { git = "https://github.com/paritytech/substrate", default-features = false, optional = true , branch = "master" }
-pallet-offences-benchmarking = { git = "https://github.com/paritytech/substrate", default-features = false, optional = true , branch = "master" }
-pallet-session-benchmarking = { git = "https://github.com/paritytech/substrate", default-features = false, optional = true , branch = "master" }
+
+frame-benchmarking = { git = "https://github.com/paritytech/substrate", branch = "master", default-features = false, optional = true }
+frame-try-runtime = { git = "https://github.com/paritytech/substrate", branch = "master", default-features = false, optional = true }
+frame-system-benchmarking = { git = "https://github.com/paritytech/substrate", branch = "master", default-features = false, optional = true }
+pallet-offences-benchmarking = { git = "https://github.com/paritytech/substrate", branch = "master", default-features = false, optional = true }
+pallet-session-benchmarking = { git = "https://github.com/paritytech/substrate", branch = "master", default-features = false, optional = true }
 hex-literal = { version = "0.3.4", optional = true }
 
 runtime-common = { package = "polkadot-runtime-common", path = "../common", default-features = false }

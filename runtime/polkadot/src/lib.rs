// Copyright 2017-2020 Parity Technologies (UK) Ltd.
// This file is part of Polkadot.

// Polkadot is free software: you can redistribute it and/or modify
// it under the terms of the GNU General Public License as published by
// the Free Software Foundation, either version 3 of the License, or
// (at your option) any later version.

// Polkadot is distributed in the hope that it will be useful,
// but WITHOUT ANY WARRANTY; without even the implied warranty of
// MERCHANTABILITY or FITNESS FOR A PARTICULAR PURPOSE.  See the
// GNU General Public License for more details.

// You should have received a copy of the GNU General Public License
// along with Polkadot.  If not, see <http://www.gnu.org/licenses/>.

//! The Polkadot runtime. This can be compiled with `#[no_std]`, ready for Wasm.

#![cfg_attr(not(feature = "std"), no_std)]
// `construct_runtime!` does a lot of recursion and requires us to increase the limit to 256.
#![recursion_limit = "256"]

use pallet_transaction_payment::CurrencyAdapter;
use runtime_common::{
	auctions, claims, crowdloan, impl_runtime_weights, impls::DealWithFees, paras_registrar,
	prod_or_fast, slots, BlockHashCount, BlockLength, CurrencyToVote, SlowAdjustingFeeUpdate,
};

use runtime_parachains::{
	configuration as parachains_configuration, disputes as parachains_disputes,
	dmp as parachains_dmp, hrmp as parachains_hrmp, inclusion as parachains_inclusion,
	initializer as parachains_initializer, origin as parachains_origin, paras as parachains_paras,
	paras_inherent as parachains_paras_inherent, reward_points as parachains_reward_points,
	runtime_api_impl::v2 as parachains_runtime_api_impl, scheduler as parachains_scheduler,
	session_info as parachains_session_info, shared as parachains_shared, ump as parachains_ump,
};

use authority_discovery_primitives::AuthorityId as AuthorityDiscoveryId;
use beefy_primitives::crypto::AuthorityId as BeefyId;
use frame_election_provider_support::{generate_solution_type, onchain, SequentialPhragmen};
use frame_support::{
	construct_runtime, parameter_types,
	traits::{
		ConstU32, EitherOfDiverse, InstanceFilter, KeyOwnerProofSystem, LockIdentifier,
		OnRuntimeUpgrade, PrivilegeCmp,
	},
	weights::ConstantMultiplier,
	PalletId, RuntimeDebug,
};
use frame_system::EnsureRoot;
use pallet_grandpa::{fg_primitives, AuthorityId as GrandpaId};
use pallet_im_online::sr25519::AuthorityId as ImOnlineId;
use pallet_session::historical as session_historical;
use pallet_transaction_payment::{FeeDetails, RuntimeDispatchInfo};
use parity_scale_codec::{Decode, Encode, MaxEncodedLen};
use primitives::v2::{
	AccountId, AccountIndex, Balance, BlockNumber, CandidateEvent, CommittedCandidateReceipt,
	CoreState, DmqContentsBounds, GroupRotationInfo, Hash, Id as ParaId, InboundDownwardMessage,
	InboundHrmpMessage, Moment, Nonce, OccupiedCoreAssumption, PersistedValidationData,
	ScrapedOnChainVotes, SessionInfo, Signature, ValidationCode, ValidationCodeHash, ValidatorId,
	ValidatorIndex,
};
use sp_core::OpaqueMetadata;
use sp_mmr_primitives as mmr;
use sp_runtime::{
	create_runtime_str,
	curve::PiecewiseLinear,
	generic, impl_opaque_keys,
	traits::{
		AccountIdLookup, BlakeTwo256, Block as BlockT, ConvertInto, Extrinsic as ExtrinsicT,
		OpaqueKeys, SaturatedConversion, Verify,
	},
	transaction_validity::{TransactionPriority, TransactionSource, TransactionValidity},
	ApplyExtrinsicResult, FixedU128, KeyTypeId, Perbill, Percent, Permill,
};
use sp_staking::SessionIndex;
use sp_std::{cmp::Ordering, collections::btree_map::BTreeMap, prelude::*};
#[cfg(any(feature = "std", test))]
use sp_version::NativeVersion;
use sp_version::RuntimeVersion;
use static_assertions::const_assert;

pub use frame_system::Call as SystemCall;
pub use pallet_balances::Call as BalancesCall;
pub use pallet_election_provider_multi_phase::Call as EPMCall;
#[cfg(feature = "std")]
pub use pallet_staking::StakerStatus;
use pallet_staking::UseValidatorsMap;
pub use pallet_timestamp::Call as TimestampCall;
use sp_runtime::traits::Get;
#[cfg(any(feature = "std", test))]
pub use sp_runtime::BuildStorage;

/// Constant values used within the runtime.
use polkadot_runtime_constants::{currency::*, fee::*, time::*};

// Weights used in the runtime.
mod weights;

mod bag_thresholds;

pub mod xcm_config;

impl_runtime_weights!(polkadot_runtime_constants);

// Make the WASM binary available.
#[cfg(feature = "std")]
include!(concat!(env!("OUT_DIR"), "/wasm_binary.rs"));

// Polkadot version identifier;
/// Runtime version (Polkadot).
#[sp_version::runtime_version]
pub const VERSION: RuntimeVersion = RuntimeVersion {
	spec_name: create_runtime_str!("polkadot"),
	impl_name: create_runtime_str!("parity-polkadot"),
	authoring_version: 0,
	spec_version: 9290,
	impl_version: 0,
	#[cfg(not(feature = "disable-runtime-api"))]
	apis: RUNTIME_API_VERSIONS,
	#[cfg(feature = "disable-runtime-api")]
	apis: sp_version::create_apis_vec![[]],
	transaction_version: 14,
	state_version: 0,
};

/// The BABE epoch configuration at genesis.
pub const BABE_GENESIS_EPOCH_CONFIG: babe_primitives::BabeEpochConfiguration =
	babe_primitives::BabeEpochConfiguration {
		c: PRIMARY_PROBABILITY,
		allowed_slots: babe_primitives::AllowedSlots::PrimaryAndSecondaryVRFSlots,
	};

/// Native version.
#[cfg(any(feature = "std", test))]
pub fn native_version() -> NativeVersion {
	NativeVersion { runtime_version: VERSION, can_author_with: Default::default() }
}

type MoreThanHalfCouncil = EitherOfDiverse<
	EnsureRoot<AccountId>,
	pallet_collective::EnsureProportionMoreThan<AccountId, CouncilCollective, 1, 2>,
>;

parameter_types! {
	pub const Version: RuntimeVersion = VERSION;
	pub const SS58Prefix: u8 = 0;
}

impl frame_system::Config for Runtime {
	type BaseCallFilter = frame_support::traits::Everything;
	type BlockWeights = BlockWeights;
	type BlockLength = BlockLength;
	type RuntimeOrigin = RuntimeOrigin;
	type RuntimeCall = RuntimeCall;
	type Index = Nonce;
	type BlockNumber = BlockNumber;
	type Hash = Hash;
	type Hashing = BlakeTwo256;
	type AccountId = AccountId;
	type Lookup = AccountIdLookup<AccountId, ()>;
	type Header = generic::Header<BlockNumber, BlakeTwo256>;
	type RuntimeEvent = RuntimeEvent;
	type BlockHashCount = BlockHashCount;
	type DbWeight = RocksDbWeight;
	type Version = Version;
	type PalletInfo = PalletInfo;
	type AccountData = pallet_balances::AccountData<Balance>;
	type OnNewAccount = ();
	type OnKilledAccount = ();
	type SystemWeightInfo = weights::frame_system::WeightInfo<Runtime>;
	type SS58Prefix = SS58Prefix;
	type OnSetCode = ();
	type MaxConsumers = frame_support::traits::ConstU32<16>;
}

parameter_types! {
	pub MaximumSchedulerWeight: Weight = Perbill::from_percent(80) *
		BlockWeights::get().max_block;
	pub const MaxScheduledPerBlock: u32 = 50;
	pub const NoPreimagePostponement: Option<u32> = Some(10);
}

type ScheduleOrigin = EitherOfDiverse<
	EnsureRoot<AccountId>,
	pallet_collective::EnsureProportionAtLeast<AccountId, CouncilCollective, 1, 2>,
>;

/// Used the compare the privilege of an origin inside the scheduler.
pub struct OriginPrivilegeCmp;

impl PrivilegeCmp<OriginCaller> for OriginPrivilegeCmp {
	fn cmp_privilege(left: &OriginCaller, right: &OriginCaller) -> Option<Ordering> {
		if left == right {
			return Some(Ordering::Equal)
		}

		match (left, right) {
			// Root is greater than anything.
			(OriginCaller::system(frame_system::RawOrigin::Root), _) => Some(Ordering::Greater),
			// Check which one has more yes votes.
			(
				OriginCaller::Council(pallet_collective::RawOrigin::Members(l_yes_votes, l_count)),
				OriginCaller::Council(pallet_collective::RawOrigin::Members(r_yes_votes, r_count)),
			) => Some((l_yes_votes * r_count).cmp(&(r_yes_votes * l_count))),
			// For every other origin we don't care, as they are not used for `ScheduleOrigin`.
			_ => None,
		}
	}
}

impl pallet_scheduler::Config for Runtime {
	type RuntimeOrigin = RuntimeOrigin;
	type RuntimeEvent = RuntimeEvent;
	type PalletsOrigin = OriginCaller;
	type RuntimeCall = RuntimeCall;
	type MaximumWeight = MaximumSchedulerWeight;
	type ScheduleOrigin = ScheduleOrigin;
	type MaxScheduledPerBlock = MaxScheduledPerBlock;
	type WeightInfo = weights::pallet_scheduler::WeightInfo<Runtime>;
	type OriginPrivilegeCmp = OriginPrivilegeCmp;
	type PreimageProvider = Preimage;
	type NoPreimagePostponement = NoPreimagePostponement;
}

parameter_types! {
	pub const PreimageMaxSize: u32 = 4096 * 1024;
	pub const PreimageBaseDeposit: Balance = deposit(2, 64);
	pub const PreimageByteDeposit: Balance = deposit(0, 1);
}

impl pallet_preimage::Config for Runtime {
	type WeightInfo = weights::pallet_preimage::WeightInfo<Runtime>;
	type RuntimeEvent = RuntimeEvent;
	type Currency = Balances;
	type ManagerOrigin = EnsureRoot<AccountId>;
	type MaxSize = PreimageMaxSize;
	type BaseDeposit = PreimageBaseDeposit;
	type ByteDeposit = PreimageByteDeposit;
}

parameter_types! {
	pub EpochDuration: u64 = prod_or_fast!(
		EPOCH_DURATION_IN_SLOTS as u64,
		2 * MINUTES as u64,
		"DOT_EPOCH_DURATION"
	);
	pub const ExpectedBlockTime: Moment = MILLISECS_PER_BLOCK;
	pub ReportLongevity: u64 =
		BondingDuration::get() as u64 * SessionsPerEra::get() as u64 * EpochDuration::get();
}

impl pallet_babe::Config for Runtime {
	type EpochDuration = EpochDuration;
	type ExpectedBlockTime = ExpectedBlockTime;

	// session module is the trigger
	type EpochChangeTrigger = pallet_babe::ExternalTrigger;

	type DisabledValidators = Session;

	type KeyOwnerProofSystem = Historical;

	type KeyOwnerProof = <Self::KeyOwnerProofSystem as KeyOwnerProofSystem<(
		KeyTypeId,
		pallet_babe::AuthorityId,
	)>>::Proof;

	type KeyOwnerIdentification = <Self::KeyOwnerProofSystem as KeyOwnerProofSystem<(
		KeyTypeId,
		pallet_babe::AuthorityId,
	)>>::IdentificationTuple;

	type HandleEquivocation =
		pallet_babe::EquivocationHandler<Self::KeyOwnerIdentification, Offences, ReportLongevity>;

	type WeightInfo = ();

	type MaxAuthorities = MaxAuthorities;
}

parameter_types! {
	pub const IndexDeposit: Balance = 10 * DOLLARS;
}

impl pallet_indices::Config for Runtime {
	type AccountIndex = AccountIndex;
	type Currency = Balances;
	type Deposit = IndexDeposit;
	type RuntimeEvent = RuntimeEvent;
	type WeightInfo = weights::pallet_indices::WeightInfo<Runtime>;
}

parameter_types! {
	pub const ExistentialDeposit: Balance = EXISTENTIAL_DEPOSIT;
	pub const MaxLocks: u32 = 50;
	pub const MaxReserves: u32 = 50;
}

impl pallet_balances::Config for Runtime {
	type Balance = Balance;
	type DustRemoval = ();
	type RuntimeEvent = RuntimeEvent;
	type ExistentialDeposit = ExistentialDeposit;
	type AccountStore = System;
	type MaxLocks = MaxLocks;
	type MaxReserves = MaxReserves;
	type ReserveIdentifier = [u8; 8];
	type WeightInfo = weights::pallet_balances::WeightInfo<Runtime>;
}

parameter_types! {
	pub const TransactionByteFee: Balance = 10 * MILLICENTS;
	/// This value increases the priority of `Operational` transactions by adding
	/// a "virtual tip" that's equal to the `OperationalFeeMultiplier * final_fee`.
	pub const OperationalFeeMultiplier: u8 = 5;
}

impl pallet_transaction_payment::Config for Runtime {
	type RuntimeEvent = RuntimeEvent;
	type OnChargeTransaction = CurrencyAdapter<Balances, DealWithFees<Runtime>>;
	type OperationalFeeMultiplier = OperationalFeeMultiplier;
	type WeightToFee = WeightToFee;
	type LengthToFee = ConstantMultiplier<Balance, TransactionByteFee>;
	type FeeMultiplierUpdate = SlowAdjustingFeeUpdate<Self>;
}

parameter_types! {
	pub const MinimumPeriod: u64 = SLOT_DURATION / 2;
}
impl pallet_timestamp::Config for Runtime {
	type Moment = u64;
	type OnTimestampSet = Babe;
	type MinimumPeriod = MinimumPeriod;
	type WeightInfo = weights::pallet_timestamp::WeightInfo<Runtime>;
}

parameter_types! {
	pub const UncleGenerations: u32 = 0;
}

// TODO: substrate#2986 implement this properly
impl pallet_authorship::Config for Runtime {
	type FindAuthor = pallet_session::FindAccountFromAuthorIndex<Self, Babe>;
	type UncleGenerations = UncleGenerations;
	type FilterUncle = ();
	type EventHandler = (Staking, ImOnline);
}

impl_opaque_keys! {
	pub struct SessionKeys {
		pub grandpa: Grandpa,
		pub babe: Babe,
		pub im_online: ImOnline,
		pub para_validator: Initializer,
		pub para_assignment: ParaSessionInfo,
		pub authority_discovery: AuthorityDiscovery,
	}
}

impl pallet_session::Config for Runtime {
	type RuntimeEvent = RuntimeEvent;
	type ValidatorId = AccountId;
	type ValidatorIdOf = pallet_staking::StashOf<Self>;
	type ShouldEndSession = Babe;
	type NextSessionRotation = Babe;
	type SessionManager = pallet_session::historical::NoteHistoricalRoot<Self, Staking>;
	type SessionHandler = <SessionKeys as OpaqueKeys>::KeyTypeIdProviders;
	type Keys = SessionKeys;
	type WeightInfo = weights::pallet_session::WeightInfo<Runtime>;
}

impl pallet_session::historical::Config for Runtime {
	type FullIdentification = pallet_staking::Exposure<AccountId, Balance>;
	type FullIdentificationOf = pallet_staking::ExposureOf<Runtime>;
}

parameter_types! {
	// phase durations. 1/4 of the last session for each.
	// in testing: 1min or half of the session for each
	pub SignedPhase: u32 = prod_or_fast!(
		EPOCH_DURATION_IN_SLOTS / 4,
		(1 * MINUTES).min(EpochDuration::get().saturated_into::<u32>() / 2),
		"DOT_SIGNED_PHASE"
	);
	pub UnsignedPhase: u32 = prod_or_fast!(
		EPOCH_DURATION_IN_SLOTS / 4,
		(1 * MINUTES).min(EpochDuration::get().saturated_into::<u32>() / 2),
		"DOT_UNSIGNED_PHASE"
	);

	// signed config
	pub const SignedMaxSubmissions: u32 = 16;
	pub const SignedMaxRefunds: u32 = 16 / 4;
	// 40 DOTs fixed deposit..
	pub const SignedDepositBase: Balance = deposit(2, 0);
	// 0.01 DOT per KB of solution data.
	pub const SignedDepositByte: Balance = deposit(0, 10) / 1024;
	// Each good submission will get 1 DOT as reward
	pub SignedRewardBase: Balance = 1 * UNITS;
	pub BetterUnsignedThreshold: Perbill = Perbill::from_rational(5u32, 10_000);

	// 4 hour session, 1 hour unsigned phase, 32 offchain executions.
	pub OffchainRepeat: BlockNumber = UnsignedPhase::get() / 32;

	/// We take the top 22500 nominators as electing voters..
	pub const MaxElectingVoters: u32 = 22_500;
	/// ... and all of the validators as electable targets. Whilst this is the case, we cannot and
	/// shall not increase the size of the validator intentions.
	pub const MaxElectableTargets: u16 = u16::MAX;
}

generate_solution_type!(
	#[compact]
	pub struct NposCompactSolution16::<
		VoterIndex = u32,
		TargetIndex = u16,
		Accuracy = sp_runtime::PerU16,
		MaxVoters = MaxElectingVoters,
	>(16)
);

pub struct OnChainSeqPhragmen;
impl onchain::Config for OnChainSeqPhragmen {
	type System = Runtime;
	type Solver = SequentialPhragmen<AccountId, runtime_common::elections::OnChainAccuracy>;
	type DataProvider = Staking;
	type WeightInfo = weights::frame_election_provider_support::WeightInfo<Runtime>;
}

impl pallet_election_provider_multi_phase::MinerConfig for Runtime {
	type AccountId = AccountId;
	type MaxLength = OffchainSolutionLengthLimit;
	type MaxWeight = OffchainSolutionWeightLimit;
	type Solution = NposCompactSolution16;
	type MaxVotesPerVoter = <
		<Self as pallet_election_provider_multi_phase::Config>::DataProvider
		as
		frame_election_provider_support::ElectionDataProvider
	>::MaxVotesPerVoter;

	// The unsigned submissions have to respect the weight of the submit_unsigned call, thus their
	// weight estimate function is wired to this call's weight.
	fn solution_weight(v: u32, t: u32, a: u32, d: u32) -> Weight {
		<
			<Self as pallet_election_provider_multi_phase::Config>::WeightInfo
			as
			pallet_election_provider_multi_phase::WeightInfo
		>::submit_unsigned(v, t, a, d)
	}
}

impl pallet_election_provider_multi_phase::Config for Runtime {
	type RuntimeEvent = RuntimeEvent;
	type Currency = Balances;
	type EstimateCallFee = TransactionPayment;
	type SignedPhase = SignedPhase;
	type UnsignedPhase = UnsignedPhase;
	type SignedMaxSubmissions = SignedMaxSubmissions;
	type SignedMaxRefunds = SignedMaxRefunds;
	type SignedRewardBase = SignedRewardBase;
	type SignedDepositBase = SignedDepositBase;
	type SignedDepositByte = SignedDepositByte;
	type SignedDepositWeight = ();
	type SignedMaxWeight =
		<Self::MinerConfig as pallet_election_provider_multi_phase::MinerConfig>::MaxWeight;
	type MinerConfig = Self;
	type SlashHandler = (); // burn slashes
	type RewardHandler = (); // nothing to do upon rewards
	type BetterUnsignedThreshold = BetterUnsignedThreshold;
	type BetterSignedThreshold = ();
	type OffchainRepeat = OffchainRepeat;
	type MinerTxPriority = NposSolutionPriority;
	type DataProvider = Staking;
	#[cfg(feature = "fast-runtime")]
	type Fallback = onchain::UnboundedExecution<OnChainSeqPhragmen>;
	#[cfg(not(feature = "fast-runtime"))]
	type Fallback = pallet_election_provider_multi_phase::NoFallback<Self>;
	type GovernanceFallback = onchain::UnboundedExecution<OnChainSeqPhragmen>;
	type Solver = SequentialPhragmen<
		AccountId,
		pallet_election_provider_multi_phase::SolutionAccuracyOf<Self>,
		(),
	>;
	type BenchmarkingConfig = runtime_common::elections::BenchmarkConfig;
	type ForceOrigin = EitherOfDiverse<
		EnsureRoot<AccountId>,
		pallet_collective::EnsureProportionAtLeast<AccountId, CouncilCollective, 2, 3>,
	>;
	type WeightInfo = weights::pallet_election_provider_multi_phase::WeightInfo<Self>;
	type MaxElectingVoters = MaxElectingVoters;
	type MaxElectableTargets = MaxElectableTargets;
}

parameter_types! {
	pub const BagThresholds: &'static [u64] = &bag_thresholds::THRESHOLDS;
}

type VoterBagsListInstance = pallet_bags_list::Instance1;
impl pallet_bags_list::Config<VoterBagsListInstance> for Runtime {
	type RuntimeEvent = RuntimeEvent;
	type ScoreProvider = Staking;
	type WeightInfo = weights::pallet_bags_list::WeightInfo<Runtime>;
	type BagThresholds = BagThresholds;
	type Score = sp_npos_elections::VoteWeight;
}

// TODO #6469: This shouldn't be static, but a lazily cached value, not built unless needed, and
// re-built in case input parameters have changed. The `ideal_stake` should be determined by the
// amount of parachain slots being bid on: this should be around `(75 - 25.min(slots / 4))%`.
pallet_staking_reward_curve::build! {
	const REWARD_CURVE: PiecewiseLinear<'static> = curve!(
		min_inflation: 0_025_000,
		max_inflation: 0_100_000,
		// 3:2:1 staked : parachains : float.
		// while there's no parachains, then this is 75% staked : 25% float.
		ideal_stake: 0_750_000,
		falloff: 0_050_000,
		max_piece_count: 40,
		test_precision: 0_005_000,
	);
}

parameter_types! {
	// Six sessions in an era (24 hours).
	pub const SessionsPerEra: SessionIndex = prod_or_fast!(6, 1);
	// 28 eras for unbonding (28 days).
	pub const BondingDuration: sp_staking::EraIndex = 28;
	pub const SlashDeferDuration: sp_staking::EraIndex = 27;
	pub const RewardCurve: &'static PiecewiseLinear<'static> = &REWARD_CURVE;
	pub const MaxNominatorRewardedPerValidator: u32 = 256;
	pub const OffendingValidatorsThreshold: Perbill = Perbill::from_percent(17);
	// 16
	pub const MaxNominations: u32 = <NposCompactSolution16 as frame_election_provider_support::NposSolution>::LIMIT as u32;
}

type SlashCancelOrigin = EitherOfDiverse<
	EnsureRoot<AccountId>,
	pallet_collective::EnsureProportionAtLeast<AccountId, CouncilCollective, 3, 4>,
>;

impl pallet_staking::Config for Runtime {
	type MaxNominations = MaxNominations;
	type Currency = Balances;
	type CurrencyBalance = Balance;
	type UnixTime = Timestamp;
	type CurrencyToVote = CurrencyToVote;
	type RewardRemainder = Treasury;
	type RuntimeEvent = RuntimeEvent;
	type Slash = Treasury;
	type Reward = ();
	type SessionsPerEra = SessionsPerEra;
	type BondingDuration = BondingDuration;
	type SlashDeferDuration = SlashDeferDuration;
	// A super-majority of the council can cancel the slash.
	type SlashCancelOrigin = SlashCancelOrigin;
	type SessionInterface = Self;
	type EraPayout = pallet_staking::ConvertCurve<RewardCurve>;
	type MaxNominatorRewardedPerValidator = MaxNominatorRewardedPerValidator;
	type OffendingValidatorsThreshold = OffendingValidatorsThreshold;
	type NextNewSession = Session;
	type ElectionProvider = ElectionProviderMultiPhase;
	type GenesisElectionProvider = onchain::UnboundedExecution<OnChainSeqPhragmen>;
	type VoterList = VoterList;
	type TargetList = UseValidatorsMap<Self>;
	type MaxUnlockingChunks = frame_support::traits::ConstU32<32>;
	type HistoryDepth = frame_support::traits::ConstU32<84>;
	type BenchmarkingConfig = runtime_common::StakingBenchmarkingConfig;
	type OnStakerSlash = NominationPools;
	type WeightInfo = weights::pallet_staking::WeightInfo<Runtime>;
}

parameter_types! {
	// Minimum 4 CENTS/byte
	pub const BasicDeposit: Balance = deposit(1, 258);
	pub const FieldDeposit: Balance = deposit(0, 66);
	pub const SubAccountDeposit: Balance = deposit(1, 53);
	pub const MaxSubAccounts: u32 = 100;
	pub const MaxAdditionalFields: u32 = 100;
	pub const MaxRegistrars: u32 = 20;
}

impl pallet_identity::Config for Runtime {
	type RuntimeEvent = RuntimeEvent;
	type Currency = Balances;
	type BasicDeposit = BasicDeposit;
	type FieldDeposit = FieldDeposit;
	type SubAccountDeposit = SubAccountDeposit;
	type MaxSubAccounts = MaxSubAccounts;
	type MaxAdditionalFields = MaxAdditionalFields;
	type MaxRegistrars = MaxRegistrars;
	type Slashed = Treasury;
	type ForceOrigin = MoreThanHalfCouncil;
	type RegistrarOrigin = MoreThanHalfCouncil;
	type WeightInfo = weights::pallet_identity::WeightInfo<Runtime>;
}

parameter_types! {
	pub LaunchPeriod: BlockNumber = prod_or_fast!(28 * DAYS, 1, "DOT_LAUNCH_PERIOD");
	pub VotingPeriod: BlockNumber = prod_or_fast!(28 * DAYS, 1 * MINUTES, "DOT_VOTING_PERIOD");
	pub FastTrackVotingPeriod: BlockNumber = prod_or_fast!(3 * HOURS, 1 * MINUTES, "DOT_FAST_TRACK_VOTING_PERIOD");
	pub const MinimumDeposit: Balance = 100 * DOLLARS;
	pub EnactmentPeriod: BlockNumber = prod_or_fast!(28 * DAYS, 1, "DOT_ENACTMENT_PERIOD");
	pub CooloffPeriod: BlockNumber = prod_or_fast!(7 * DAYS, 1, "DOT_COOLOFF_PERIOD");
	pub const InstantAllowed: bool = true;
	pub const MaxVotes: u32 = 100;
	pub const MaxProposals: u32 = 100;
}

impl pallet_democracy::Config for Runtime {
	type Proposal = RuntimeCall;
	type RuntimeEvent = RuntimeEvent;
	type Currency = Balances;
	type EnactmentPeriod = EnactmentPeriod;
	type VoteLockingPeriod = EnactmentPeriod;
	type LaunchPeriod = LaunchPeriod;
	type VotingPeriod = VotingPeriod;
	type MinimumDeposit = MinimumDeposit;
	/// A straight majority of the council can decide what their next motion is.
	type ExternalOrigin = EitherOfDiverse<
		pallet_collective::EnsureProportionAtLeast<AccountId, CouncilCollective, 1, 2>,
		frame_system::EnsureRoot<AccountId>,
	>;
	/// A 60% super-majority can have the next scheduled referendum be a straight majority-carries vote.
	type ExternalMajorityOrigin = EitherOfDiverse<
		pallet_collective::EnsureProportionAtLeast<AccountId, CouncilCollective, 3, 5>,
		frame_system::EnsureRoot<AccountId>,
	>;
	/// A unanimous council can have the next scheduled referendum be a straight default-carries
	/// (NTB) vote.
	type ExternalDefaultOrigin = EitherOfDiverse<
		pallet_collective::EnsureProportionAtLeast<AccountId, CouncilCollective, 1, 1>,
		frame_system::EnsureRoot<AccountId>,
	>;
	/// Two thirds of the technical committee can have an `ExternalMajority/ExternalDefault` vote
	/// be tabled immediately and with a shorter voting/enactment period.
	type FastTrackOrigin = EitherOfDiverse<
		pallet_collective::EnsureProportionAtLeast<AccountId, TechnicalCollective, 2, 3>,
		frame_system::EnsureRoot<AccountId>,
	>;
	type InstantOrigin = EitherOfDiverse<
		pallet_collective::EnsureProportionAtLeast<AccountId, TechnicalCollective, 1, 1>,
		frame_system::EnsureRoot<AccountId>,
	>;
	type InstantAllowed = InstantAllowed;
	type FastTrackVotingPeriod = FastTrackVotingPeriod;
	// To cancel a proposal which has been passed, 2/3 of the council must agree to it.
	type CancellationOrigin = EitherOfDiverse<
		pallet_collective::EnsureProportionAtLeast<AccountId, CouncilCollective, 2, 3>,
		EnsureRoot<AccountId>,
	>;
	// To cancel a proposal before it has been passed, the technical committee must be unanimous or
	// Root must agree.
	type CancelProposalOrigin = EitherOfDiverse<
		pallet_collective::EnsureProportionAtLeast<AccountId, TechnicalCollective, 1, 1>,
		EnsureRoot<AccountId>,
	>;
	type BlacklistOrigin = EnsureRoot<AccountId>;
	// Any single technical committee member may veto a coming council proposal, however they can
	// only do it once and it lasts only for the cooloff period.
	type VetoOrigin = pallet_collective::EnsureMember<AccountId, TechnicalCollective>;
	type CooloffPeriod = CooloffPeriod;
	type PreimageByteDeposit = PreimageByteDeposit;
	type OperationalPreimageOrigin = pallet_collective::EnsureMember<AccountId, CouncilCollective>;
	type Slash = Treasury;
	type Scheduler = Scheduler;
	type PalletsOrigin = OriginCaller;
	type MaxVotes = MaxVotes;
	type WeightInfo = weights::pallet_democracy::WeightInfo<Runtime>;
	type MaxProposals = MaxProposals;
}

parameter_types! {
	pub CouncilMotionDuration: BlockNumber = prod_or_fast!(7 * DAYS, 2 * MINUTES, "DOT_MOTION_DURATION");
	pub const CouncilMaxProposals: u32 = 100;
	pub const CouncilMaxMembers: u32 = 100;
}

pub type CouncilCollective = pallet_collective::Instance1;
impl pallet_collective::Config<CouncilCollective> for Runtime {
	type RuntimeOrigin = RuntimeOrigin;
	type Proposal = RuntimeCall;
	type RuntimeEvent = RuntimeEvent;
	type MotionDuration = CouncilMotionDuration;
	type MaxProposals = CouncilMaxProposals;
	type MaxMembers = CouncilMaxMembers;
	type DefaultVote = pallet_collective::PrimeDefaultVote;
	type WeightInfo = weights::pallet_collective_council::WeightInfo<Runtime>;
}

parameter_types! {
	pub const CandidacyBond: Balance = 100 * DOLLARS;
	// 1 storage item created, key size is 32 bytes, value size is 16+16.
	pub const VotingBondBase: Balance = deposit(1, 64);
	// additional data per vote is 32 bytes (account id).
	pub const VotingBondFactor: Balance = deposit(0, 32);
	/// Weekly council elections; scaling up to monthly eventually.
	pub TermDuration: BlockNumber = prod_or_fast!(7 * DAYS, 2 * MINUTES, "DOT_TERM_DURATION");
	/// 13 members initially, to be increased to 23 eventually.
	pub const DesiredMembers: u32 = 13;
	pub const DesiredRunnersUp: u32 = 20;
	pub const MaxVoters: u32 = 10 * 1000;
	pub const MaxCandidates: u32 = 1000;
	pub const PhragmenElectionPalletId: LockIdentifier = *b"phrelect";
}
// Make sure that there are no more than `MaxMembers` members elected via phragmen.
const_assert!(DesiredMembers::get() <= CouncilMaxMembers::get());

impl pallet_elections_phragmen::Config for Runtime {
	type RuntimeEvent = RuntimeEvent;
	type PalletId = PhragmenElectionPalletId;
	type Currency = Balances;
	type ChangeMembers = Council;
	type InitializeMembers = Council;
	type CurrencyToVote = frame_support::traits::U128CurrencyToVote;
	type CandidacyBond = CandidacyBond;
	type VotingBondBase = VotingBondBase;
	type VotingBondFactor = VotingBondFactor;
	type LoserCandidate = Treasury;
	type KickedMember = Treasury;
	type DesiredMembers = DesiredMembers;
	type DesiredRunnersUp = DesiredRunnersUp;
	type TermDuration = TermDuration;
	type MaxVoters = MaxVoters;
	type MaxCandidates = MaxCandidates;
	type WeightInfo = weights::pallet_elections_phragmen::WeightInfo<Runtime>;
}

parameter_types! {
	pub const TechnicalMotionDuration: BlockNumber = 7 * DAYS;
	pub const TechnicalMaxProposals: u32 = 100;
	pub const TechnicalMaxMembers: u32 = 100;
}

pub type TechnicalCollective = pallet_collective::Instance2;
impl pallet_collective::Config<TechnicalCollective> for Runtime {
	type RuntimeOrigin = RuntimeOrigin;
	type Proposal = RuntimeCall;
	type RuntimeEvent = RuntimeEvent;
	type MotionDuration = TechnicalMotionDuration;
	type MaxProposals = TechnicalMaxProposals;
	type MaxMembers = TechnicalMaxMembers;
	type DefaultVote = pallet_collective::PrimeDefaultVote;
	type WeightInfo = weights::pallet_collective_technical_committee::WeightInfo<Runtime>;
}

impl pallet_membership::Config<pallet_membership::Instance1> for Runtime {
	type RuntimeEvent = RuntimeEvent;
	type AddOrigin = MoreThanHalfCouncil;
	type RemoveOrigin = MoreThanHalfCouncil;
	type SwapOrigin = MoreThanHalfCouncil;
	type ResetOrigin = MoreThanHalfCouncil;
	type PrimeOrigin = MoreThanHalfCouncil;
	type MembershipInitialized = TechnicalCommittee;
	type MembershipChanged = TechnicalCommittee;
	type MaxMembers = TechnicalMaxMembers;
	type WeightInfo = weights::pallet_membership::WeightInfo<Runtime>;
}

parameter_types! {
	pub const ProposalBond: Permill = Permill::from_percent(5);
	pub const ProposalBondMinimum: Balance = 100 * DOLLARS;
	pub const ProposalBondMaximum: Balance = 500 * DOLLARS;
	pub const SpendPeriod: BlockNumber = 24 * DAYS;
	pub const Burn: Permill = Permill::from_percent(1);
	pub const TreasuryPalletId: PalletId = PalletId(*b"py/trsry");

	pub const TipCountdown: BlockNumber = 1 * DAYS;
	pub const TipFindersFee: Percent = Percent::from_percent(20);
	pub const TipReportDepositBase: Balance = 1 * DOLLARS;
	pub const DataDepositPerByte: Balance = 1 * CENTS;
	pub const MaxApprovals: u32 = 100;
	pub const MaxAuthorities: u32 = 100_000;
	pub const MaxKeys: u32 = 10_000;
	pub const MaxPeerInHeartbeats: u32 = 10_000;
	pub const MaxPeerDataEncodingSize: u32 = 1_000;
}

type ApproveOrigin = EitherOfDiverse<
	EnsureRoot<AccountId>,
	pallet_collective::EnsureProportionAtLeast<AccountId, CouncilCollective, 3, 5>,
>;

impl pallet_treasury::Config for Runtime {
	type PalletId = TreasuryPalletId;
	type Currency = Balances;
	type ApproveOrigin = ApproveOrigin;
	type RejectOrigin = MoreThanHalfCouncil;
	type RuntimeEvent = RuntimeEvent;
	type OnSlash = Treasury;
	type ProposalBond = ProposalBond;
	type ProposalBondMinimum = ProposalBondMinimum;
	type ProposalBondMaximum = ProposalBondMaximum;
	type SpendPeriod = SpendPeriod;
	type Burn = Burn;
	type BurnDestination = ();
	type SpendFunds = Bounties;
	type MaxApprovals = MaxApprovals;
	type WeightInfo = weights::pallet_treasury::WeightInfo<Runtime>;
	type SpendOrigin = frame_support::traits::NeverEnsureOrigin<Balance>;
}

parameter_types! {
	pub const BountyDepositBase: Balance = 1 * DOLLARS;
	pub const BountyDepositPayoutDelay: BlockNumber = 8 * DAYS;
	pub const BountyUpdatePeriod: BlockNumber = 90 * DAYS;
	pub const MaximumReasonLength: u32 = 16384;
	pub const CuratorDepositMultiplier: Permill = Permill::from_percent(50);
	pub const CuratorDepositMin: Balance = 10 * DOLLARS;
	pub const CuratorDepositMax: Balance = 200 * DOLLARS;
	pub const BountyValueMinimum: Balance = 10 * DOLLARS;
}

impl pallet_bounties::Config for Runtime {
	type RuntimeEvent = RuntimeEvent;
	type BountyDepositBase = BountyDepositBase;
	type BountyDepositPayoutDelay = BountyDepositPayoutDelay;
	type BountyUpdatePeriod = BountyUpdatePeriod;
	type CuratorDepositMultiplier = CuratorDepositMultiplier;
	type CuratorDepositMin = CuratorDepositMin;
	type CuratorDepositMax = CuratorDepositMax;
	type BountyValueMinimum = BountyValueMinimum;
	type ChildBountyManager = ChildBounties;
	type DataDepositPerByte = DataDepositPerByte;
	type MaximumReasonLength = MaximumReasonLength;
	type WeightInfo = weights::pallet_bounties::WeightInfo<Runtime>;
}

parameter_types! {
	pub const MaxActiveChildBountyCount: u32 = 100;
	pub const ChildBountyValueMinimum: Balance = BountyValueMinimum::get() / 10;
}

impl pallet_child_bounties::Config for Runtime {
	type RuntimeEvent = RuntimeEvent;
	type MaxActiveChildBountyCount = MaxActiveChildBountyCount;
	type ChildBountyValueMinimum = ChildBountyValueMinimum;
	type WeightInfo = weights::pallet_child_bounties::WeightInfo<Runtime>;
}

impl pallet_tips::Config for Runtime {
	type RuntimeEvent = RuntimeEvent;
	type DataDepositPerByte = DataDepositPerByte;
	type MaximumReasonLength = MaximumReasonLength;
	type Tippers = PhragmenElection;
	type TipCountdown = TipCountdown;
	type TipFindersFee = TipFindersFee;
	type TipReportDepositBase = TipReportDepositBase;
	type WeightInfo = weights::pallet_tips::WeightInfo<Runtime>;
}

impl pallet_offences::Config for Runtime {
	type RuntimeEvent = RuntimeEvent;
	type IdentificationTuple = pallet_session::historical::IdentificationTuple<Self>;
	type OnOffenceHandler = Staking;
}

impl pallet_authority_discovery::Config for Runtime {
	type MaxAuthorities = MaxAuthorities;
}

parameter_types! {
	pub NposSolutionPriority: TransactionPriority =
		Perbill::from_percent(90) * TransactionPriority::max_value();
	pub const ImOnlineUnsignedPriority: TransactionPriority = TransactionPriority::max_value();
}

impl pallet_im_online::Config for Runtime {
	type AuthorityId = ImOnlineId;
	type RuntimeEvent = RuntimeEvent;
	type ValidatorSet = Historical;
	type NextSessionRotation = Babe;
	type ReportUnresponsiveness = Offences;
	type UnsignedPriority = ImOnlineUnsignedPriority;
	type WeightInfo = weights::pallet_im_online::WeightInfo<Runtime>;
	type MaxKeys = MaxKeys;
	type MaxPeerInHeartbeats = MaxPeerInHeartbeats;
	type MaxPeerDataEncodingSize = MaxPeerDataEncodingSize;
}

impl pallet_grandpa::Config for Runtime {
	type RuntimeEvent = RuntimeEvent;

	type KeyOwnerProof =
		<Self::KeyOwnerProofSystem as KeyOwnerProofSystem<(KeyTypeId, GrandpaId)>>::Proof;

	type KeyOwnerIdentification = <Self::KeyOwnerProofSystem as KeyOwnerProofSystem<(
		KeyTypeId,
		GrandpaId,
	)>>::IdentificationTuple;

	type KeyOwnerProofSystem = Historical;

	type HandleEquivocation = pallet_grandpa::EquivocationHandler<
		Self::KeyOwnerIdentification,
		Offences,
		ReportLongevity,
	>;

	type WeightInfo = ();
	type MaxAuthorities = MaxAuthorities;
}

/// Submits a transaction with the node's public and signature type. Adheres to the signed extension
/// format of the chain.
impl<LocalCall> frame_system::offchain::CreateSignedTransaction<LocalCall> for Runtime
where
	RuntimeCall: From<LocalCall>,
{
	fn create_transaction<C: frame_system::offchain::AppCrypto<Self::Public, Self::Signature>>(
		call: RuntimeCall,
		public: <Signature as Verify>::Signer,
		account: AccountId,
		nonce: <Runtime as frame_system::Config>::Index,
	) -> Option<(RuntimeCall, <UncheckedExtrinsic as ExtrinsicT>::SignaturePayload)> {
		use sp_runtime::traits::StaticLookup;
		// take the biggest period possible.
		let period =
			BlockHashCount::get().checked_next_power_of_two().map(|c| c / 2).unwrap_or(2) as u64;

		let current_block = System::block_number()
			.saturated_into::<u64>()
			// The `System::block_number` is initialized with `n+1`,
			// so the actual block number is `n`.
			.saturating_sub(1);
		let tip = 0;
		let extra: SignedExtra = (
			frame_system::CheckNonZeroSender::<Runtime>::new(),
			frame_system::CheckSpecVersion::<Runtime>::new(),
			frame_system::CheckTxVersion::<Runtime>::new(),
			frame_system::CheckGenesis::<Runtime>::new(),
			frame_system::CheckMortality::<Runtime>::from(generic::Era::mortal(
				period,
				current_block,
			)),
			frame_system::CheckNonce::<Runtime>::from(nonce),
			frame_system::CheckWeight::<Runtime>::new(),
			pallet_transaction_payment::ChargeTransactionPayment::<Runtime>::from(tip),
			claims::PrevalidateAttests::<Runtime>::new(),
		);
		let raw_payload = SignedPayload::new(call, extra)
			.map_err(|e| {
				log::warn!("Unable to create signed payload: {:?}", e);
			})
			.ok()?;
		let signature = raw_payload.using_encoded(|payload| C::sign(payload, public))?;
		let (call, extra, _) = raw_payload.deconstruct();
		let address = <Runtime as frame_system::Config>::Lookup::unlookup(account);
		Some((call, (address, signature, extra)))
	}
}

impl frame_system::offchain::SigningTypes for Runtime {
	type Public = <Signature as Verify>::Signer;
	type Signature = Signature;
}

impl<C> frame_system::offchain::SendTransactionTypes<C> for Runtime
where
	RuntimeCall: From<C>,
{
	type Extrinsic = UncheckedExtrinsic;
	type OverarchingCall = RuntimeCall;
}

parameter_types! {
	pub const ParathreadDeposit: Balance = 500 * DOLLARS;
	pub const MaxRetries: u32 = 3;
}

parameter_types! {
	pub Prefix: &'static [u8] = b"Pay DOTs to the Polkadot account:";
}

impl claims::Config for Runtime {
	type RuntimeEvent = RuntimeEvent;
	type VestingSchedule = Vesting;
	type Prefix = Prefix;
	/// At least 3/4 of the council must agree to a claim move before it can happen.
	type MoveClaimOrigin =
		pallet_collective::EnsureProportionAtLeast<AccountId, CouncilCollective, 3, 4>;
	type WeightInfo = weights::runtime_common_claims::WeightInfo<Runtime>;
}

parameter_types! {
	pub const MinVestedTransfer: Balance = 1 * DOLLARS;
}

impl pallet_vesting::Config for Runtime {
	type RuntimeEvent = RuntimeEvent;
	type Currency = Balances;
	type BlockNumberToBalance = ConvertInto;
	type MinVestedTransfer = MinVestedTransfer;
	type WeightInfo = weights::pallet_vesting::WeightInfo<Runtime>;
	const MAX_VESTING_SCHEDULES: u32 = 28;
}

impl pallet_utility::Config for Runtime {
	type RuntimeEvent = RuntimeEvent;
	type RuntimeCall = RuntimeCall;
	type PalletsOrigin = OriginCaller;
	type WeightInfo = weights::pallet_utility::WeightInfo<Runtime>;
}

parameter_types! {
	// One storage item; key size is 32; value is size 4+4+16+32 bytes = 56 bytes.
	pub const DepositBase: Balance = deposit(1, 88);
	// Additional storage item size of 32 bytes.
	pub const DepositFactor: Balance = deposit(0, 32);
	pub const MaxSignatories: u16 = 100;
}

impl pallet_multisig::Config for Runtime {
	type RuntimeEvent = RuntimeEvent;
	type RuntimeCall = RuntimeCall;
	type Currency = Balances;
	type DepositBase = DepositBase;
	type DepositFactor = DepositFactor;
	type MaxSignatories = MaxSignatories;
	type WeightInfo = weights::pallet_multisig::WeightInfo<Runtime>;
}

parameter_types! {
	// One storage item; key size 32, value size 8; .
	pub const ProxyDepositBase: Balance = deposit(1, 8);
	// Additional storage item size of 33 bytes.
	pub const ProxyDepositFactor: Balance = deposit(0, 33);
	pub const MaxProxies: u16 = 32;
	pub const AnnouncementDepositBase: Balance = deposit(1, 8);
	pub const AnnouncementDepositFactor: Balance = deposit(0, 66);
	pub const MaxPending: u16 = 32;
}

/// The type used to represent the kinds of proxying allowed.
#[derive(
	Copy,
	Clone,
	Eq,
	PartialEq,
	Ord,
	PartialOrd,
	Encode,
	Decode,
	RuntimeDebug,
	MaxEncodedLen,
	scale_info::TypeInfo,
)]
pub enum ProxyType {
	Any = 0,
	NonTransfer = 1,
	Governance = 2,
	Staking = 3,
	// Skip 4 as it is now removed (was SudoBalances)
	IdentityJudgement = 5,
	CancelProxy = 6,
	Auction = 7,
}

#[cfg(test)]
mod proxy_type_tests {
	use super::*;

	#[derive(Copy, Clone, Eq, PartialEq, Ord, PartialOrd, Encode, Decode, RuntimeDebug)]
	pub enum OldProxyType {
		Any,
		NonTransfer,
		Governance,
		Staking,
		SudoBalances,
		IdentityJudgement,
	}

	#[test]
	fn proxy_type_decodes_correctly() {
		for (i, j) in vec![
			(OldProxyType::Any, ProxyType::Any),
			(OldProxyType::NonTransfer, ProxyType::NonTransfer),
			(OldProxyType::Governance, ProxyType::Governance),
			(OldProxyType::Staking, ProxyType::Staking),
			(OldProxyType::IdentityJudgement, ProxyType::IdentityJudgement),
		]
		.into_iter()
		{
			assert_eq!(i.encode(), j.encode());
		}
		assert!(ProxyType::decode(&mut &OldProxyType::SudoBalances.encode()[..]).is_err());
	}
}

impl Default for ProxyType {
	fn default() -> Self {
		Self::Any
	}
}
impl InstanceFilter<RuntimeCall> for ProxyType {
	fn filter(&self, c: &RuntimeCall) -> bool {
		match self {
			ProxyType::Any => true,
			ProxyType::NonTransfer => matches!(
				c,
				RuntimeCall::System(..) |
				RuntimeCall::Scheduler(..) |
				RuntimeCall::Babe(..) |
				RuntimeCall::Timestamp(..) |
				RuntimeCall::Indices(pallet_indices::Call::claim{..}) |
				RuntimeCall::Indices(pallet_indices::Call::free{..}) |
				RuntimeCall::Indices(pallet_indices::Call::freeze{..}) |
				// Specifically omitting Indices `transfer`, `force_transfer`
				// Specifically omitting the entire Balances pallet
				RuntimeCall::Authorship(..) |
				RuntimeCall::Staking(..) |
				RuntimeCall::Session(..) |
				RuntimeCall::Grandpa(..) |
				RuntimeCall::ImOnline(..) |
				RuntimeCall::Democracy(..) |
				RuntimeCall::Council(..) |
				RuntimeCall::TechnicalCommittee(..) |
				RuntimeCall::PhragmenElection(..) |
				RuntimeCall::TechnicalMembership(..) |
				RuntimeCall::Treasury(..) |
				RuntimeCall::Bounties(..) |
				RuntimeCall::ChildBounties(..) |
				RuntimeCall::Tips(..) |
				RuntimeCall::Claims(..) |
				RuntimeCall::Vesting(pallet_vesting::Call::vest{..}) |
				RuntimeCall::Vesting(pallet_vesting::Call::vest_other{..}) |
				// Specifically omitting Vesting `vested_transfer`, and `force_vested_transfer`
				RuntimeCall::Utility(..) |
				RuntimeCall::Identity(..) |
				RuntimeCall::Proxy(..) |
				RuntimeCall::Multisig(..) |
				RuntimeCall::Registrar(paras_registrar::Call::register {..}) |
				RuntimeCall::Registrar(paras_registrar::Call::deregister {..}) |
				// Specifically omitting Registrar `swap`
				RuntimeCall::Registrar(paras_registrar::Call::reserve {..}) |
				RuntimeCall::Crowdloan(..) |
				RuntimeCall::Slots(..) |
				RuntimeCall::Auctions(..) | // Specifically omitting the entire XCM Pallet
				RuntimeCall::VoterList(..) |
				RuntimeCall::NominationPools(..)
			),
			ProxyType::Governance =>
				matches!(
					c,
					RuntimeCall::Democracy(..) |
						RuntimeCall::Council(..) | RuntimeCall::TechnicalCommittee(..) |
						RuntimeCall::PhragmenElection(..) |
						RuntimeCall::Treasury(..) |
						RuntimeCall::Bounties(..) |
						RuntimeCall::Tips(..) | RuntimeCall::Utility(..) |
						RuntimeCall::ChildBounties(..)
				),
			ProxyType::Staking => {
				matches!(
					c,
					RuntimeCall::Staking(..) | RuntimeCall::Session(..) | RuntimeCall::Utility(..)
				)
			},
			ProxyType::IdentityJudgement => matches!(
				c,
				RuntimeCall::Identity(pallet_identity::Call::provide_judgement { .. }) |
					RuntimeCall::Utility(..)
			),
			ProxyType::CancelProxy => {
				matches!(c, RuntimeCall::Proxy(pallet_proxy::Call::reject_announcement { .. }))
			},
			ProxyType::Auction => matches!(
				c,
				RuntimeCall::Auctions(..) |
					RuntimeCall::Crowdloan(..) |
					RuntimeCall::Registrar(..) |
					RuntimeCall::Slots(..)
			),
		}
	}
	fn is_superset(&self, o: &Self) -> bool {
		match (self, o) {
			(x, y) if x == y => true,
			(ProxyType::Any, _) => true,
			(_, ProxyType::Any) => false,
			(ProxyType::NonTransfer, _) => true,
			_ => false,
		}
	}
}

impl pallet_proxy::Config for Runtime {
	type RuntimeEvent = RuntimeEvent;
	type RuntimeCall = RuntimeCall;
	type Currency = Balances;
	type ProxyType = ProxyType;
	type ProxyDepositBase = ProxyDepositBase;
	type ProxyDepositFactor = ProxyDepositFactor;
	type MaxProxies = MaxProxies;
	type WeightInfo = weights::pallet_proxy::WeightInfo<Runtime>;
	type MaxPending = MaxPending;
	type CallHasher = BlakeTwo256;
	type AnnouncementDepositBase = AnnouncementDepositBase;
	type AnnouncementDepositFactor = AnnouncementDepositFactor;
}

impl parachains_origin::Config for Runtime {}

impl parachains_configuration::Config for Runtime {
	type WeightInfo = weights::runtime_parachains_configuration::WeightInfo<Runtime>;
}

impl parachains_shared::Config for Runtime {}

impl parachains_session_info::Config for Runtime {
	type ValidatorSet = Historical;
}

impl parachains_inclusion::Config for Runtime {
	type RuntimeEvent = RuntimeEvent;
	type DisputesHandler = ParasDisputes;
	type RewardValidators = parachains_reward_points::RewardValidatorsWithEraPoints<Runtime>;
}

parameter_types! {
	pub const ParasUnsignedPriority: TransactionPriority = TransactionPriority::max_value();
}

impl parachains_paras::Config for Runtime {
	type RuntimeEvent = RuntimeEvent;
	type WeightInfo = weights::runtime_parachains_paras::WeightInfo<Runtime>;
	type UnsignedPriority = ParasUnsignedPriority;
	type NextSessionRotation = Babe;
}

parameter_types! {
	pub const FirstMessageFactorPercent: u64 = 100;
}

impl parachains_ump::Config for Runtime {
	type RuntimeEvent = RuntimeEvent;
	type UmpSink =
		crate::parachains_ump::XcmSink<xcm_executor::XcmExecutor<xcm_config::XcmConfig>, Runtime>;
	type FirstMessageFactorPercent = FirstMessageFactorPercent;
	type ExecuteOverweightOrigin = EnsureRoot<AccountId>;
	type WeightInfo = parachains_ump::TestWeightInfo;
}

impl parachains_dmp::Config for Runtime {
	type DmpPageCapacity = ConstU32<{ runtime_parachains::dmp::QUEUE_PAGE_CAPACITY }>;
}

impl parachains_hrmp::Config for Runtime {
	type RuntimeOrigin = RuntimeOrigin;
	type RuntimeEvent = RuntimeEvent;
	type Currency = Balances;
	type WeightInfo = weights::runtime_parachains_hrmp::WeightInfo<Self>;
}

impl parachains_paras_inherent::Config for Runtime {
	type WeightInfo = weights::runtime_parachains_paras_inherent::WeightInfo<Runtime>;
}

impl parachains_scheduler::Config for Runtime {}

impl parachains_initializer::Config for Runtime {
	type Randomness = pallet_babe::RandomnessFromOneEpochAgo<Runtime>;
	type ForceOrigin = EnsureRoot<AccountId>;
	type WeightInfo = weights::runtime_parachains_initializer::WeightInfo<Runtime>;
}

impl parachains_disputes::Config for Runtime {
	type RuntimeEvent = RuntimeEvent;
	type RewardValidators = ();
	type SlashingHandler = ();
	type WeightInfo = weights::runtime_parachains_disputes::WeightInfo<Runtime>;
}

parameter_types! {
	// Mostly arbitrary deposit price, but should provide an adequate incentive not to spam reserve
	// `ParaId`s.
	pub const ParaDeposit: Balance = 100 * DOLLARS;
	pub const ParaDataByteDeposit: Balance = deposit(0, 1);
}

impl paras_registrar::Config for Runtime {
	type RuntimeOrigin = RuntimeOrigin;
	type RuntimeEvent = RuntimeEvent;
	type Currency = Balances;
	type OnSwap = (Crowdloan, Slots);
	type ParaDeposit = ParaDeposit;
	type DataDepositPerByte = ParaDataByteDeposit;
	type WeightInfo = weights::runtime_common_paras_registrar::WeightInfo<Runtime>;
}

parameter_types! {
	// 12 weeks = 3 months per lease period -> 8 lease periods ~ 2 years
	pub LeasePeriod: BlockNumber = prod_or_fast!(12 * WEEKS, 12 * WEEKS, "DOT_LEASE_PERIOD");
	// Polkadot Genesis was on May 26, 2020.
	// Target Parachain Onboarding Date: Dec 15, 2021.
	// Difference is 568 days.
	// We want a lease period to start on the target onboarding date.
	// 568 % (12 * 7) = 64 day offset
	pub LeaseOffset: BlockNumber = prod_or_fast!(64 * DAYS, 0, "DOT_LEASE_OFFSET");
}

impl slots::Config for Runtime {
	type RuntimeEvent = RuntimeEvent;
	type Currency = Balances;
	type Registrar = Registrar;
	type LeasePeriod = LeasePeriod;
	type LeaseOffset = LeaseOffset;
	type ForceOrigin = MoreThanHalfCouncil;
	type WeightInfo = weights::runtime_common_slots::WeightInfo<Runtime>;
}

parameter_types! {
	pub const CrowdloanId: PalletId = PalletId(*b"py/cfund");
	// Accounts for 10_000 contributions, each using 48 bytes (16 bytes for balance, and 32 bytes
	// for a memo).
	pub const SubmissionDeposit: Balance = deposit(1, 480_000);
	// The minimum crowdloan contribution.
	pub const MinContribution: Balance = 5 * DOLLARS;
	pub const RemoveKeysLimit: u32 = 1000;
	// Allow 32 bytes for an additional memo to a crowdloan.
	pub const MaxMemoLength: u8 = 32;
}

impl crowdloan::Config for Runtime {
	type RuntimeEvent = RuntimeEvent;
	type PalletId = CrowdloanId;
	type SubmissionDeposit = SubmissionDeposit;
	type MinContribution = MinContribution;
	type RemoveKeysLimit = RemoveKeysLimit;
	type Registrar = Registrar;
	type Auctioneer = Auctions;
	type MaxMemoLength = MaxMemoLength;
	type WeightInfo = weights::runtime_common_crowdloan::WeightInfo<Runtime>;
}

parameter_types! {
	// The average auction is 7 days long, so this will be 70% for ending period.
	// 5 Days = 72000 Blocks @ 6 sec per block
	pub const EndingPeriod: BlockNumber = 5 * DAYS;
	// ~ 1000 samples per day -> ~ 20 blocks per sample -> 2 minute samples
	pub const SampleLength: BlockNumber = 2 * MINUTES;
}

type AuctionInitiate = EitherOfDiverse<
	EnsureRoot<AccountId>,
	pallet_collective::EnsureProportionAtLeast<AccountId, CouncilCollective, 2, 3>,
>;

impl auctions::Config for Runtime {
	type RuntimeEvent = RuntimeEvent;
	type Leaser = Slots;
	type Registrar = Registrar;
	type EndingPeriod = EndingPeriod;
	type SampleLength = SampleLength;
	type Randomness = pallet_babe::RandomnessFromOneEpochAgo<Runtime>;
	type InitiateOrigin = AuctionInitiate;
	type WeightInfo = weights::runtime_common_auctions::WeightInfo<Runtime>;
}

parameter_types! {
	pub const PoolsPalletId: PalletId = PalletId(*b"py/nopls");
	// Allow pools that got slashed up to 90% to remain operational.
	pub const MaxPointsToBalance: u8 = 10;
}

impl pallet_nomination_pools::Config for Runtime {
	type RuntimeEvent = RuntimeEvent;
	type Currency = Balances;
	type CurrencyBalance = Balance;
	type RewardCounter = FixedU128;
	type BalanceToU256 = runtime_common::BalanceToU256;
	type U256ToBalance = runtime_common::U256ToBalance;
	type StakingInterface = Staking;
	type PostUnbondingPoolsWindow = frame_support::traits::ConstU32<4>;
	type MaxMetadataLen = frame_support::traits::ConstU32<256>;
	// we use the same number of allowed unlocking chunks as with staking.
	type MaxUnbonding = <Self as pallet_staking::Config>::MaxUnlockingChunks;
	type PalletId = PoolsPalletId;
	type MaxPointsToBalance = MaxPointsToBalance;
	type WeightInfo = weights::pallet_nomination_pools::WeightInfo<Self>;
}

pub struct InitiateNominationPools;
impl frame_support::traits::OnRuntimeUpgrade for InitiateNominationPools {
	fn on_runtime_upgrade() -> frame_support::weights::Weight {
		// we use one as an indicator if this has already been set.
		if pallet_nomination_pools::MaxPools::<Runtime>::get().is_none() {
			// 5 DOT to join a pool.
			pallet_nomination_pools::MinJoinBond::<Runtime>::put(5 * UNITS);
			// 100 DOT to create a pool.
			pallet_nomination_pools::MinCreateBond::<Runtime>::put(100 * UNITS);

			// Initialize with limits for now.
			pallet_nomination_pools::MaxPools::<Runtime>::put(0);
			pallet_nomination_pools::MaxPoolMembersPerPool::<Runtime>::put(0);
			pallet_nomination_pools::MaxPoolMembers::<Runtime>::put(0);

			log::info!(target: "runtime::polkadot", "pools config initiated 🎉");
			<Runtime as frame_system::Config>::DbWeight::get().reads_writes(1, 5)
		} else {
			log::info!(target: "runtime::polkadot", "pools config already initiated 😏");
			<Runtime as frame_system::Config>::DbWeight::get().reads(1)
		}
	}
}

pub struct DmpStorageMigration;
impl OnRuntimeUpgrade for DmpStorageMigration {
	fn on_runtime_upgrade() -> frame_support::weights::Weight {
		runtime_parachains::dmp::migration::v1::migrate::<Runtime>()
	}

	#[cfg(feature = "try-runtime")]
	fn pre_upgrade() -> Result<(), &'static str> {
		runtime_parachains::dmp::migration::v1::pre_migrate::<Runtime>()
	}

	#[cfg(feature = "try-runtime")]
	fn post_upgrade() -> Result<(), &'static str> {
		runtime_parachains::dmp::migration::v1::post_migrate::<Runtime>()
	}
}

construct_runtime! {
	pub enum Runtime where
		Block = Block,
		NodeBlock = primitives::v2::Block,
		UncheckedExtrinsic = UncheckedExtrinsic
	{
		// Basic stuff; balances is uncallable initially.
		System: frame_system::{Pallet, Call, Storage, Config, Event<T>} = 0,
		Scheduler: pallet_scheduler::{Pallet, Call, Storage, Event<T>} = 1,
		Preimage: pallet_preimage::{Pallet, Call, Storage, Event<T>} = 10,

		// Babe must be before session.
		Babe: pallet_babe::{Pallet, Call, Storage, Config, ValidateUnsigned} = 2,

		Timestamp: pallet_timestamp::{Pallet, Call, Storage, Inherent} = 3,
		Indices: pallet_indices::{Pallet, Call, Storage, Config<T>, Event<T>} = 4,
		Balances: pallet_balances::{Pallet, Call, Storage, Config<T>, Event<T>} = 5,
		TransactionPayment: pallet_transaction_payment::{Pallet, Storage, Event<T>} = 32,

		// Consensus support.
		// Authorship must be before session in order to note author in the correct session and era
		// for im-online and staking.
		Authorship: pallet_authorship::{Pallet, Call, Storage} = 6,
		Staking: pallet_staking::{Pallet, Call, Storage, Config<T>, Event<T>} = 7,
		Offences: pallet_offences::{Pallet, Storage, Event} = 8,
		Historical: session_historical::{Pallet} = 33,
		Session: pallet_session::{Pallet, Call, Storage, Event, Config<T>} = 9,
		Grandpa: pallet_grandpa::{Pallet, Call, Storage, Config, Event, ValidateUnsigned} = 11,
		ImOnline: pallet_im_online::{Pallet, Call, Storage, Event<T>, ValidateUnsigned, Config<T>} = 12,
		AuthorityDiscovery: pallet_authority_discovery::{Pallet, Config} = 13,

		// Governance stuff.
		Democracy: pallet_democracy::{Pallet, Call, Storage, Config<T>, Event<T>} = 14,
		Council: pallet_collective::<Instance1>::{Pallet, Call, Storage, Origin<T>, Event<T>, Config<T>} = 15,
		TechnicalCommittee: pallet_collective::<Instance2>::{Pallet, Call, Storage, Origin<T>, Event<T>, Config<T>} = 16,
		PhragmenElection: pallet_elections_phragmen::{Pallet, Call, Storage, Event<T>, Config<T>} = 17,
		TechnicalMembership: pallet_membership::<Instance1>::{Pallet, Call, Storage, Event<T>, Config<T>} = 18,
		Treasury: pallet_treasury::{Pallet, Call, Storage, Config, Event<T>} = 19,


		// Claims. Usable initially.
		Claims: claims::{Pallet, Call, Storage, Event<T>, Config<T>, ValidateUnsigned} = 24,
		// Vesting. Usable initially, but removed once all vesting is finished.
		Vesting: pallet_vesting::{Pallet, Call, Storage, Event<T>, Config<T>} = 25,
		// Cunning utilities. Usable initially.
		Utility: pallet_utility::{Pallet, Call, Event} = 26,

		// Identity. Late addition.
		Identity: pallet_identity::{Pallet, Call, Storage, Event<T>} = 28,

		// Proxy module. Late addition.
		Proxy: pallet_proxy::{Pallet, Call, Storage, Event<T>} = 29,

		// Multisig dispatch. Late addition.
		Multisig: pallet_multisig::{Pallet, Call, Storage, Event<T>} = 30,

		// Bounties modules.
		Bounties: pallet_bounties::{Pallet, Call, Storage, Event<T>} = 34,
		ChildBounties: pallet_child_bounties = 38,

		// Tips module.
		Tips: pallet_tips::{Pallet, Call, Storage, Event<T>} = 35,

		// Election pallet. Only works with staking, but placed here to maintain indices.
		ElectionProviderMultiPhase: pallet_election_provider_multi_phase::{Pallet, Call, Storage, Event<T>, ValidateUnsigned} = 36,

		// Provides a semi-sorted list of nominators for staking.
		VoterList: pallet_bags_list::<Instance1>::{Pallet, Call, Storage, Event<T>} = 37,

		// nomination pools: extension to staking.
		NominationPools: pallet_nomination_pools::{Pallet, Call, Storage, Event<T>, Config<T>} = 39,

		// Parachains pallets. Start indices at 50 to leave room.
		ParachainsOrigin: parachains_origin::{Pallet, Origin} = 50,
		Configuration: parachains_configuration::{Pallet, Call, Storage, Config<T>} = 51,
		ParasShared: parachains_shared::{Pallet, Call, Storage} = 52,
		ParaInclusion: parachains_inclusion::{Pallet, Call, Storage, Event<T>} = 53,
		ParaInherent: parachains_paras_inherent::{Pallet, Call, Storage, Inherent} = 54,
		ParaScheduler: parachains_scheduler::{Pallet, Storage} = 55,
		Paras: parachains_paras::{Pallet, Call, Storage, Event, Config} = 56,
		Initializer: parachains_initializer::{Pallet, Call, Storage} = 57,
		Dmp: parachains_dmp::{Pallet, Call, Storage} = 58,
		Ump: parachains_ump::{Pallet, Call, Storage, Event} = 59,
		Hrmp: parachains_hrmp::{Pallet, Call, Storage, Event<T>, Config} = 60,
		ParaSessionInfo: parachains_session_info::{Pallet, Storage} = 61,
		ParasDisputes: parachains_disputes::{Pallet, Call, Storage, Event<T>} = 62,

		// Parachain Onboarding Pallets. Start indices at 70 to leave room.
		Registrar: paras_registrar::{Pallet, Call, Storage, Event<T>} = 70,
		Slots: slots::{Pallet, Call, Storage, Event<T>} = 71,
		Auctions: auctions::{Pallet, Call, Storage, Event<T>} = 72,
		Crowdloan: crowdloan::{Pallet, Call, Storage, Event<T>} = 73,

		// Pallet for sending XCM.
		XcmPallet: pallet_xcm::{Pallet, Call, Storage, Event<T>, Origin, Config} = 99,
	}
}

/// The address format for describing accounts.
pub type Address = sp_runtime::MultiAddress<AccountId, ()>;
/// Block header type as expected by this runtime.
pub type Header = generic::Header<BlockNumber, BlakeTwo256>;
/// Block type as expected by this runtime.
pub type Block = generic::Block<Header, UncheckedExtrinsic>;
/// A Block signed with a Justification
pub type SignedBlock = generic::SignedBlock<Block>;
/// `BlockId` type as expected by this runtime.
pub type BlockId = generic::BlockId<Block>;
/// The `SignedExtension` to the basic transaction logic.
pub type SignedExtra = (
	frame_system::CheckNonZeroSender<Runtime>,
	frame_system::CheckSpecVersion<Runtime>,
	frame_system::CheckTxVersion<Runtime>,
	frame_system::CheckGenesis<Runtime>,
	frame_system::CheckMortality<Runtime>,
	frame_system::CheckNonce<Runtime>,
	frame_system::CheckWeight<Runtime>,
	pallet_transaction_payment::ChargeTransactionPayment<Runtime>,
	claims::PrevalidateAttests<Runtime>,
);

pub struct StakingMigrationV11OldPallet;
impl Get<&'static str> for StakingMigrationV11OldPallet {
	fn get() -> &'static str {
		"VoterList"
	}
}

/// Unchecked extrinsic type as expected by this runtime.
pub type UncheckedExtrinsic =
	generic::UncheckedExtrinsic<Address, RuntimeCall, Signature, SignedExtra>;
/// Executive: handles dispatch to the various modules.
pub type Executive = frame_executive::Executive<
	Runtime,
	Block,
	frame_system::ChainContext<Runtime>,
	Runtime,
	AllPalletsWithSystem,
	(
		InitiateNominationPools,
		pallet_nomination_pools::migration::v3::MigrateToV3<Runtime>,
		pallet_staking::migrations::v11::MigrateToV11<
			Runtime,
			VoterList,
			StakingMigrationV11OldPallet,
		>,
<<<<<<< HEAD
		DmpStorageMigration,
=======
		pallet_staking::migrations::v12::MigrateToV12<Runtime>,
>>>>>>> e2da6e53
	),
>;

/// The payload being signed in transactions.
pub type SignedPayload = generic::SignedPayload<RuntimeCall, SignedExtra>;

#[cfg(feature = "runtime-benchmarks")]
#[macro_use]
extern crate frame_benchmarking;

#[cfg(feature = "runtime-benchmarks")]
mod benches {
	define_benchmarks!(
		// Polkadot
		// NOTE: Make sure to prefix these with `runtime_common::` so
		// the that path resolves correctly in the generated file.
		[runtime_common::auctions, Auctions]
		[runtime_common::claims, Claims]
		[runtime_common::crowdloan, Crowdloan]
		[runtime_common::slots, Slots]
		[runtime_common::paras_registrar, Registrar]
		[runtime_parachains::configuration, Configuration]
		[runtime_parachains::disputes, ParasDisputes]
		[runtime_parachains::initializer, Initializer]
		[runtime_parachains::paras, Paras]
		[runtime_parachains::paras_inherent, ParaInherent]
		[runtime_parachains::ump, Ump]
		// Substrate
		[pallet_bags_list, VoterList]
		[pallet_balances, Balances]
		[frame_benchmarking::baseline, Baseline::<Runtime>]
		[pallet_bounties, Bounties]
		[pallet_child_bounties, ChildBounties]
		[pallet_collective, Council]
		[pallet_collective, TechnicalCommittee]
		[pallet_democracy, Democracy]
		[pallet_elections_phragmen, PhragmenElection]
		[pallet_election_provider_multi_phase, ElectionProviderMultiPhase]
		[frame_election_provider_support, ElectionProviderBench::<Runtime>]
		[pallet_identity, Identity]
		[pallet_im_online, ImOnline]
		[pallet_indices, Indices]
		[pallet_membership, TechnicalMembership]
		[pallet_multisig, Multisig]
		[pallet_nomination_pools, NominationPoolsBench::<Runtime>]
		[pallet_offences, OffencesBench::<Runtime>]
		[pallet_preimage, Preimage]
		[pallet_proxy, Proxy]
		[pallet_scheduler, Scheduler]
		[pallet_session, SessionBench::<Runtime>]
		[pallet_staking, Staking]
		[frame_system, SystemBench::<Runtime>]
		[pallet_timestamp, Timestamp]
		[pallet_tips, Tips]
		[pallet_treasury, Treasury]
		[pallet_utility, Utility]
		[pallet_vesting, Vesting]
	);
}

#[cfg(not(feature = "disable-runtime-api"))]
sp_api::impl_runtime_apis! {
	impl sp_api::Core<Block> for Runtime {
		fn version() -> RuntimeVersion {
			VERSION
		}

		fn execute_block(block: Block) {
			Executive::execute_block(block);
		}

		fn initialize_block(header: &<Block as BlockT>::Header) {
			Executive::initialize_block(header)
		}
	}

	impl sp_api::Metadata<Block> for Runtime {
		fn metadata() -> OpaqueMetadata {
			OpaqueMetadata::new(Runtime::metadata().into())
		}
	}

	impl block_builder_api::BlockBuilder<Block> for Runtime {
		fn apply_extrinsic(extrinsic: <Block as BlockT>::Extrinsic) -> ApplyExtrinsicResult {
			Executive::apply_extrinsic(extrinsic)
		}

		fn finalize_block() -> <Block as BlockT>::Header {
			Executive::finalize_block()
		}

		fn inherent_extrinsics(data: inherents::InherentData) -> Vec<<Block as BlockT>::Extrinsic> {
			data.create_extrinsics()
		}

		fn check_inherents(
			block: Block,
			data: inherents::InherentData,
		) -> inherents::CheckInherentsResult {
			data.check_extrinsics(&block)
		}
	}

	impl pallet_nomination_pools_runtime_api::NominationPoolsApi<
		Block,
		AccountId,
		Balance,
	> for Runtime {
		fn pending_rewards(member: AccountId) -> Balance {
			NominationPools::pending_rewards(member).unwrap_or_default()
		}
	}

	impl tx_pool_api::runtime_api::TaggedTransactionQueue<Block> for Runtime {
		fn validate_transaction(
			source: TransactionSource,
			tx: <Block as BlockT>::Extrinsic,
			block_hash: <Block as BlockT>::Hash,
		) -> TransactionValidity {
			Executive::validate_transaction(source, tx, block_hash)
		}
	}

	impl offchain_primitives::OffchainWorkerApi<Block> for Runtime {
		fn offchain_worker(header: &<Block as BlockT>::Header) {
			Executive::offchain_worker(header)
		}
	}

	impl primitives::runtime_api::ParachainHost<Block, Hash, BlockNumber> for Runtime {
		fn validators() -> Vec<ValidatorId> {
			parachains_runtime_api_impl::validators::<Runtime>()
		}

		fn validator_groups() -> (Vec<Vec<ValidatorIndex>>, GroupRotationInfo<BlockNumber>) {
			parachains_runtime_api_impl::validator_groups::<Runtime>()
		}

		fn availability_cores() -> Vec<CoreState<Hash, BlockNumber>> {
			parachains_runtime_api_impl::availability_cores::<Runtime>()
		}

		fn persisted_validation_data(para_id: ParaId, assumption: OccupiedCoreAssumption)
			-> Option<PersistedValidationData<Hash, BlockNumber>> {
			parachains_runtime_api_impl::persisted_validation_data::<Runtime>(para_id, assumption)
		}

		fn assumed_validation_data(
			para_id: ParaId,
			expected_persisted_validation_data_hash: Hash,
		) -> Option<(PersistedValidationData<Hash, BlockNumber>, ValidationCodeHash)> {
			parachains_runtime_api_impl::assumed_validation_data::<Runtime>(
				para_id,
				expected_persisted_validation_data_hash,
			)
		}

		fn check_validation_outputs(
			para_id: ParaId,
			outputs: primitives::v2::CandidateCommitments,
		) -> bool {
			parachains_runtime_api_impl::check_validation_outputs::<Runtime>(para_id, outputs)
		}

		fn session_index_for_child() -> SessionIndex {
			parachains_runtime_api_impl::session_index_for_child::<Runtime>()
		}

		fn validation_code(para_id: ParaId, assumption: OccupiedCoreAssumption)
			-> Option<ValidationCode> {
			parachains_runtime_api_impl::validation_code::<Runtime>(para_id, assumption)
		}

		fn candidate_pending_availability(para_id: ParaId) -> Option<CommittedCandidateReceipt<Hash>> {
			parachains_runtime_api_impl::candidate_pending_availability::<Runtime>(para_id)
		}

		fn candidate_events() -> Vec<CandidateEvent<Hash>> {
			parachains_runtime_api_impl::candidate_events::<Runtime, _>(|ev| {
				match ev {
					RuntimeEvent::ParaInclusion(ev) => {
						Some(ev)
					}
					_ => None,
				}
			})
		}

		fn session_info(index: SessionIndex) -> Option<SessionInfo> {
			parachains_runtime_api_impl::session_info::<Runtime>(index)
		}

		fn dmq_contents(recipient: ParaId) -> Vec<InboundDownwardMessage<BlockNumber>> {
			parachains_runtime_api_impl::dmq_contents::<Runtime>(recipient)
		}

		fn dmq_contents_bounded(recipient: ParaId, bounds: DmqContentsBounds) -> Vec<InboundDownwardMessage<BlockNumber>> {
			parachains_runtime_api_impl::dmq_contents_bounded::<Runtime>(recipient, bounds)
		}

		fn inbound_hrmp_channels_contents(
			recipient: ParaId
		) -> BTreeMap<ParaId, Vec<InboundHrmpMessage<BlockNumber>>> {
			parachains_runtime_api_impl::inbound_hrmp_channels_contents::<Runtime>(recipient)
		}

		fn validation_code_by_hash(hash: ValidationCodeHash) -> Option<ValidationCode> {
			parachains_runtime_api_impl::validation_code_by_hash::<Runtime>(hash)
		}

		fn on_chain_votes() -> Option<ScrapedOnChainVotes<Hash>> {
			parachains_runtime_api_impl::on_chain_votes::<Runtime>()
		}

		fn submit_pvf_check_statement(
			stmt: primitives::v2::PvfCheckStatement,
			signature: primitives::v2::ValidatorSignature,
		) {
			parachains_runtime_api_impl::submit_pvf_check_statement::<Runtime>(stmt, signature)
		}

		fn pvfs_require_precheck() -> Vec<ValidationCodeHash> {
			parachains_runtime_api_impl::pvfs_require_precheck::<Runtime>()
		}

		fn validation_code_hash(para_id: ParaId, assumption: OccupiedCoreAssumption)
			-> Option<ValidationCodeHash>
		{
			parachains_runtime_api_impl::validation_code_hash::<Runtime>(para_id, assumption)
		}
	}

	impl beefy_primitives::BeefyApi<Block> for Runtime {
		fn validator_set() -> Option<beefy_primitives::ValidatorSet<BeefyId>> {
			// dummy implementation due to lack of BEEFY pallet.
			None
		}
	}

	impl mmr::MmrApi<Block, Hash> for Runtime {
		fn generate_proof(_leaf_index: u64)
			-> Result<(mmr::EncodableOpaqueLeaf, mmr::Proof<Hash>), mmr::Error>
		{
			Err(mmr::Error::PalletNotIncluded)
		}

		fn verify_proof(_leaf: mmr::EncodableOpaqueLeaf, _proof: mmr::Proof<Hash>)
			-> Result<(), mmr::Error>
		{
			Err(mmr::Error::PalletNotIncluded)
		}

		fn verify_proof_stateless(
			_root: Hash,
			_leaf: mmr::EncodableOpaqueLeaf,
			_proof: mmr::Proof<Hash>
		) -> Result<(), mmr::Error> {
			Err(mmr::Error::PalletNotIncluded)
		}

		fn mmr_root() -> Result<Hash, mmr::Error> {
			Err(mmr::Error::PalletNotIncluded)
		}

		fn generate_batch_proof(_leaf_indices: Vec<u64>)
			-> Result<(Vec<mmr::EncodableOpaqueLeaf>, mmr::BatchProof<Hash>), mmr::Error>
		{
			Err(mmr::Error::PalletNotIncluded)
		}

		fn verify_batch_proof(_leaves: Vec<mmr::EncodableOpaqueLeaf>, _proof: mmr::BatchProof<Hash>)
			-> Result<(), mmr::Error>
		{
			Err(mmr::Error::PalletNotIncluded)
		}

		fn verify_batch_proof_stateless(
			_root: Hash,
			_leaves: Vec<mmr::EncodableOpaqueLeaf>,
			_proof: mmr::BatchProof<Hash>
		) -> Result<(), mmr::Error> {
			Err(mmr::Error::PalletNotIncluded)
		}
	}

	impl fg_primitives::GrandpaApi<Block> for Runtime {
		fn grandpa_authorities() -> Vec<(GrandpaId, u64)> {
			Grandpa::grandpa_authorities()
		}

		fn current_set_id() -> fg_primitives::SetId {
			Grandpa::current_set_id()
		}

		fn submit_report_equivocation_unsigned_extrinsic(
			equivocation_proof: fg_primitives::EquivocationProof<
				<Block as BlockT>::Hash,
				sp_runtime::traits::NumberFor<Block>,
			>,
			key_owner_proof: fg_primitives::OpaqueKeyOwnershipProof,
		) -> Option<()> {
			let key_owner_proof = key_owner_proof.decode()?;

			Grandpa::submit_unsigned_equivocation_report(
				equivocation_proof,
				key_owner_proof,
			)
		}

		fn generate_key_ownership_proof(
			_set_id: fg_primitives::SetId,
			authority_id: fg_primitives::AuthorityId,
		) -> Option<fg_primitives::OpaqueKeyOwnershipProof> {
			use parity_scale_codec::Encode;

			Historical::prove((fg_primitives::KEY_TYPE, authority_id))
				.map(|p| p.encode())
				.map(fg_primitives::OpaqueKeyOwnershipProof::new)
		}
	}

	impl babe_primitives::BabeApi<Block> for Runtime {
		fn configuration() -> babe_primitives::BabeConfiguration {
			let epoch_config = Babe::epoch_config().unwrap_or(BABE_GENESIS_EPOCH_CONFIG);
			babe_primitives::BabeConfiguration {
				slot_duration: Babe::slot_duration(),
				epoch_length: EpochDuration::get(),
				c: epoch_config.c,
				authorities: Babe::authorities().to_vec(),
				randomness: Babe::randomness(),
				allowed_slots: epoch_config.allowed_slots,
			}
		}

		fn current_epoch_start() -> babe_primitives::Slot {
			Babe::current_epoch_start()
		}

		fn current_epoch() -> babe_primitives::Epoch {
			Babe::current_epoch()
		}

		fn next_epoch() -> babe_primitives::Epoch {
			Babe::next_epoch()
		}

		fn generate_key_ownership_proof(
			_slot: babe_primitives::Slot,
			authority_id: babe_primitives::AuthorityId,
		) -> Option<babe_primitives::OpaqueKeyOwnershipProof> {
			use parity_scale_codec::Encode;

			Historical::prove((babe_primitives::KEY_TYPE, authority_id))
				.map(|p| p.encode())
				.map(babe_primitives::OpaqueKeyOwnershipProof::new)
		}

		fn submit_report_equivocation_unsigned_extrinsic(
			equivocation_proof: babe_primitives::EquivocationProof<<Block as BlockT>::Header>,
			key_owner_proof: babe_primitives::OpaqueKeyOwnershipProof,
		) -> Option<()> {
			let key_owner_proof = key_owner_proof.decode()?;

			Babe::submit_unsigned_equivocation_report(
				equivocation_proof,
				key_owner_proof,
			)
		}
	}

	impl authority_discovery_primitives::AuthorityDiscoveryApi<Block> for Runtime {
		fn authorities() -> Vec<AuthorityDiscoveryId> {
			parachains_runtime_api_impl::relevant_authority_ids::<Runtime>()
		}
	}

	impl sp_session::SessionKeys<Block> for Runtime {
		fn generate_session_keys(seed: Option<Vec<u8>>) -> Vec<u8> {
			SessionKeys::generate(seed)
		}

		fn decode_session_keys(
			encoded: Vec<u8>,
		) -> Option<Vec<(Vec<u8>, sp_core::crypto::KeyTypeId)>> {
			SessionKeys::decode_into_raw_public_keys(&encoded)
		}
	}

	impl frame_system_rpc_runtime_api::AccountNonceApi<Block, AccountId, Nonce> for Runtime {
		fn account_nonce(account: AccountId) -> Nonce {
			System::account_nonce(account)
		}
	}

	impl pallet_transaction_payment_rpc_runtime_api::TransactionPaymentApi<
		Block,
		Balance,
	> for Runtime {
		fn query_info(uxt: <Block as BlockT>::Extrinsic, len: u32) -> RuntimeDispatchInfo<Balance> {
			TransactionPayment::query_info(uxt, len)
		}
		fn query_fee_details(uxt: <Block as BlockT>::Extrinsic, len: u32) -> FeeDetails<Balance> {
			TransactionPayment::query_fee_details(uxt, len)
		}
	}

	impl pallet_transaction_payment_rpc_runtime_api::TransactionPaymentCallApi<Block, Balance, RuntimeCall>
		for Runtime
	{
		fn query_call_info(call: RuntimeCall, len: u32) -> RuntimeDispatchInfo<Balance> {
			TransactionPayment::query_call_info(call, len)
		}
		fn query_call_fee_details(call: RuntimeCall, len: u32) -> FeeDetails<Balance> {
			TransactionPayment::query_call_fee_details(call, len)
		}
	}

	#[cfg(feature = "try-runtime")]
	impl frame_try_runtime::TryRuntime<Block> for Runtime {
		fn on_runtime_upgrade() -> (Weight, Weight) {
			log::info!("try-runtime::on_runtime_upgrade polkadot.");
			let weight = Executive::try_runtime_upgrade().unwrap();
			(weight, BlockWeights::get().max_block)
		}

		fn execute_block(block: Block, state_root_check: bool, select: frame_try_runtime::TryStateSelect) -> Weight {
			log::info!(
				target: "runtime::polkadot", "try-runtime: executing block #{} ({:?}) / root checks: {:?} / sanity-checks: {:?}",
				block.header.number,
				block.header.hash(),
				state_root_check,
				select,
			);
			Executive::try_execute_block(block, state_root_check, select).expect("try_execute_block failed")
		}
	}

	#[cfg(feature = "runtime-benchmarks")]
	impl frame_benchmarking::Benchmark<Block> for Runtime {
		fn benchmark_metadata(extra: bool) -> (
			Vec<frame_benchmarking::BenchmarkList>,
			Vec<frame_support::traits::StorageInfo>,
		) {
			use frame_benchmarking::{Benchmarking, BenchmarkList};
			use frame_support::traits::StorageInfoTrait;

			use pallet_session_benchmarking::Pallet as SessionBench;
			use pallet_offences_benchmarking::Pallet as OffencesBench;
			use pallet_election_provider_support_benchmarking::Pallet as ElectionProviderBench;
			use pallet_nomination_pools_benchmarking::Pallet as NominationPoolsBench;
			use frame_system_benchmarking::Pallet as SystemBench;
			use frame_benchmarking::baseline::Pallet as Baseline;

			let mut list = Vec::<BenchmarkList>::new();
			list_benchmarks!(list, extra);

			let storage_info = AllPalletsWithSystem::storage_info();
			return (list, storage_info)
		}

		fn dispatch_benchmark(
			config: frame_benchmarking::BenchmarkConfig
		) -> Result<
			Vec<frame_benchmarking::BenchmarkBatch>,
			sp_runtime::RuntimeString,
		> {
			use frame_benchmarking::{Benchmarking, BenchmarkBatch, TrackedStorageKey};
			// Trying to add benchmarks directly to some pallets caused cyclic dependency issues.
			// To get around that, we separated the benchmarks into its own crate.
			use pallet_session_benchmarking::Pallet as SessionBench;
			use pallet_offences_benchmarking::Pallet as OffencesBench;
			use pallet_election_provider_support_benchmarking::Pallet as ElectionProviderBench;
			use pallet_nomination_pools_benchmarking::Pallet as NominationPoolsBench;
			use frame_system_benchmarking::Pallet as SystemBench;
			use frame_benchmarking::baseline::Pallet as Baseline;

			impl pallet_session_benchmarking::Config for Runtime {}
			impl pallet_offences_benchmarking::Config for Runtime {}
			impl pallet_election_provider_support_benchmarking::Config for Runtime {}
			impl frame_system_benchmarking::Config for Runtime {}
			impl frame_benchmarking::baseline::Config for Runtime {}
			impl pallet_nomination_pools_benchmarking::Config for Runtime {}

			let whitelist: Vec<TrackedStorageKey> = vec![
				// Block Number
				hex_literal::hex!("26aa394eea5630e07c48ae0c9558cef702a5c1b19ab7a04f536c519aca4983ac").to_vec().into(),
				// Total Issuance
				hex_literal::hex!("c2261276cc9d1f8598ea4b6a74b15c2f57c875e4cff74148e4628f264b974c80").to_vec().into(),
				// Execution Phase
				hex_literal::hex!("26aa394eea5630e07c48ae0c9558cef7ff553b5a9862a516939d82b3d3d8661a").to_vec().into(),
				// Event Count
				hex_literal::hex!("26aa394eea5630e07c48ae0c9558cef70a98fdbe9ce6c55837576c60c7af3850").to_vec().into(),
				// System Events
				hex_literal::hex!("26aa394eea5630e07c48ae0c9558cef780d41e5e16056765bc8461851072c9d7").to_vec().into(),
				// Treasury Account
				hex_literal::hex!("26aa394eea5630e07c48ae0c9558cef7b99d880ec681799c0cf30e8886371da95ecffd7b6c0f78751baa9d281e0bfa3a6d6f646c70792f74727372790000000000000000000000000000000000000000").to_vec().into(),
			];

			let mut batches = Vec::<BenchmarkBatch>::new();
			let params = (&config, &whitelist);

			add_benchmarks!(params, batches);

			Ok(batches)
		}
	}
}

#[cfg(test)]
mod test_fees {
	use super::*;
	use frame_support::{dispatch::GetDispatchInfo, weights::WeightToFee as WeightToFeeT};
	use keyring::Sr25519Keyring::{Alice, Charlie};
	use pallet_transaction_payment::Multiplier;
	use runtime_common::MinimumMultiplier;
	use separator::Separatable;
	use sp_runtime::{assert_eq_error_rate, FixedPointNumber, MultiAddress, MultiSignature};

	#[test]
	fn payout_weight_portion() {
		use pallet_staking::WeightInfo;
		let payout_weight =
			<Runtime as pallet_staking::Config>::WeightInfo::payout_stakers_alive_staked(
				MaxNominatorRewardedPerValidator::get(),
			)
			.ref_time() as f64;
		let block_weight = BlockWeights::get().max_block.ref_time() as f64;

		println!(
			"a full payout takes {:.2} of the block weight [{} / {}]",
			payout_weight / block_weight,
			payout_weight,
			block_weight
		);
		assert!(payout_weight * 2f64 < block_weight);
	}

	#[test]
	fn block_cost() {
		let max_block_weight = BlockWeights::get().max_block;
		let raw_fee = WeightToFee::weight_to_fee(&max_block_weight);

		let fee_with_multiplier = |m: Multiplier| {
			println!(
				"Full Block weight == {} // multiplier: {:?} // WeightToFee(full_block) == {} plank",
				max_block_weight,
				m,
				m.saturating_mul_int(raw_fee).separated_string(),
			);
		};
		fee_with_multiplier(MinimumMultiplier::get());
		fee_with_multiplier(Multiplier::from_rational(1, 2));
		fee_with_multiplier(Multiplier::from_u32(1));
		fee_with_multiplier(Multiplier::from_u32(2));
	}

	#[test]
	fn transfer_cost_min_multiplier() {
		let min_multiplier = MinimumMultiplier::get();
		let call = pallet_balances::Call::<Runtime>::transfer_keep_alive {
			dest: Charlie.to_account_id().into(),
			value: Default::default(),
		};
		let info = call.get_dispatch_info();
		println!("call = {:?} / info = {:?}", call, info);
		// convert to runtime call.
		let call = RuntimeCall::Balances(call);
		let extra: SignedExtra = (
			frame_system::CheckNonZeroSender::<Runtime>::new(),
			frame_system::CheckSpecVersion::<Runtime>::new(),
			frame_system::CheckTxVersion::<Runtime>::new(),
			frame_system::CheckGenesis::<Runtime>::new(),
			frame_system::CheckMortality::<Runtime>::from(generic::Era::immortal()),
			frame_system::CheckNonce::<Runtime>::from(1),
			frame_system::CheckWeight::<Runtime>::new(),
			pallet_transaction_payment::ChargeTransactionPayment::<Runtime>::from(0),
			claims::PrevalidateAttests::<Runtime>::new(),
		);
		let uxt = UncheckedExtrinsic {
			function: call,
			signature: Some((
				MultiAddress::Id(Alice.to_account_id()),
				MultiSignature::Sr25519(Alice.sign(b"foo")),
				extra,
			)),
		};
		let len = uxt.encoded_size();

		let mut ext = sp_io::TestExternalities::new_empty();
		let mut test_with_multiplier = |m: Multiplier| {
			ext.execute_with(|| {
				pallet_transaction_payment::NextFeeMultiplier::<Runtime>::put(m);
				let fee = TransactionPayment::query_fee_details(uxt.clone(), len as u32);
				println!(
					"multiplier = {:?} // fee details = {:?} // final fee = {:?}",
					pallet_transaction_payment::NextFeeMultiplier::<Runtime>::get(),
					fee,
					fee.final_fee().separated_string(),
				);
			});
		};

		test_with_multiplier(min_multiplier);
		test_with_multiplier(Multiplier::saturating_from_rational(1u128, 1u128));
		test_with_multiplier(Multiplier::saturating_from_rational(1u128, 1_0u128));
		test_with_multiplier(Multiplier::saturating_from_rational(1u128, 1_00u128));
		test_with_multiplier(Multiplier::saturating_from_rational(1u128, 1_000u128));
		test_with_multiplier(Multiplier::saturating_from_rational(1u128, 1_000_000u128));
		test_with_multiplier(Multiplier::saturating_from_rational(1u128, 1_000_000_000u128));
	}

	#[test]
	fn full_block_council_election_cost() {
		// the number of voters needed to consume almost a full block in council election, and how
		// much it is going to cost.
		use pallet_elections_phragmen::WeightInfo;

		// Loser candidate lose a lot of money; sybil attack by candidates is even more expensive,
		// and we don't care about it here. For now, we assume no extra candidates, and only
		// superfluous voters.
		let candidates = DesiredMembers::get() + DesiredRunnersUp::get();
		let mut voters = 1u32;
		let weight_with = |v| {
			<Runtime as pallet_elections_phragmen::Config>::WeightInfo::election_phragmen(
				candidates,
				v,
				v * 16,
			)
		};

		while weight_with(voters).all_lte(BlockWeights::get().max_block) {
			voters += 1;
		}

		let cost = voters as Balance * (VotingBondBase::get() + 16 * VotingBondFactor::get());
		let cost_dollars = cost / DOLLARS;
		println!(
			"can support {} voters in a single block for council elections; total bond {}",
			voters, cost_dollars,
		);
		// The minimal number of voters we expect per block.
		assert!(voters >= 1_000);
		assert!(cost_dollars >= 10_000);
	}

	#[test]
	fn nominator_limit() {
		use pallet_election_provider_multi_phase::WeightInfo;
		// starting point of the nominators.
		let target_voters: u32 = 50_000;

		// assuming we want around 5k candidates and 1k active validators. (March 31, 2021)
		let all_targets: u32 = 5_000;
		let desired: u32 = 1_000;
		let weight_with = |active| {
			<Runtime as pallet_election_provider_multi_phase::Config>::WeightInfo::submit_unsigned(
				active,
				all_targets,
				active,
				desired,
			)
		};

		let mut active = target_voters;
		while weight_with(active).all_lte(OffchainSolutionWeightLimit::get()) ||
			active == target_voters
		{
			active += 1;
		}

		println!("can support {} nominators to yield a weight of {}", active, weight_with(active));
		assert!(active > target_voters, "we need to reevaluate the weight of the election system");
	}

	#[test]
	fn signed_deposit_is_sensible() {
		// ensure this number does not change, or that it is checked after each change.
		// a 1 MB solution should take (40 + 10) DOTs of deposit.
		let deposit = SignedDepositBase::get() + (SignedDepositByte::get() * 1024 * 1024);
		assert_eq_error_rate!(deposit, 50 * DOLLARS, DOLLARS);
	}
}

#[cfg(test)]
mod test {
	use super::*;

	#[test]
	fn call_size() {
		assert!(
			core::mem::size_of::<RuntimeCall>() <= 230,
			"size of RuntimeCall is more than 230 bytes: some calls have too big arguments, use Box to \
			reduce the size of RuntimeCall.
			If the limit is too strong, maybe consider increase the limit",
		);
	}
}

#[cfg(test)]
mod multiplier_tests {
	use super::*;
	use frame_support::{dispatch::GetDispatchInfo, traits::OnFinalize};
	use runtime_common::{MinimumMultiplier, TargetBlockFullness};
	use separator::Separatable;
	use sp_runtime::traits::Convert;

	fn run_with_system_weight<F>(w: Weight, mut assertions: F)
	where
		F: FnMut() -> (),
	{
		let mut t: sp_io::TestExternalities = frame_system::GenesisConfig::default()
			.build_storage::<Runtime>()
			.unwrap()
			.into();
		t.execute_with(|| {
			System::set_block_consumed_resources(w, 0);
			assertions()
		});
	}

	#[test]
	fn multiplier_can_grow_from_zero() {
		let minimum_multiplier = MinimumMultiplier::get();
		let target = TargetBlockFullness::get() *
			BlockWeights::get().get(DispatchClass::Normal).max_total.unwrap();
		// if the min is too small, then this will not change, and we are doomed forever.
		// the weight is 1/100th bigger than target.
		run_with_system_weight(target * 101 / 100, || {
			let next = SlowAdjustingFeeUpdate::<Runtime>::convert(minimum_multiplier);
			assert!(next > minimum_multiplier, "{:?} !>= {:?}", next, minimum_multiplier);
		})
	}

	#[test]
	#[ignore]
	fn multiplier_growth_simulator() {
		// assume the multiplier is initially set to its minimum. We update it with values twice the
		//target (target is 25%, thus 50%) and we see at which point it reaches 1.
		let mut multiplier = MinimumMultiplier::get();
		let block_weight = BlockWeights::get().get(DispatchClass::Normal).max_total.unwrap();
		let mut blocks = 0;
		let mut fees_paid = 0;

		let call = frame_system::Call::<Runtime>::fill_block {
			ratio: Perbill::from_rational(
				block_weight.ref_time(),
				BlockWeights::get().get(DispatchClass::Normal).max_total.unwrap().ref_time(),
			),
		};
		println!("calling {:?}", call);
		let info = call.get_dispatch_info();
		// convert to outer call.
		let call = RuntimeCall::System(call);
		let len = call.using_encoded(|e| e.len()) as u32;

		let mut t: sp_io::TestExternalities = frame_system::GenesisConfig::default()
			.build_storage::<Runtime>()
			.unwrap()
			.into();
		// set the minimum
		t.execute_with(|| {
			pallet_transaction_payment::NextFeeMultiplier::<Runtime>::set(MinimumMultiplier::get());
		});

		while multiplier <= Multiplier::from_u32(1) {
			t.execute_with(|| {
				// imagine this tx was called.
				let fee = TransactionPayment::compute_fee(len, &info, 0);
				fees_paid += fee;

				// this will update the multiplier.
				System::set_block_consumed_resources(block_weight, 0);
				TransactionPayment::on_finalize(1);
				let next = TransactionPayment::next_fee_multiplier();

				assert!(next > multiplier, "{:?} !>= {:?}", next, multiplier);
				multiplier = next;

				println!(
					"block = {} / multiplier {:?} / fee = {:?} / fess so far {:?}",
					blocks,
					multiplier,
					fee.separated_string(),
					fees_paid.separated_string()
				);
			});
			blocks += 1;
		}
	}

	#[test]
	#[ignore]
	fn multiplier_cool_down_simulator() {
		// assume the multiplier is initially set to its minimum. We update it with values twice the
		//target (target is 25%, thus 50%) and we see at which point it reaches 1.
		let mut multiplier = Multiplier::from_u32(2);
		let mut blocks = 0;

		let mut t: sp_io::TestExternalities = frame_system::GenesisConfig::default()
			.build_storage::<Runtime>()
			.unwrap()
			.into();
		// set the minimum
		t.execute_with(|| {
			pallet_transaction_payment::NextFeeMultiplier::<Runtime>::set(multiplier);
		});

		while multiplier > Multiplier::from_u32(0) {
			t.execute_with(|| {
				// this will update the multiplier.
				TransactionPayment::on_finalize(1);
				let next = TransactionPayment::next_fee_multiplier();

				assert!(next < multiplier, "{:?} !>= {:?}", next, multiplier);
				multiplier = next;

				println!("block = {} / multiplier {:?}", blocks, multiplier);
			});
			blocks += 1;
		}
	}
}

#[cfg(all(test, feature = "try-runtime"))]
mod remote_tests {
	use super::*;
	use frame_try_runtime::runtime_decl_for_TryRuntime::TryRuntime;
	use remote_externalities::{
		Builder, Mode, OfflineConfig, OnlineConfig, SnapshotConfig, Transport,
	};
	use std::env::var;

	#[tokio::test]
	async fn run_migrations() {
		sp_tracing::try_init_simple();
		let transport: Transport =
			var("WS").unwrap_or("wss://rpc.polkadot.io:443".to_string()).into();
		let maybe_state_snapshot: Option<SnapshotConfig> = var("SNAP").map(|s| s.into()).ok();
		let mut ext = Builder::<Block>::default()
			.mode(if let Some(state_snapshot) = maybe_state_snapshot {
				Mode::OfflineOrElseOnline(
					OfflineConfig { state_snapshot: state_snapshot.clone() },
					OnlineConfig {
						transport,
						state_snapshot: Some(state_snapshot),
						..Default::default()
					},
				)
			} else {
				Mode::Online(OnlineConfig { transport, ..Default::default() })
			})
			.build()
			.await
			.unwrap();
		ext.execute_with(|| Runtime::on_runtime_upgrade());
	}
}<|MERGE_RESOLUTION|>--- conflicted
+++ resolved
@@ -1567,11 +1567,8 @@
 			VoterList,
 			StakingMigrationV11OldPallet,
 		>,
-<<<<<<< HEAD
 		DmpStorageMigration,
-=======
 		pallet_staking::migrations::v12::MigrateToV12<Runtime>,
->>>>>>> e2da6e53
 	),
 >;
 

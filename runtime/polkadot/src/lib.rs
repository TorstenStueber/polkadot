--- conflicted
+++ resolved
@@ -505,17 +505,15 @@
 	type Registrar = Registrar;
 	type MaxCodeSize = MaxCodeSize;
 	type MaxHeadDataSize = MaxHeadDataSize;
-<<<<<<< HEAD
 
 	type ValidationUpgradeFrequency = ValidationUpgradeFrequency;
 	type ValidationUpgradeDelay = ValidationUpgradeDelay;
 	type SlashPeriod = SlashPeriod;
-=======
+
 	type Proof = session::historical::Proof;
 	type KeyOwnerProofSystem = session::historical::Module<Self>;
 	type IdentificationTuple = <Self::KeyOwnerProofSystem as KeyOwnerProofSystem<(KeyTypeId, Vec<u8>)>>::IdentificationTuple;
 	type ReportOffence = Offences;
->>>>>>> b3611713
 }
 
 parameter_types! {

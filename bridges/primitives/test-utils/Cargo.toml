[package]
name = "bp-test-utils"
version = "0.1.0"
authors = ["Parity Technologies <admin@parity.io>"]
edition = "2018"
license = "GPL-3.0-or-later WITH Classpath-exception-2.0"

[dependencies]
bp-header-chain = { path = "../header-chain", default-features = false  }
codec = { package = "parity-scale-codec", version = "2.0.0", default-features = false }
ed25519-dalek = { version = "1.0", default-features = false, features = ["u64_backend"] }
<<<<<<< HEAD
finality-grandpa = { version = "0.14.1", default-features = false }
sp-application-crypto = { git = "https://github.com/paritytech/substrate", default-features = false , branch = "grandpa_finality_logs" }
sp-finality-grandpa = { git = "https://github.com/paritytech/substrate", default-features = false  , branch = "grandpa_finality_logs" }
sp-runtime = { git = "https://github.com/paritytech/substrate", default-features = false , branch = "grandpa_finality_logs" }
sp-std = { git = "https://github.com/paritytech/substrate", default-features = false , branch = "grandpa_finality_logs" }
=======
finality-grandpa = { version = "0.14.4", default-features = false }
sp-application-crypto = { git = "https://github.com/paritytech/substrate", branch = "master", default-features = false }
sp-finality-grandpa = { git = "https://github.com/paritytech/substrate", branch = "master", default-features = false  }
sp-runtime = { git = "https://github.com/paritytech/substrate", branch = "master", default-features = false }
sp-std = { git = "https://github.com/paritytech/substrate", branch = "master", default-features = false }
>>>>>>> 7bf12d67

[features]
default = ["std"]
std = [
	"bp-header-chain/std",
	"codec/std",
	"ed25519-dalek/std",
	"finality-grandpa/std",
	"sp-application-crypto/std",
	"sp-finality-grandpa/std",
	"sp-runtime/std",
	"sp-std/std",
]<|MERGE_RESOLUTION|>--- conflicted
+++ resolved
@@ -9,19 +9,11 @@
 bp-header-chain = { path = "../header-chain", default-features = false  }
 codec = { package = "parity-scale-codec", version = "2.0.0", default-features = false }
 ed25519-dalek = { version = "1.0", default-features = false, features = ["u64_backend"] }
-<<<<<<< HEAD
-finality-grandpa = { version = "0.14.1", default-features = false }
+finality-grandpa = { version = "0.14.4", default-features = false }
 sp-application-crypto = { git = "https://github.com/paritytech/substrate", default-features = false , branch = "grandpa_finality_logs" }
 sp-finality-grandpa = { git = "https://github.com/paritytech/substrate", default-features = false  , branch = "grandpa_finality_logs" }
 sp-runtime = { git = "https://github.com/paritytech/substrate", default-features = false , branch = "grandpa_finality_logs" }
 sp-std = { git = "https://github.com/paritytech/substrate", default-features = false , branch = "grandpa_finality_logs" }
-=======
-finality-grandpa = { version = "0.14.4", default-features = false }
-sp-application-crypto = { git = "https://github.com/paritytech/substrate", branch = "master", default-features = false }
-sp-finality-grandpa = { git = "https://github.com/paritytech/substrate", branch = "master", default-features = false  }
-sp-runtime = { git = "https://github.com/paritytech/substrate", branch = "master", default-features = false }
-sp-std = { git = "https://github.com/paritytech/substrate", branch = "master", default-features = false }
->>>>>>> 7bf12d67
 
 [features]
 default = ["std"]
